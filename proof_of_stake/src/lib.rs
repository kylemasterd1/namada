--- conflicted
+++ resolved
@@ -5697,7 +5697,6 @@
     }
 }
 
-<<<<<<< HEAD
 /// Read PoS validator's email.
 pub fn read_validator_email<S>(
     storage: &S,
@@ -5802,7 +5801,82 @@
     storage: &mut S,
     validator: &Address,
     discord_handle: &String,
-=======
+) -> storage_api::Result<()>
+where
+    S: StorageRead + StorageWrite,
+{
+    let key = validator_discord_key(validator);
+    if discord_handle.is_empty() {
+        storage.delete(&key)
+    } else {
+        storage.write(&key, discord_handle)
+    }
+}
+
+/// Write validator's metadata.
+pub fn write_validator_metadata<S>(
+    storage: &mut S,
+    validator: &Address,
+    metadata: &ValidatorMetaData,
+) -> storage_api::Result<()>
+where
+    S: StorageRead + StorageWrite,
+{
+    // Email is the only required field in the metadata
+    write_validator_email(storage, validator, &metadata.email)?;
+
+    if let Some(description) = metadata.description.as_ref() {
+        write_validator_description(storage, validator, description)?;
+    }
+    if let Some(website) = metadata.website.as_ref() {
+        write_validator_website(storage, validator, website)?;
+    }
+    if let Some(discord) = metadata.discord_handle.as_ref() {
+        write_validator_discord_handle(storage, validator, discord)?;
+    }
+    Ok(())
+}
+
+/// Change validator's metadata. In addition to changing any of the data from
+/// [`ValidatorMetaData`], the validator's commission rate can be changed within
+/// here as well.
+#[allow(clippy::too_many_arguments)]
+pub fn change_validator_metadata<S>(
+    storage: &mut S,
+    validator: &Address,
+    email: Option<String>,
+    description: Option<String>,
+    website: Option<String>,
+    discord_handle: Option<String>,
+    commission_rate: Option<Dec>,
+    current_epoch: Epoch,
+) -> storage_api::Result<()>
+where
+    S: StorageRead + StorageWrite,
+{
+    if let Some(email) = email {
+        write_validator_email(storage, validator, &email)?;
+    }
+    if let Some(description) = description {
+        write_validator_description(storage, validator, &description)?;
+    }
+    if let Some(website) = website {
+        write_validator_website(storage, validator, &website)?;
+    }
+    if let Some(discord) = discord_handle {
+        write_validator_discord_handle(storage, validator, &discord)?;
+    }
+    if let Some(commission_rate) = commission_rate {
+        change_validator_commission_rate(
+            storage,
+            validator,
+            commission_rate,
+            current_epoch,
+        )?;
+    }
+    Ok(())
+}
+
 /// Claim rewards
 pub fn claim_reward_tokens<S>(
     storage: &mut S,
@@ -5890,26 +5964,10 @@
     delegator: &Address,
     validator: &Address,
     epoch: Epoch,
->>>>>>> 72d16d80
 ) -> storage_api::Result<()>
 where
     S: StorageRead + StorageWrite,
 {
-<<<<<<< HEAD
-    let key = validator_discord_key(validator);
-    if discord_handle.is_empty() {
-        storage.delete(&key)
-    } else {
-        storage.write(&key, discord_handle)
-    }
-}
-
-/// Write validator's metadata.
-pub fn write_validator_metadata<S>(
-    storage: &mut S,
-    validator: &Address,
-    metadata: &ValidatorMetaData,
-=======
     let key = last_pos_reward_claim_epoch_key(delegator, validator);
     storage.write(&key, epoch)
 }
@@ -5920,66 +5978,10 @@
     source: &Address,
     validator: &Address,
     new_rewards: token::Amount,
->>>>>>> 72d16d80
 ) -> storage_api::Result<()>
 where
     S: StorageRead + StorageWrite,
 {
-<<<<<<< HEAD
-    // Email is the only required field in the metadata
-    write_validator_email(storage, validator, &metadata.email)?;
-
-    if let Some(description) = metadata.description.as_ref() {
-        write_validator_description(storage, validator, description)?;
-    }
-    if let Some(website) = metadata.website.as_ref() {
-        write_validator_website(storage, validator, website)?;
-    }
-    if let Some(discord) = metadata.discord_handle.as_ref() {
-        write_validator_discord_handle(storage, validator, discord)?;
-    }
-    Ok(())
-}
-
-/// Change validator's metadata. In addition to changing any of the data from
-/// [`ValidatorMetaData`], the validator's commission rate can be changed within
-/// here as well.
-#[allow(clippy::too_many_arguments)]
-pub fn change_validator_metadata<S>(
-    storage: &mut S,
-    validator: &Address,
-    email: Option<String>,
-    description: Option<String>,
-    website: Option<String>,
-    discord_handle: Option<String>,
-    commission_rate: Option<Dec>,
-    current_epoch: Epoch,
-) -> storage_api::Result<()>
-where
-    S: StorageRead + StorageWrite,
-{
-    if let Some(email) = email {
-        write_validator_email(storage, validator, &email)?;
-    }
-    if let Some(description) = description {
-        write_validator_description(storage, validator, &description)?;
-    }
-    if let Some(website) = website {
-        write_validator_website(storage, validator, &website)?;
-    }
-    if let Some(discord) = discord_handle {
-        write_validator_discord_handle(storage, validator, &discord)?;
-    }
-    if let Some(commission_rate) = commission_rate {
-        change_validator_commission_rate(
-            storage,
-            validator,
-            commission_rate,
-            current_epoch,
-        )?;
-    }
-    Ok(())
-=======
     let key = rewards_counter_key(source, validator);
     let current_rewards =
         storage.read::<token::Amount>(&key)?.unwrap_or_default();
@@ -6000,5 +6002,4 @@
         storage.read::<token::Amount>(&key)?.unwrap_or_default();
     storage.delete(&key)?;
     Ok(current_rewards)
->>>>>>> 72d16d80
 }