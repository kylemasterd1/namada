--- conflicted
+++ resolved
@@ -224,25 +224,8 @@
                 // Ethereum bridge
                 .subcommand(AddToEthBridgePool::def().display_order(3))
                 // Queries
-<<<<<<< HEAD
-                .subcommand(QueryEpoch::def().display_order(3))
-                .subcommand(QueryAccount::def().display_order(3))
-                .subcommand(QueryTransfers::def().display_order(3))
-                .subcommand(QueryConversions::def().display_order(3))
-                .subcommand(QueryBlock::def().display_order(3))
-                .subcommand(QueryBalance::def().display_order(3))
-                .subcommand(QueryBonds::def().display_order(3))
-                .subcommand(QueryBondedStake::def().display_order(3))
-                .subcommand(QuerySlashes::def().display_order(3))
-                .subcommand(QueryDelegations::def().display_order(3))
-                .subcommand(QueryFindValidator::def().display_order(3))
-                .subcommand(QueryResult::def().display_order(3))
-                .subcommand(QueryRawBytes::def().display_order(3))
-                .subcommand(QueryProposal::def().display_order(3))
-                .subcommand(QueryProposalResult::def().display_order(3))
-                .subcommand(QueryProtocolParameters::def().display_order(3))
-=======
                 .subcommand(QueryEpoch::def().display_order(4))
+                .subcommand(QueryAccount::def().display_order(4))
                 .subcommand(QueryTransfers::def().display_order(4))
                 .subcommand(QueryConversions::def().display_order(4))
                 .subcommand(QueryBlock::def().display_order(4))
@@ -257,7 +240,6 @@
                 .subcommand(QueryProposal::def().display_order(4))
                 .subcommand(QueryProposalResult::def().display_order(4))
                 .subcommand(QueryProtocolParameters::def().display_order(4))
->>>>>>> f61b635f
                 // Utils
                 .subcommand(Utils::def().display_order(5))
         }
@@ -2279,10 +2261,7 @@
     pub const TX_INIT_PROPOSAL: &str = "tx_init_proposal.wasm";
     pub const TX_INIT_VALIDATOR_WASM: &str = "tx_init_validator.wasm";
     pub const TX_REVEAL_PK: &str = "tx_reveal_pk.wasm";
-<<<<<<< HEAD
     pub const TX_UPDATE_ACCOUNT_WASM: &str = "tx_update_account.wasm";
-=======
->>>>>>> f61b635f
     pub const TX_TRANSFER_WASM: &str = "tx_transfer.wasm";
     pub const TX_UNBOND_WASM: &str = "tx_unbond.wasm";
     pub const TX_UNJAIL_VALIDATOR_WASM: &str = "tx_unjail_validator.wasm";
@@ -2354,14 +2333,7 @@
     );
     pub const FEE_PAYER: Arg<WalletAddress> = arg("fee-payer");
     pub const FORCE: ArgFlag = flag("force");
-<<<<<<< HEAD
-    pub const DONT_PREFETCH_WASM: ArgFlag = flag("dont-prefetch-wasm");
     pub const GAS_PAYER: ArgOpt<WalletKeypair> = arg("fee-payer").opt();
-    pub const GAS_AMOUNT: ArgDefault<token::Amount> =
-        arg_default("gas-amount", DefaultFn(|| token::Amount::from(0)));
-    pub const GAS_LIMIT: ArgDefault<token::Amount> =
-        arg_default("gas-limit", DefaultFn(|| token::Amount::from(0)));
-=======
     pub const GAS_AMOUNT: ArgDefault<token::DenominatedAmount> = arg_default(
         "gas-amount",
         DefaultFn(|| token::DenominatedAmount {
@@ -2376,7 +2348,6 @@
             denom: NATIVE_MAX_DECIMAL_PLACES.into(),
         }),
     );
->>>>>>> f61b635f
     pub const GAS_TOKEN: ArgDefaultFromCtx<WalletAddress> =
         arg_default_from_ctx("gas-token", DefaultFn(|| "NAM".parse().unwrap()));
     pub const GENESIS_PATH: Arg<PathBuf> = arg("genesis-path");
@@ -2461,17 +2432,12 @@
     pub const VALIDATOR_OPT: ArgOpt<WalletAddress> = VALIDATOR.opt();
     pub const VALIDATOR_ACCOUNT_KEY: ArgOpt<WalletPublicKey> =
         arg_opt("account-key");
-<<<<<<< HEAD
     pub const VALIDATOR_ACCOUNT_KEYS: ArgMulti<WalletPublicKey> =
         arg_multi("account-keys");
     pub const VALIDATOR_CONSENSUS_KEY: ArgOpt<WalletKeypair> =
         arg_opt("consensus-key");
-=======
->>>>>>> f61b635f
     pub const VALIDATOR_CODE_PATH: ArgOpt<PathBuf> =
         arg_opt("validator-code-path");
-    pub const VALIDATOR_CONSENSUS_KEY: ArgOpt<WalletKeypair> =
-        arg_opt("consensus-key");
     pub const VALIDATOR_ETH_COLD_KEY: ArgOpt<WalletKeypair> =
         arg_opt("eth-cold-key");
     pub const VALIDATOR_ETH_HOT_KEY: ArgOpt<WalletKeypair> =
@@ -3133,7 +3099,7 @@
                      will be passed to the transaction code when it's \
                      executed.",
                 ))
-                .arg(OWNER.def().about(
+                .arg(OWNER.def().help(
                     "The address corresponding to the signatures or signing \
                      keys.",
                 ))
@@ -3297,37 +3263,19 @@
 
         fn def(app: App) -> App {
             app.add_args::<Tx<CliTypes>>()
-<<<<<<< HEAD
-                .arg(CODE_PATH_OPT.def().about(
-=======
-                .arg(SOURCE.def().help(
-                    "The source account's address that signs the transaction.",
-                ))
                 .arg(CODE_PATH_OPT.def().help(
->>>>>>> f61b635f
                     "The path to the validity predicate WASM code to be used \
                      for the new account. Uses the default user VP if none \
                      specified.",
                 ))
-<<<<<<< HEAD
-                .arg(
-                    PUBLIC_KEYS
-                        .def()
-                        .about(
-                            "A list public keys to be associated with the new \
-                             account in hexadecimal encoding.",
-                        )
-                        .min_values(1),
-                )
-                .arg(THRESOLD.def().about(
+                .arg(PUBLIC_KEYS.def().help(
+                    "A list public keys to be associated with the new account \
+                     in hexadecimal encoding.",
+                ))
+                .arg(THRESOLD.def().help(
                     "The minimum number of signature to be provided for \
                      authorization. Must be less then the maximum number of \
                      public keys provided.",
-=======
-                .arg(PUBLIC_KEY.def().help(
-                    "A public key to be used for the new account in \
-                     hexadecimal encoding.",
->>>>>>> f61b635f
                 ))
         }
     }
@@ -3395,36 +3343,16 @@
 
         fn def(app: App) -> App {
             app.add_args::<Tx<CliTypes>>()
-<<<<<<< HEAD
-                .arg(SCHEME.def().about(
-                    "The key scheme/type used for the validator keys. \
-                     Currently supports ed25519 and secp256k1.",
-                ))
-                .arg(
-                    VALIDATOR_ACCOUNT_KEYS
-                        .def()
-                        .about(
-                            "A list public keys to be associated with the new \
-                             account in hexadecimal encoding. A new one will \
-                             be generated if none given.",
-                        )
-                        .min_values(1),
-                )
-                .arg(VALIDATOR_CONSENSUS_KEY.def().about(
-=======
-                .arg(SOURCE.def().help(
-                    "The source account's address that signs the transaction.",
-                ))
                 .arg(SCHEME.def().help(
                     "The key scheme/type used for the validator keys. \
                      Currently supports ed25519 and secp256k1.",
                 ))
-                .arg(VALIDATOR_ACCOUNT_KEY.def().help(
-                    "A public key for the validator account. A new one will \
-                     be generated if none given.",
+                .arg(VALIDATOR_ACCOUNT_KEYS.def().help(
+                    "A list public keys to be associated with the new account \
+                     in hexadecimal encoding. A new one will be generated if \
+                     none given.",
                 ))
                 .arg(VALIDATOR_CONSENSUS_KEY.def().help(
->>>>>>> f61b635f
                     "A consensus key for the validator account. A new one \
                      will be generated if none given. Note that this must be \
                      ed25519.",
@@ -3463,7 +3391,7 @@
                     "UNSAFE: Do not encrypt the generated keypairs. Do not \
                      use this for keys used in a live network.",
                 ))
-                .arg(THRESOLD.def().about(
+                .arg(THRESOLD.def().help(
                     "The minimum number of signature to be provided for \
                      authorization. Must be less then the maximum number of \
                      public keys provided.",
@@ -3509,11 +3437,7 @@
         fn def(app: App) -> App {
             app.add_args::<Tx<CliTypes>>()
                 .arg(
-<<<<<<< HEAD
-                    CODE_PATH_OPT.def().about(
-=======
-                    CODE_PATH.def().help(
->>>>>>> f61b635f
+                    CODE_PATH_OPT.def().help(
                         "The path to the new validity predicate WASM code.",
                     ),
                 )
@@ -3521,16 +3445,11 @@
                     "The account's address. It's key is used to produce the \
                      signature.",
                 ))
-                .arg(
-                    PUBLIC_KEYS
-                        .def()
-                        .about(
-                            "A list public keys to be associated with the new \
-                             account in hexadecimal encoding.",
-                        )
-                        .min_values(1),
-                )
-                .arg(THRESOLD.def().about(
+                .arg(PUBLIC_KEYS.def().help(
+                    "A list public keys to be associated with the new account \
+                     in hexadecimal encoding.",
+                ))
+                .arg(THRESOLD.def().help(
                     "The minimum number of signature to be provided for \
                      authorization. Must be less then the maximum number of \
                      public keys provided.",
@@ -3809,7 +3728,7 @@
                         )
                         .conflicts_with(PROPOSAL_ID.name),
                 )
-                .arg(ADDRESS.def().about("The address of the voter."))
+                .arg(ADDRESS.def().help("The address of the voter."))
         }
     }
 
@@ -4039,7 +3958,7 @@
             app.add_args::<Query<CliTypes>>().arg(
                 BALANCE_OWNER
                     .def()
-                    .about("The substorage space address to query."),
+                    .help("The substorage space address to query."),
             )
         }
     }
@@ -4450,19 +4369,14 @@
                 fee_amount: self.fee_amount,
                 fee_token: ctx.get(&self.fee_token),
                 gas_limit: self.gas_limit,
-<<<<<<< HEAD
                 signing_keys: self
                     .signing_keys
                     .iter()
                     .map(|key| ctx.get_cached(key))
                     .collect(),
-=======
-                signing_key: self.signing_key.map(|x| ctx.get_cached(&x)),
                 verification_key: self
                     .verification_key
-                    .map(|x| ctx.get_cached(&x)),
-                signer: self.signer.map(|x| ctx.get(&x)),
->>>>>>> f61b635f
+                    .map(|public_key| ctx.get_cached(&public_key)),
                 tx_reveal_code_path: self.tx_reveal_code_path,
                 password: self.password,
                 expiration: self.expiration,
@@ -4504,15 +4418,11 @@
             .arg(WALLET_ALIAS_FORCE.def().help(
                 "Override the alias without confirmation if it already exists.",
             ))
-<<<<<<< HEAD
-            .arg(GAS_PAYER.def().about(
+            .arg(GAS_PAYER.def().help(
                 "The implicit address of the gas payer. It defaults to the \
                  address associated to the first key passed to --signing-keys.",
             ))
-            .arg(GAS_AMOUNT.def().about(
-=======
             .arg(GAS_AMOUNT.def().help(
->>>>>>> f61b635f
                 "The amount being paid for the inclusion of this transaction",
             ))
             .arg(GAS_TOKEN.def().help("The token for paying the gas"))
@@ -4527,36 +4437,13 @@
                  equivalent:\n2012-12-12T12:12:12Z\n2012-12-12 \
                  12:12:12Z\n2012-  12-12T12:  12:12Z",
             ))
-<<<<<<< HEAD
-            .arg(SIGNING_KEYS.def().about(
+            .arg(SIGNING_KEYS.def().help(
                 "Sign the transaction with the key for the given public key, \
                  public key hash or alias from your wallet.",
             ))
-            .arg(OUTPUT_FOLDER_PATH.def().about(
+            .arg(OUTPUT_FOLDER_PATH.def().help(
                 "The output folder path where the artifact will be stored.",
             ))
-=======
-            .arg(
-                SIGNING_KEY_OPT
-                    .def()
-                    .help(
-                        "Sign the transaction with the key for the given \
-                         public key, public key hash or alias from your \
-                         wallet.",
-                    )
-                    .conflicts_with(SIGNER.name)
-                    .conflicts_with(VERIFICATION_KEY.name),
-            )
-            .arg(
-                SIGNER
-                    .def()
-                    .help(
-                        "Sign the transaction with the keypair of the public \
-                         key of the given address.",
-                    )
-                    .conflicts_with(SIGNING_KEY_OPT.name)
-                    .conflicts_with(VERIFICATION_KEY.name),
-            )
             .arg(
                 VERIFICATION_KEY
                     .def()
@@ -4565,11 +4452,9 @@
                          public key, public key hash or alias from your \
                          wallet.",
                     )
-                    .conflicts_with(SIGNER.name)
-                    .conflicts_with(SIGNING_KEY_OPT.name),
+                    .conflicts_with(SIGNING_KEYS.name),
             )
             .arg(CHAIN_ID_OPT.def().help("The chain ID."))
->>>>>>> f61b635f
         }
 
         fn parse(matches: &ArgMatches) -> Self {
@@ -4580,23 +4465,14 @@
             let ledger_address = LEDGER_ADDRESS_DEFAULT.parse(matches);
             let initialized_account_alias = ALIAS_OPT.parse(matches);
             let wallet_alias_force = WALLET_ALIAS_FORCE.parse(matches);
-<<<<<<< HEAD
             let fee_payer = GAS_PAYER.parse(matches);
-            let fee_amount = GAS_AMOUNT.parse(matches);
-=======
             let fee_amount =
                 InputAmount::Unvalidated(GAS_AMOUNT.parse(matches));
->>>>>>> f61b635f
             let fee_token = GAS_TOKEN.parse(matches);
             let gas_limit = GAS_LIMIT.parse(matches).amount.into();
             let expiration = EXPIRATION_OPT.parse(matches);
-<<<<<<< HEAD
             let signing_keys = SIGNING_KEYS.parse(matches);
-=======
-            let signing_key = SIGNING_KEY_OPT.parse(matches);
             let verification_key = VERIFICATION_KEY.parse(matches);
-            let signer = SIGNER.parse(matches);
->>>>>>> f61b635f
             let tx_reveal_code_path = PathBuf::from(TX_REVEAL_PK);
             let chain_id = CHAIN_ID_OPT.parse(matches);
             let password = None;
@@ -4614,13 +4490,8 @@
                 fee_token,
                 gas_limit,
                 expiration,
-<<<<<<< HEAD
                 signing_keys,
-=======
-                signing_key,
                 verification_key,
-                signer,
->>>>>>> f61b635f
                 tx_reveal_code_path,
                 password,
                 chain_id,
