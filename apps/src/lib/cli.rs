//! The CLI commands that are re-used between the executables `namada`,
//! `namada-node` and `namada-client`.
//!
//! The `namada` executable groups together the most commonly used commands
//! inlined from the node and the client. The other commands for the node or the
//! client can be dispatched via `namada node ...` or `namada client ...`,
//! respectively.

pub mod context;
mod utils;

use clap::{AppSettings, ArgGroup, ArgMatches};
use color_eyre::eyre::Result;
pub use utils::safe_exit;
use utils::*;

pub use self::context::Context;

include!("../../version.rs");

const APP_NAME: &str = "Namada";

// Main Namada sub-commands
const NODE_CMD: &str = "node";
const CLIENT_CMD: &str = "client";
const WALLET_CMD: &str = "wallet";
const BRIDGE_POOL_CMD: &str = "ethereum-bridge-pool";

pub mod cmds {
    use clap::AppSettings;

    use super::utils::*;
    use super::{args, ArgMatches, CLIENT_CMD, NODE_CMD, WALLET_CMD};
    use crate::cli::BRIDGE_POOL_CMD;

    /// Commands for `namada` binary.
    #[allow(clippy::large_enum_variant)]
    #[derive(Clone, Debug)]
    pub enum Namada {
        // Sub-binary-commands
        Node(NamadaNode),
        Client(NamadaClient),
        Wallet(NamadaWallet),

        // Inlined commands from the node.
        EthBridgePool(EthBridgePool),
        Ledger(Ledger),

        // Inlined commands from the client.
        TxCustom(TxCustom),
        TxTransfer(TxTransfer),
        TxIbcTransfer(TxIbcTransfer),
        TxUpdateVp(TxUpdateVp),
        TxInitProposal(TxInitProposal),
        TxVoteProposal(TxVoteProposal),
        TxRevealPk(TxRevealPk),
    }

    impl Cmd for Namada {
        fn add_sub(app: App) -> App {
            app.subcommand(NamadaNode::def())
                .subcommand(NamadaClient::def())
                .subcommand(NamadaWallet::def())
<<<<<<< HEAD
                .subcommand(EthBridgePool::def())
=======
>>>>>>> 7ed315a9
                .subcommand(Ledger::def())
                .subcommand(TxCustom::def())
                .subcommand(TxTransfer::def())
                .subcommand(TxIbcTransfer::def())
                .subcommand(TxUpdateVp::def())
                .subcommand(TxInitProposal::def())
                .subcommand(TxVoteProposal::def())
                .subcommand(TxRevealPk::def())
        }

        fn parse(matches: &ArgMatches) -> Option<Self> {
            let node = SubCmd::parse(matches).map(Self::Node);
            let client = SubCmd::parse(matches).map(Self::Client);
            let wallet = SubCmd::parse(matches).map(Self::Wallet);
            let ledger = SubCmd::parse(matches).map(Self::Ledger);
            let tx_custom = SubCmd::parse(matches).map(Self::TxCustom);
            let tx_transfer = SubCmd::parse(matches).map(Self::TxTransfer);
            let tx_ibc_transfer =
                SubCmd::parse(matches).map(Self::TxIbcTransfer);
            let tx_update_vp = SubCmd::parse(matches).map(Self::TxUpdateVp);
            let tx_init_proposal =
                SubCmd::parse(matches).map(Self::TxInitProposal);
            let tx_vote_proposal =
                SubCmd::parse(matches).map(Self::TxVoteProposal);
            let tx_reveal_pk = SubCmd::parse(matches).map(Self::TxRevealPk);
            node.or(client)
                .or(wallet)
                .or(ledger)
                .or(tx_custom)
                .or(tx_transfer)
                .or(tx_ibc_transfer)
                .or(tx_update_vp)
                .or(tx_init_proposal)
                .or(tx_vote_proposal)
                .or(tx_reveal_pk)
        }
    }

    /// Used as top-level commands (`Cmd` instance) in `namadan` binary.
    /// Used as sub-commands (`SubCmd` instance) in `namada` binary.
    #[derive(Clone, Debug)]
    #[allow(clippy::large_enum_variant)]
    pub enum NamadaNode {
        Ledger(Ledger),
        Config(Config),
    }

    impl Cmd for NamadaNode {
        fn add_sub(app: App) -> App {
            app.subcommand(Ledger::def()).subcommand(Config::def())
        }

        fn parse(matches: &ArgMatches) -> Option<Self> {
            let ledger = SubCmd::parse(matches).map(Self::Ledger);
            let config = SubCmd::parse(matches).map(Self::Config);
            ledger.or(config)
        }
    }
    impl SubCmd for NamadaNode {
        const CMD: &'static str = NODE_CMD;

        fn parse(matches: &ArgMatches) -> Option<Self> {
            matches
                .subcommand_matches(Self::CMD)
                .and_then(<Self as Cmd>::parse)
        }

        fn def() -> App {
            <Self as Cmd>::add_sub(
                App::new(Self::CMD)
                    .about("Node sub-commands.")
                    .setting(AppSettings::SubcommandRequiredElseHelp),
            )
        }
    }

    /// Used as top-level commands (`Cmd` instance) in `namadac` binary.
    /// Used as sub-commands (`SubCmd` instance) in `namada` binary.
    #[derive(Clone, Debug)]
    #[allow(clippy::large_enum_variant)]
    pub enum NamadaClient {
        /// The [`super::Context`] provides access to the wallet and the
        /// config. It will generate a new wallet and config, if they
        /// don't exist.
        WithContext(NamadaClientWithContext),
        /// Utils don't have [`super::Context`], only the global arguments.
        WithoutContext(Utils),
    }

    impl Cmd for NamadaClient {
        fn add_sub(app: App) -> App {
            app
                // Simple transactions
                .subcommand(TxCustom::def().display_order(1))
                .subcommand(TxTransfer::def().display_order(1))
                .subcommand(TxIbcTransfer::def().display_order(1))
                .subcommand(TxUpdateVp::def().display_order(1))
                .subcommand(TxInitAccount::def().display_order(1))
                .subcommand(TxRevealPk::def().display_order(1))
                // Proposal transactions
                .subcommand(TxInitProposal::def().display_order(1))
                .subcommand(TxVoteProposal::def().display_order(1))
                // PoS transactions
                .subcommand(TxInitValidator::def().display_order(2))
                .subcommand(Bond::def().display_order(2))
                .subcommand(Unbond::def().display_order(2))
                .subcommand(Withdraw::def().display_order(2))
                // Ethereum bridge pool
                .subcommand(AddToEthBridgePool::def().display_order(3))
                // Queries
                .subcommand(QueryEpoch::def().display_order(3))
                .subcommand(QueryTransfers::def().display_order(3))
                .subcommand(QueryConversions::def().display_order(3))
                .subcommand(QueryBlock::def().display_order(3))
                .subcommand(QueryBalance::def().display_order(3))
                .subcommand(QueryBonds::def().display_order(3))
                .subcommand(QueryBondedStake::def().display_order(3))
                .subcommand(QuerySlashes::def().display_order(3))
                .subcommand(QueryResult::def().display_order(3))
                .subcommand(QueryRawBytes::def().display_order(3))
                .subcommand(QueryProposal::def().display_order(3))
                .subcommand(QueryProposalResult::def().display_order(3))
                .subcommand(QueryProtocolParameters::def().display_order(3))
                // Utils
                .subcommand(Utils::def().display_order(5))
        }

        fn parse(matches: &ArgMatches) -> Option<Self> {
            use NamadaClientWithContext::*;
            let tx_custom = Self::parse_with_ctx(matches, TxCustom);
            let tx_transfer = Self::parse_with_ctx(matches, TxTransfer);
            let tx_ibc_transfer = Self::parse_with_ctx(matches, TxIbcTransfer);
            let tx_update_vp = Self::parse_with_ctx(matches, TxUpdateVp);
            let tx_init_account = Self::parse_with_ctx(matches, TxInitAccount);
            let tx_init_validator =
                Self::parse_with_ctx(matches, TxInitValidator);
            let tx_reveal_pk = Self::parse_with_ctx(matches, TxRevealPk);
            let tx_init_proposal =
                Self::parse_with_ctx(matches, TxInitProposal);
            let tx_vote_proposal =
                Self::parse_with_ctx(matches, TxVoteProposal);
            let bond = Self::parse_with_ctx(matches, Bond);
            let unbond = Self::parse_with_ctx(matches, Unbond);
            let withdraw = Self::parse_with_ctx(matches, Withdraw);
            let query_epoch = Self::parse_with_ctx(matches, QueryEpoch);
            let query_transfers = Self::parse_with_ctx(matches, QueryTransfers);
            let query_conversions =
                Self::parse_with_ctx(matches, QueryConversions);
            let query_block = Self::parse_with_ctx(matches, QueryBlock);
            let query_balance = Self::parse_with_ctx(matches, QueryBalance);
            let query_bonds = Self::parse_with_ctx(matches, QueryBonds);
            let query_bonded_stake =
                Self::parse_with_ctx(matches, QueryBondedStake);
            let query_slashes = Self::parse_with_ctx(matches, QuerySlashes);
            let query_result = Self::parse_with_ctx(matches, QueryResult);
            let query_raw_bytes = Self::parse_with_ctx(matches, QueryRawBytes);
            let query_proposal = Self::parse_with_ctx(matches, QueryProposal);
            let query_proposal_result =
                Self::parse_with_ctx(matches, QueryProposalResult);
            let query_protocol_parameters =
                Self::parse_with_ctx(matches, QueryProtocolParameters);
            let add_to_eth_bridge_pool =
                Self::parse_with_ctx(matches, AddToEthBridgePool);
            let utils = SubCmd::parse(matches).map(Self::WithoutContext);
            tx_custom
                .or(tx_transfer)
                .or(tx_ibc_transfer)
                .or(tx_update_vp)
                .or(tx_init_account)
                .or(tx_reveal_pk)
                .or(tx_init_proposal)
                .or(tx_vote_proposal)
                .or(tx_init_validator)
                .or(bond)
                .or(unbond)
                .or(withdraw)
                .or(add_to_eth_bridge_pool)
                .or(query_epoch)
                .or(query_transfers)
                .or(query_conversions)
                .or(query_block)
                .or(query_balance)
                .or(query_bonds)
                .or(query_bonded_stake)
                .or(query_slashes)
                .or(query_result)
                .or(query_raw_bytes)
                .or(query_proposal)
                .or(query_proposal_result)
                .or(query_protocol_parameters)
                .or(utils)
        }
    }

    impl NamadaClient {
        /// A helper method to parse sub cmds with context
        fn parse_with_ctx<T: SubCmd>(
            matches: &ArgMatches,
            sub_to_self: impl Fn(T) -> NamadaClientWithContext,
        ) -> Option<Self> {
            SubCmd::parse(matches)
                .map(|sub| Self::WithContext(sub_to_self(sub)))
        }
    }

    impl SubCmd for NamadaClient {
        const CMD: &'static str = CLIENT_CMD;

        fn parse(matches: &ArgMatches) -> Option<Self> {
            matches
                .subcommand_matches(Self::CMD)
                .and_then(<Self as Cmd>::parse)
        }

        fn def() -> App {
            <Self as Cmd>::add_sub(
                App::new(Self::CMD)
                    .about("Client sub-commands.")
                    .setting(AppSettings::SubcommandRequiredElseHelp),
            )
        }
    }

    #[derive(Clone, Debug)]
    pub enum NamadaClientWithContext {
        // Ledger cmds
        TxCustom(TxCustom),
        TxTransfer(TxTransfer),
        TxIbcTransfer(TxIbcTransfer),
        QueryResult(QueryResult),
        TxUpdateVp(TxUpdateVp),
        TxInitAccount(TxInitAccount),
        TxInitValidator(TxInitValidator),
        TxInitProposal(TxInitProposal),
        TxVoteProposal(TxVoteProposal),
        TxRevealPk(TxRevealPk),
        Bond(Bond),
        Unbond(Unbond),
        Withdraw(Withdraw),
        AddToEthBridgePool(AddToEthBridgePool),
        QueryEpoch(QueryEpoch),
        QueryTransfers(QueryTransfers),
        QueryConversions(QueryConversions),
        QueryBlock(QueryBlock),
        QueryBalance(QueryBalance),
        QueryBonds(QueryBonds),
        QueryBondedStake(QueryBondedStake),
        QueryCommissionRate(QueryCommissionRate),
        QuerySlashes(QuerySlashes),
        QueryRawBytes(QueryRawBytes),
        QueryProposal(QueryProposal),
        QueryProposalResult(QueryProposalResult),
        QueryProtocolParameters(QueryProtocolParameters),
    }

    #[allow(clippy::large_enum_variant)]
    #[derive(Clone, Debug)]
    pub enum NamadaWallet {
        /// Key management commands
        Key(WalletKey),
        /// Address management commands
        Address(WalletAddress),
        /// MASP key, address management commands
        Masp(WalletMasp),
    }

    impl Cmd for NamadaWallet {
        fn add_sub(app: App) -> App {
            app.subcommand(WalletKey::def())
                .subcommand(WalletAddress::def())
                .subcommand(WalletMasp::def())
        }

        fn parse(matches: &ArgMatches) -> Option<Self> {
            let key = SubCmd::parse(matches).map(Self::Key);
            let address = SubCmd::parse(matches).map(Self::Address);
            let masp = SubCmd::parse(matches).map(Self::Masp);
            key.or(address).or(masp)
        }
    }

    impl SubCmd for NamadaWallet {
        const CMD: &'static str = WALLET_CMD;

        fn parse(matches: &ArgMatches) -> Option<Self> {
            matches
                .subcommand_matches(Self::CMD)
                .and_then(<Self as Cmd>::parse)
        }

        fn def() -> App {
            <Self as Cmd>::add_sub(
                App::new(Self::CMD)
                    .about("Wallet sub-commands.")
                    .setting(AppSettings::SubcommandRequiredElseHelp),
            )
        }
    }

    #[derive(Clone, Debug)]
    #[allow(clippy::large_enum_variant)]
    pub enum WalletKey {
        Gen(KeyGen),
        Find(KeyFind),
        List(KeyList),
        Export(Export),
    }

    impl SubCmd for WalletKey {
        const CMD: &'static str = "key";

        fn parse(matches: &ArgMatches) -> Option<Self> {
            matches.subcommand_matches(Self::CMD).and_then(|matches| {
                let generate = SubCmd::parse(matches).map(Self::Gen);
                let lookup = SubCmd::parse(matches).map(Self::Find);
                let list = SubCmd::parse(matches).map(Self::List);
                let export = SubCmd::parse(matches).map(Self::Export);
                generate.or(lookup).or(list).or(export)
            })
        }

        fn def() -> App {
            App::new(Self::CMD)
                .about(
                    "Keypair management, including methods to generate and \
                     look-up keys.",
                )
                .setting(AppSettings::SubcommandRequiredElseHelp)
                .subcommand(KeyGen::def())
                .subcommand(KeyFind::def())
                .subcommand(KeyList::def())
                .subcommand(Export::def())
        }
    }

    /// Generate a new keypair and an implicit address derived from it
    #[derive(Clone, Debug)]
    pub struct KeyGen(pub args::KeyAndAddressGen);

    impl SubCmd for KeyGen {
        const CMD: &'static str = "gen";

        fn parse(matches: &ArgMatches) -> Option<Self> {
            matches
                .subcommand_matches(Self::CMD)
                .map(|matches| Self(args::KeyAndAddressGen::parse(matches)))
        }

        fn def() -> App {
            App::new(Self::CMD)
                .about(
                    "Generates a keypair with a given alias and derive the \
                     implicit address from its public key. The address will \
                     be stored with the same alias.",
                )
                .add_args::<args::KeyAndAddressGen>()
        }
    }

    #[derive(Clone, Debug)]
    pub struct KeyFind(pub args::KeyFind);

    impl SubCmd for KeyFind {
        const CMD: &'static str = "find";

        fn parse(matches: &ArgMatches) -> Option<Self> {
            matches
                .subcommand_matches(Self::CMD)
                .map(|matches| (Self(args::KeyFind::parse(matches))))
        }

        fn def() -> App {
            App::new(Self::CMD)
                .about("Searches for a keypair from a public key or an alias.")
                .add_args::<args::KeyFind>()
        }
    }

    #[derive(Clone, Debug)]
    pub struct KeyList(pub args::KeyList);

    impl SubCmd for KeyList {
        const CMD: &'static str = "list";

        fn parse(matches: &ArgMatches) -> Option<Self> {
            matches
                .subcommand_matches(Self::CMD)
                .map(|matches| (Self(args::KeyList::parse(matches))))
        }

        fn def() -> App {
            App::new(Self::CMD)
                .about("List all known keys.")
                .add_args::<args::KeyList>()
        }
    }

    #[derive(Clone, Debug)]
    pub struct Export(pub args::KeyExport);

    impl SubCmd for Export {
        const CMD: &'static str = "export";

        fn parse(matches: &ArgMatches) -> Option<Self> {
            matches
                .subcommand_matches(Self::CMD)
                .map(|matches| (Self(args::KeyExport::parse(matches))))
        }

        fn def() -> App {
            App::new(Self::CMD)
                .about("Exports a keypair to a file.")
                .add_args::<args::KeyExport>()
        }
    }

    #[allow(clippy::large_enum_variant)]
    #[derive(Clone, Debug)]
    pub enum WalletMasp {
        GenPayAddr(MaspGenPayAddr),
        GenSpendKey(MaspGenSpendKey),
        AddAddrKey(MaspAddAddrKey),
        ListPayAddrs(MaspListPayAddrs),
        ListKeys(MaspListKeys),
        FindAddrKey(MaspFindAddrKey),
    }

    impl SubCmd for WalletMasp {
        const CMD: &'static str = "masp";

        fn parse(matches: &ArgMatches) -> Option<Self> {
            matches.subcommand_matches(Self::CMD).and_then(|matches| {
                let genpa = SubCmd::parse(matches).map(Self::GenPayAddr);
                let gensk = SubCmd::parse(matches).map(Self::GenSpendKey);
                let addak = SubCmd::parse(matches).map(Self::AddAddrKey);
                let listpa = SubCmd::parse(matches).map(Self::ListPayAddrs);
                let listsk = SubCmd::parse(matches).map(Self::ListKeys);
                let findak = SubCmd::parse(matches).map(Self::FindAddrKey);
                gensk.or(genpa).or(addak).or(listpa).or(listsk).or(findak)
            })
        }

        fn def() -> App {
            App::new(Self::CMD)
                .about(
                    "Multi-asset shielded pool address and keypair management \
                     including methods to generate and look-up addresses and \
                     keys.",
                )
                .setting(AppSettings::SubcommandRequiredElseHelp)
                .subcommand(MaspGenSpendKey::def())
                .subcommand(MaspGenPayAddr::def())
                .subcommand(MaspAddAddrKey::def())
                .subcommand(MaspListPayAddrs::def())
                .subcommand(MaspListKeys::def())
                .subcommand(MaspFindAddrKey::def())
        }
    }

    /// Find the given shielded address or key
    #[derive(Clone, Debug)]
    pub struct MaspFindAddrKey(pub args::AddrKeyFind);

    impl SubCmd for MaspFindAddrKey {
        const CMD: &'static str = "find";

        fn parse(matches: &ArgMatches) -> Option<Self> {
            matches
                .subcommand_matches(Self::CMD)
                .map(|matches| Self(args::AddrKeyFind::parse(matches)))
        }

        fn def() -> App {
            App::new(Self::CMD)
                .about("Find the given shielded address or key in the wallet")
                .add_args::<args::AddrKeyFind>()
        }
    }

    /// List all known shielded keys
    #[derive(Clone, Debug)]
    pub struct MaspListKeys(pub args::MaspKeysList);

    impl SubCmd for MaspListKeys {
        const CMD: &'static str = "list-keys";

        fn parse(matches: &ArgMatches) -> Option<Self> {
            matches
                .subcommand_matches(Self::CMD)
                .map(|matches| Self(args::MaspKeysList::parse(matches)))
        }

        fn def() -> App {
            App::new(Self::CMD)
                .about("Lists all shielded keys in the wallet")
                .add_args::<args::MaspKeysList>()
        }
    }

    /// List all known payment addresses
    #[derive(Clone, Debug)]
    pub struct MaspListPayAddrs;

    impl SubCmd for MaspListPayAddrs {
        const CMD: &'static str = "list-addrs";

        fn parse(matches: &ArgMatches) -> Option<Self> {
            matches
                .subcommand_matches(Self::CMD)
                .map(|_matches| MaspListPayAddrs)
        }

        fn def() -> App {
            App::new(Self::CMD)
                .about("Lists all payment addresses in the wallet")
        }
    }

    /// Add a key or an address
    #[derive(Clone, Debug)]
    pub struct MaspAddAddrKey(pub args::MaspAddrKeyAdd);

    impl SubCmd for MaspAddAddrKey {
        const CMD: &'static str = "add";

        fn parse(matches: &ArgMatches) -> Option<Self> {
            matches.subcommand_matches(Self::CMD).map(|matches| {
                MaspAddAddrKey(args::MaspAddrKeyAdd::parse(matches))
            })
        }

        fn def() -> App {
            App::new(Self::CMD)
                .about("Adds the given payment address or key to the wallet")
                .add_args::<args::MaspAddrKeyAdd>()
        }
    }

    /// Generate a spending key
    #[derive(Clone, Debug)]
    pub struct MaspGenSpendKey(pub args::MaspSpendKeyGen);

    impl SubCmd for MaspGenSpendKey {
        const CMD: &'static str = "gen-key";

        fn parse(matches: &ArgMatches) -> Option<Self> {
            matches.subcommand_matches(Self::CMD).map(|matches| {
                MaspGenSpendKey(args::MaspSpendKeyGen::parse(matches))
            })
        }

        fn def() -> App {
            App::new(Self::CMD)
                .about("Generates a random spending key")
                .add_args::<args::MaspSpendKeyGen>()
        }
    }

    /// Generate a payment address from a viewing key or payment address
    #[derive(Clone, Debug)]
    pub struct MaspGenPayAddr(pub args::MaspPayAddrGen);

    impl SubCmd for MaspGenPayAddr {
        const CMD: &'static str = "gen-addr";

        fn parse(matches: &ArgMatches) -> Option<Self> {
            matches.subcommand_matches(Self::CMD).map(|matches| {
                MaspGenPayAddr(args::MaspPayAddrGen::parse(matches))
            })
        }

        fn def() -> App {
            App::new(Self::CMD)
                .about(
                    "Generates a payment address from the given spending key",
                )
                .add_args::<args::MaspPayAddrGen>()
        }
    }

    #[derive(Clone, Debug)]
    pub enum WalletAddress {
        Gen(AddressGen),
        Find(AddressOrAliasFind),
        List(AddressList),
        Add(AddressAdd),
    }

    impl SubCmd for WalletAddress {
        const CMD: &'static str = "address";

        fn parse(matches: &ArgMatches) -> Option<Self> {
            matches.subcommand_matches(Self::CMD).and_then(|matches| {
                let gen = SubCmd::parse(matches).map(Self::Gen);
                let find = SubCmd::parse(matches).map(Self::Find);
                let list = SubCmd::parse(matches).map(Self::List);
                let add = SubCmd::parse(matches).map(Self::Add);
                gen.or(find).or(list).or(add)
            })
        }

        fn def() -> App {
            App::new(Self::CMD)
                .about(
                    "Address management, including methods to generate and \
                     look-up addresses.",
                )
                .setting(AppSettings::SubcommandRequiredElseHelp)
                .subcommand(AddressGen::def())
                .subcommand(AddressOrAliasFind::def())
                .subcommand(AddressList::def())
                .subcommand(AddressAdd::def())
        }
    }

    /// Generate a new keypair and an implicit address derived from it
    #[derive(Clone, Debug)]
    pub struct AddressGen(pub args::KeyAndAddressGen);

    impl SubCmd for AddressGen {
        const CMD: &'static str = "gen";

        fn parse(matches: &ArgMatches) -> Option<Self> {
            matches.subcommand_matches(Self::CMD).map(|matches| {
                AddressGen(args::KeyAndAddressGen::parse(matches))
            })
        }

        fn def() -> App {
            App::new(Self::CMD)
                .about(
                    "Generates a keypair with a given alias and derive the \
                     implicit address from its public key. The address will \
                     be stored with the same alias.",
                )
                .add_args::<args::KeyAndAddressGen>()
        }
    }

    /// Find an address by its alias
    #[derive(Clone, Debug)]
    pub struct AddressOrAliasFind(pub args::AddressOrAliasFind);

    impl SubCmd for AddressOrAliasFind {
        const CMD: &'static str = "find";

        fn parse(matches: &ArgMatches) -> Option<Self> {
            matches.subcommand_matches(Self::CMD).map(|matches| {
                AddressOrAliasFind(args::AddressOrAliasFind::parse(matches))
            })
        }

        fn def() -> App {
            App::new(Self::CMD)
                .about(
                    "Find an address by its alias or an alias by its address.",
                )
                .add_args::<args::AddressOrAliasFind>()
        }
    }

    /// List known addresses
    #[derive(Clone, Debug)]
    pub struct AddressList;

    impl SubCmd for AddressList {
        const CMD: &'static str = "list";

        fn parse(matches: &ArgMatches) -> Option<Self> {
            matches
                .subcommand_matches(Self::CMD)
                .map(|_matches| AddressList)
        }

        fn def() -> App {
            App::new(Self::CMD).about("List all known addresses.")
        }
    }

    /// Generate a new keypair and an implicit address derived from it
    #[derive(Clone, Debug)]
    pub struct AddressAdd(pub args::AddressAdd);

    impl SubCmd for AddressAdd {
        const CMD: &'static str = "add";

        fn parse(matches: &ArgMatches) -> Option<Self> {
            matches
                .subcommand_matches(Self::CMD)
                .map(|matches| AddressAdd(args::AddressAdd::parse(matches)))
        }

        fn def() -> App {
            App::new(Self::CMD)
                .about("Store an alias for an address in the wallet.")
                .add_args::<args::AddressAdd>()
        }
    }

    #[derive(Clone, Debug)]
    pub enum Ledger {
        Run(LedgerRun),
        Reset(LedgerReset),
    }

    impl SubCmd for Ledger {
        const CMD: &'static str = "ledger";

        fn parse(matches: &ArgMatches) -> Option<Self> {
            matches.subcommand_matches(Self::CMD).and_then(|matches| {
                let run = SubCmd::parse(matches).map(Self::Run);
                let reset = SubCmd::parse(matches).map(Self::Reset);
                run.or(reset)
                    // The `run` command is the default if no sub-command given
                    .or(Some(Self::Run(LedgerRun)))
            })
        }

        fn def() -> App {
            App::new(Self::CMD)
                .about(
                    "Ledger node sub-commands. If no sub-command specified, \
                     defaults to run the node.",
                )
                .subcommand(LedgerRun::def())
                .subcommand(LedgerReset::def())
        }
    }

    #[derive(Clone, Debug)]
    pub struct LedgerRun;

    impl SubCmd for LedgerRun {
        const CMD: &'static str = "run";

        fn parse(matches: &ArgMatches) -> Option<Self> {
            matches.subcommand_matches(Self::CMD).map(|_matches| Self)
        }

        fn def() -> App {
            App::new(Self::CMD).about("Run Namada ledger node.")
        }
    }

    #[derive(Clone, Debug)]
    pub struct LedgerReset;

    impl SubCmd for LedgerReset {
        const CMD: &'static str = "reset";

        fn parse(matches: &ArgMatches) -> Option<Self> {
            matches.subcommand_matches(Self::CMD).map(|_matches| Self)
        }

        fn def() -> App {
            App::new(Self::CMD).about(
                "Delete Namada ledger node's and Tendermint node's storage \
                 data.",
            )
        }
    }

    #[derive(Clone, Debug)]
    pub enum Config {
        Gen(ConfigGen),
    }

    impl SubCmd for Config {
        const CMD: &'static str = "config";

        fn parse(matches: &ArgMatches) -> Option<Self> {
            matches
                .subcommand_matches(Self::CMD)
                .and_then(|matches| SubCmd::parse(matches).map(Self::Gen))
        }

        fn def() -> App {
            App::new(Self::CMD)
                .setting(AppSettings::SubcommandRequiredElseHelp)
                .about("Configuration sub-commands.")
                .subcommand(ConfigGen::def())
        }
    }

    #[derive(Clone, Debug)]
    pub struct ConfigGen;

    impl SubCmd for ConfigGen {
        const CMD: &'static str = "gen";

        fn parse(matches: &ArgMatches) -> Option<Self> {
            matches.subcommand_matches(Self::CMD).map(|_matches| Self)
        }

        fn def() -> App {
            App::new(Self::CMD)
                .about("Generate the default configuration file.")
        }
    }

    #[derive(Clone, Debug)]
    pub struct QueryResult(pub args::QueryResult);

    impl SubCmd for QueryResult {
        const CMD: &'static str = "tx-result";

        fn parse(matches: &ArgMatches) -> Option<Self> {
            matches
                .subcommand_matches(Self::CMD)
                .map(|matches| QueryResult(args::QueryResult::parse(matches)))
        }

        fn def() -> App {
            App::new(Self::CMD)
                .about("Query the result of a transaction.")
                .add_args::<args::QueryResult>()
        }
    }

    #[derive(Clone, Debug)]
    pub struct QueryProposal(pub args::QueryProposal);

    impl SubCmd for QueryProposal {
        const CMD: &'static str = "query-proposal";

        fn parse(matches: &ArgMatches) -> Option<Self>
        where
            Self: Sized,
        {
            matches.subcommand_matches(Self::CMD).map(|matches| {
                QueryProposal(args::QueryProposal::parse(matches))
            })
        }

        fn def() -> App {
            App::new(Self::CMD)
                .about("Query proposals.")
                .add_args::<args::QueryProposal>()
        }
    }

    #[derive(Clone, Debug)]
    pub struct QueryProposalResult(pub args::QueryProposalResult);

    impl SubCmd for QueryProposalResult {
        const CMD: &'static str = "query-proposal-result";

        fn parse(matches: &ArgMatches) -> Option<Self>
        where
            Self: Sized,
        {
            matches.subcommand_matches(Self::CMD).map(|matches| {
                QueryProposalResult(args::QueryProposalResult::parse(matches))
            })
        }

        fn def() -> App {
            App::new(Self::CMD)
                .about("Query proposals result.")
                .add_args::<args::QueryProposalResult>()
        }
    }

    #[derive(Clone, Debug)]
    pub struct QueryProtocolParameters(pub args::QueryProtocolParameters);

    impl SubCmd for QueryProtocolParameters {
        const CMD: &'static str = "query-protocol-parameters";

        fn parse(matches: &ArgMatches) -> Option<Self>
        where
            Self: Sized,
        {
            matches.subcommand_matches(Self::CMD).map(|matches| {
                QueryProtocolParameters(args::QueryProtocolParameters::parse(
                    matches,
                ))
            })
        }

        fn def() -> App {
            App::new(Self::CMD)
                .about("Query protocol parameters.")
                .add_args::<args::QueryProtocolParameters>()
        }
    }

    #[derive(Clone, Debug)]
    pub struct TxCustom(pub args::TxCustom);

    impl SubCmd for TxCustom {
        const CMD: &'static str = "tx";

        fn parse(matches: &ArgMatches) -> Option<Self> {
            matches
                .subcommand_matches(Self::CMD)
                .map(|matches| TxCustom(args::TxCustom::parse(matches)))
        }

        fn def() -> App {
            App::new(Self::CMD)
                .about("Send a transaction with custom WASM code.")
                .add_args::<args::TxCustom>()
        }
    }

    #[derive(Clone, Debug)]
    pub struct TxTransfer(pub args::TxTransfer);

    impl SubCmd for TxTransfer {
        const CMD: &'static str = "transfer";

        fn parse(matches: &ArgMatches) -> Option<Self> {
            matches
                .subcommand_matches(Self::CMD)
                .map(|matches| TxTransfer(args::TxTransfer::parse(matches)))
        }

        fn def() -> App {
            App::new(Self::CMD)
                .about("Send a signed transfer transaction.")
                .add_args::<args::TxTransfer>()
        }
    }

    #[derive(Clone, Debug)]
    pub struct TxIbcTransfer(pub args::TxIbcTransfer);

    impl SubCmd for TxIbcTransfer {
        const CMD: &'static str = "ibc-transfer";

        fn parse(matches: &ArgMatches) -> Option<Self> {
            matches.subcommand_matches(Self::CMD).map(|matches| {
                TxIbcTransfer(args::TxIbcTransfer::parse(matches))
            })
        }

        fn def() -> App {
            App::new(Self::CMD)
                .about("Send a signed IBC transfer transaction.")
                .add_args::<args::TxIbcTransfer>()
        }
    }

    #[derive(Clone, Debug)]
    pub struct TxUpdateVp(pub args::TxUpdateVp);

    impl SubCmd for TxUpdateVp {
        const CMD: &'static str = "update";

        fn parse(matches: &ArgMatches) -> Option<Self> {
            matches
                .subcommand_matches(Self::CMD)
                .map(|matches| TxUpdateVp(args::TxUpdateVp::parse(matches)))
        }

        fn def() -> App {
            App::new(Self::CMD)
                .about(
                    "Send a signed transaction to update account's validity \
                     predicate.",
                )
                .add_args::<args::TxUpdateVp>()
        }
    }

    #[derive(Clone, Debug)]
    pub struct TxInitAccount(pub args::TxInitAccount);

    impl SubCmd for TxInitAccount {
        const CMD: &'static str = "init-account";

        fn parse(matches: &ArgMatches) -> Option<Self> {
            matches.subcommand_matches(Self::CMD).map(|matches| {
                TxInitAccount(args::TxInitAccount::parse(matches))
            })
        }

        fn def() -> App {
            App::new(Self::CMD)
                .about(
                    "Send a signed transaction to create a new established \
                     account.",
                )
                .add_args::<args::TxInitAccount>()
        }
    }

    #[derive(Clone, Debug)]
    pub struct TxInitValidator(pub args::TxInitValidator);

    impl SubCmd for TxInitValidator {
        const CMD: &'static str = "init-validator";

        fn parse(matches: &ArgMatches) -> Option<Self> {
            matches.subcommand_matches(Self::CMD).map(|matches| {
                TxInitValidator(args::TxInitValidator::parse(matches))
            })
        }

        fn def() -> App {
            App::new(Self::CMD)
                .about(
                    "Send a signed transaction to create a new validator \
                     account.",
                )
                .add_args::<args::TxInitValidator>()
        }
    }

    #[derive(Clone, Debug)]
    pub struct Bond(pub args::Bond);

    impl SubCmd for Bond {
        const CMD: &'static str = "bond";

        fn parse(matches: &ArgMatches) -> Option<Self> {
            matches
                .subcommand_matches(Self::CMD)
                .map(|matches| Bond(args::Bond::parse(matches)))
        }

        fn def() -> App {
            App::new(Self::CMD)
                .about("Bond tokens in PoS system.")
                .add_args::<args::Bond>()
        }
    }

    #[derive(Clone, Debug)]
    pub struct Unbond(pub args::Unbond);

    impl SubCmd for Unbond {
        const CMD: &'static str = "unbond";

        fn parse(matches: &ArgMatches) -> Option<Self> {
            matches
                .subcommand_matches(Self::CMD)
                .map(|matches| Unbond(args::Unbond::parse(matches)))
        }

        fn def() -> App {
            App::new(Self::CMD)
                .about("Unbond tokens from a PoS bond.")
                .add_args::<args::Unbond>()
        }
    }

    #[derive(Clone, Debug)]
    pub struct Withdraw(pub args::Withdraw);

    impl SubCmd for Withdraw {
        const CMD: &'static str = "withdraw";

        fn parse(matches: &ArgMatches) -> Option<Self> {
            matches
                .subcommand_matches(Self::CMD)
                .map(|matches| Withdraw(args::Withdraw::parse(matches)))
        }

        fn def() -> App {
            App::new(Self::CMD)
                .about("Withdraw tokens from previously unbonded PoS bond.")
                .add_args::<args::Withdraw>()
        }
    }

    #[derive(Clone, Debug)]
    pub struct QueryEpoch(pub args::Query);

    impl SubCmd for QueryEpoch {
        const CMD: &'static str = "epoch";

        fn parse(matches: &ArgMatches) -> Option<Self> {
            matches
                .subcommand_matches(Self::CMD)
                .map(|matches| QueryEpoch(args::Query::parse(matches)))
        }

        fn def() -> App {
            App::new(Self::CMD)
                .about("Query the epoch of the last committed block.")
                .add_args::<args::Query>()
        }
    }

    #[derive(Clone, Debug)]
    pub struct QueryConversions(pub args::QueryConversions);

    impl SubCmd for QueryConversions {
        const CMD: &'static str = "conversions";

        fn parse(matches: &ArgMatches) -> Option<Self> {
            matches.subcommand_matches(Self::CMD).map(|matches| {
                QueryConversions(args::QueryConversions::parse(matches))
            })
        }

        fn def() -> App {
            App::new(Self::CMD)
                .about("Query currently applicable conversions.")
                .add_args::<args::QueryConversions>()
        }
    }

    #[derive(Clone, Debug)]
    pub struct QueryBlock(pub args::Query);

    impl SubCmd for QueryBlock {
        const CMD: &'static str = "block";

        fn parse(matches: &ArgMatches) -> Option<Self> {
            matches
                .subcommand_matches(Self::CMD)
                .map(|matches| QueryBlock(args::Query::parse(matches)))
        }

        fn def() -> App {
            App::new(Self::CMD)
                .about("Query the last committed block.")
                .add_args::<args::Query>()
        }
    }

    #[derive(Clone, Debug)]
    pub struct QueryBalance(pub args::QueryBalance);

    impl SubCmd for QueryBalance {
        const CMD: &'static str = "balance";

        fn parse(matches: &ArgMatches) -> Option<Self> {
            matches
                .subcommand_matches(Self::CMD)
                .map(|matches| QueryBalance(args::QueryBalance::parse(matches)))
        }

        fn def() -> App {
            App::new(Self::CMD)
                .about("Query balance(s) of tokens.")
                .add_args::<args::QueryBalance>()
        }
    }

    #[derive(Clone, Debug)]
    pub struct QueryBonds(pub args::QueryBonds);

    impl SubCmd for QueryBonds {
        const CMD: &'static str = "bonds";

        fn parse(matches: &ArgMatches) -> Option<Self> {
            matches
                .subcommand_matches(Self::CMD)
                .map(|matches| QueryBonds(args::QueryBonds::parse(matches)))
        }

        fn def() -> App {
            App::new(Self::CMD)
                .about("Query PoS bond(s).")
                .add_args::<args::QueryBonds>()
        }
    }

    #[derive(Clone, Debug)]
    pub struct QueryBondedStake(pub args::QueryBondedStake);

    impl SubCmd for QueryBondedStake {
        const CMD: &'static str = "bonded-stake";

        fn parse(matches: &ArgMatches) -> Option<Self> {
            matches.subcommand_matches(Self::CMD).map(|matches| {
                QueryBondedStake(args::QueryBondedStake::parse(matches))
            })
        }

        fn def() -> App {
            App::new(Self::CMD)
                .about("Query PoS bonded stake.")
                .add_args::<args::QueryBondedStake>()
        }
    }

    #[derive(Clone, Debug)]
    pub struct QueryTransfers(pub args::QueryTransfers);

    impl SubCmd for QueryTransfers {
        const CMD: &'static str = "show-transfers";

        fn parse(matches: &ArgMatches) -> Option<Self> {
            matches.subcommand_matches(Self::CMD).map(|matches| {
                QueryTransfers(args::QueryTransfers::parse(matches))
            })
        }

        fn def() -> App {
            App::new(Self::CMD)
                .about("Query the accepted transfers to date.")
                .add_args::<args::QueryConversions>()
        }
    }

    #[derive(Clone, Debug)]
    pub struct QueryCommissionRate(pub args::QueryCommissionRate);

    impl SubCmd for QueryCommissionRate {
        const CMD: &'static str = "commission-rate";

        fn parse(matches: &ArgMatches) -> Option<Self> {
            matches.subcommand_matches(Self::CMD).map(|matches| {
                QueryCommissionRate(args::QueryCommissionRate::parse(matches))
            })
        }

        fn def() -> App {
            App::new(Self::CMD)
                .about("Query commission rate.")
                .add_args::<args::QueryCommissionRate>()
        }
    }

    #[derive(Clone, Debug)]
    pub struct QuerySlashes(pub args::QuerySlashes);

    impl SubCmd for QuerySlashes {
        const CMD: &'static str = "slashes";

        fn parse(matches: &ArgMatches) -> Option<Self>
        where
            Self: Sized,
        {
            matches
                .subcommand_matches(Self::CMD)
                .map(|matches| QuerySlashes(args::QuerySlashes::parse(matches)))
        }

        fn def() -> App {
            App::new(Self::CMD)
                .about("Query PoS applied slashes.")
                .add_args::<args::QuerySlashes>()
        }
    }

    #[derive(Clone, Debug)]
    pub struct QueryRawBytes(pub args::QueryRawBytes);

    impl SubCmd for QueryRawBytes {
        const CMD: &'static str = "query-bytes";

        fn parse(matches: &ArgMatches) -> Option<Self> {
            matches.subcommand_matches(Self::CMD).map(|matches| {
                QueryRawBytes(args::QueryRawBytes::parse(matches))
            })
        }

        fn def() -> App {
            App::new(Self::CMD)
                .about("Query the raw bytes of a given storage key")
                .add_args::<args::QueryRawBytes>()
        }
    }

    #[derive(Clone, Debug)]
    pub struct TxInitProposal(pub args::InitProposal);

    impl SubCmd for TxInitProposal {
        const CMD: &'static str = "init-proposal";

        fn parse(matches: &ArgMatches) -> Option<Self>
        where
            Self: Sized,
        {
            matches.subcommand_matches(Self::CMD).map(|matches| {
                TxInitProposal(args::InitProposal::parse(matches))
            })
        }

        fn def() -> App {
            App::new(Self::CMD)
                .about("Create a new proposal.")
                .add_args::<args::InitProposal>()
        }
    }

    #[derive(Clone, Debug)]
    pub struct TxVoteProposal(pub args::VoteProposal);

    impl SubCmd for TxVoteProposal {
        const CMD: &'static str = "vote-proposal";

        fn parse(matches: &ArgMatches) -> Option<Self>
        where
            Self: Sized,
        {
            matches.subcommand_matches(Self::CMD).map(|matches| {
                TxVoteProposal(args::VoteProposal::parse(matches))
            })
        }

        fn def() -> App {
            App::new(Self::CMD)
                .about("Vote a proposal.")
                .add_args::<args::VoteProposal>()
        }
    }

    #[derive(Clone, Debug)]
    pub struct TxRevealPk(pub args::RevealPk);

    impl SubCmd for TxRevealPk {
        const CMD: &'static str = "reveal-pk";

        fn parse(matches: &ArgMatches) -> Option<Self>
        where
            Self: Sized,
        {
            matches
                .subcommand_matches(Self::CMD)
                .map(|matches| TxRevealPk(args::RevealPk::parse(matches)))
        }

        fn def() -> App {
            App::new(Self::CMD)
                .about(
                    "Submit a tx to reveal the public key an implicit \
                     account. Typically, you don't have to do this manually \
                     and the client will detect when a tx to reveal PK is \
                     needed and submit it automatically. This will write the \
                     PK into the account's storage so that it can be used for \
                     signature verification on transactions authorized by \
                     this account.",
                )
                .add_args::<args::RevealPk>()
        }
    }

    #[derive(Clone, Debug)]
    pub enum Utils {
        JoinNetwork(JoinNetwork),
        FetchWasms(FetchWasms),
        InitNetwork(InitNetwork),
        InitGenesisValidator(InitGenesisValidator),
    }

    impl SubCmd for Utils {
        const CMD: &'static str = "utils";

        fn parse(matches: &ArgMatches) -> Option<Self> {
            matches.subcommand_matches(Self::CMD).and_then(|matches| {
                let join_network =
                    SubCmd::parse(matches).map(Self::JoinNetwork);
                let fetch_wasms = SubCmd::parse(matches).map(Self::FetchWasms);
                let init_network =
                    SubCmd::parse(matches).map(Self::InitNetwork);
                let init_genesis =
                    SubCmd::parse(matches).map(Self::InitGenesisValidator);
                join_network
                    .or(fetch_wasms)
                    .or(init_network)
                    .or(init_genesis)
            })
        }

        fn def() -> App {
            App::new(Self::CMD)
                .about("Utilities.")
                .subcommand(JoinNetwork::def())
                .subcommand(FetchWasms::def())
                .subcommand(InitNetwork::def())
                .subcommand(InitGenesisValidator::def())
                .setting(AppSettings::SubcommandRequiredElseHelp)
        }
    }

    #[derive(Clone, Debug)]
    pub struct JoinNetwork(pub args::JoinNetwork);

    impl SubCmd for JoinNetwork {
        const CMD: &'static str = "join-network";

        fn parse(matches: &ArgMatches) -> Option<Self> {
            matches
                .subcommand_matches(Self::CMD)
                .map(|matches| Self(args::JoinNetwork::parse(matches)))
        }

        fn def() -> App {
            App::new(Self::CMD)
                .about("Configure Namada to join an existing network.")
                .add_args::<args::JoinNetwork>()
        }
    }

    #[derive(Clone, Debug)]
    pub struct FetchWasms(pub args::FetchWasms);

    impl SubCmd for FetchWasms {
        const CMD: &'static str = "fetch-wasms";

        fn parse(matches: &ArgMatches) -> Option<Self> {
            matches
                .subcommand_matches(Self::CMD)
                .map(|matches| Self(args::FetchWasms::parse(matches)))
        }

        fn def() -> App {
            App::new(Self::CMD)
                .about("Ensure pre-built wasms are present")
                .add_args::<args::FetchWasms>()
        }
    }

    #[derive(Clone, Debug)]
    pub struct InitNetwork(pub args::InitNetwork);

    impl SubCmd for InitNetwork {
        const CMD: &'static str = "init-network";

        fn parse(matches: &ArgMatches) -> Option<Self> {
            matches
                .subcommand_matches(Self::CMD)
                .map(|matches| Self(args::InitNetwork::parse(matches)))
        }

        fn def() -> App {
            App::new(Self::CMD)
                .about("Initialize a new test network.")
                .add_args::<args::InitNetwork>()
        }
    }

    #[derive(Clone, Debug)]
    pub struct InitGenesisValidator(pub args::InitGenesisValidator);

    impl SubCmd for InitGenesisValidator {
        const CMD: &'static str = "init-genesis-validator";

        fn parse(matches: &ArgMatches) -> Option<Self> {
            matches
                .subcommand_matches(Self::CMD)
                .map(|matches| Self(args::InitGenesisValidator::parse(matches)))
        }

        fn def() -> App {
            App::new(Self::CMD)
                .about(
                    "Initialize genesis validator's address, consensus key \
                     and validator account key and use it in the ledger's \
                     node.",
                )
                .add_args::<args::InitGenesisValidator>()
        }
    }

    /// Used as sub-commands (`SubCmd` instance) in `namada` binary.
    #[derive(Clone, Debug)]
    pub enum EthBridgePool {
        /// Construct a proof that a set of transfers is in the pool.
        /// This can be used to relay transfers across the
        /// bridge to Ethereum.
        ConstructProof(args::BridgePoolProof),
        /// Query the contents of the pool.
        QueryPool(args::Query),
    }

    impl Cmd for EthBridgePool {
        fn add_sub(app: App) -> App {
            app.subcommand(ConstructProof::def().display_order(1))
                .subcommand(QueryEthBridgePool::def().display_order(1))
        }

        fn parse(matches: &ArgMatches) -> Option<Self> {
            let construct_proof = ConstructProof::parse(matches)
                .map(|proof| Self::ConstructProof(proof.0));
            let query_pool = QueryEthBridgePool::parse(matches)
                .map(|q| Self::QueryPool(q.0));
            construct_proof.or(query_pool)
        }
    }

    impl SubCmd for EthBridgePool {
        const CMD: &'static str = BRIDGE_POOL_CMD;

        fn parse(matches: &ArgMatches) -> Option<Self> {
            Cmd::parse(matches)
        }

        fn def() -> App {
            App::new(Self::CMD)
                .about(
                    "Functionality for interacting with the Ethereum bridge \
                     pool. This pool holds transfers waiting to be relayed to \
                     Ethereum.",
                )
                .subcommand(ConstructProof::def().display_order(1))
                .subcommand(QueryEthBridgePool::def().display_order(1))
        }
    }

    #[derive(Clone, Debug)]
    pub struct AddToEthBridgePool(pub args::EthereumBridgePool);

    impl SubCmd for AddToEthBridgePool {
        const CMD: &'static str = "add-erc20-transfer";

        fn parse(matches: &ArgMatches) -> Option<Self> {
            matches
                .subcommand_matches(Self::CMD)
                .map(|matches| Self(args::EthereumBridgePool::parse(matches)))
        }

        fn def() -> App {
            App::new(Self::CMD)
                .about("Add a new transfer to the Ethereum bridge pool.")
                .add_args::<args::EthereumBridgePool>()
        }
    }

    #[derive(Clone, Debug)]
    pub struct ConstructProof(pub args::BridgePoolProof);

    impl SubCmd for ConstructProof {
        const CMD: &'static str = "construct-proof";

        fn parse(matches: &ArgMatches) -> Option<Self> {
            matches
                .subcommand_matches(Self::CMD)
                .map(|matches| Self(args::BridgePoolProof::parse(matches)))
        }

        fn def() -> App {
            App::new(Self::CMD)
                .about(
                    "Construct a merkle proof that the given transfer is in \
                     the pool.",
                )
                .add_args::<args::EthereumBridgePool>()
        }
    }

    #[derive(Clone, Debug)]
    pub struct QueryEthBridgePool(args::Query);

    impl SubCmd for QueryEthBridgePool {
        const CMD: &'static str = "query";

        fn parse(matches: &ArgMatches) -> Option<Self> {
            matches
                .subcommand_matches(Self::CMD)
                .map(|matches| Self(args::Query::parse(matches)))
        }

        fn def() -> App {
            App::new(Self::CMD)
                .about("Get the contents of the Ethereum bridge pool.")
                .add_args::<args::Query>()
        }
    }
}

pub mod args {

    use std::convert::TryFrom;
    use std::env;
    use std::net::SocketAddr;
    use std::path::PathBuf;
    use std::str::FromStr;

    use namada::ibc::core::ics24_host::identifier::{ChannelId, PortId};
    use namada::types::address::Address;
    use namada::types::chain::{ChainId, ChainIdPrefix};
    use namada::types::ethereum_events::EthAddress;
    use namada::types::governance::ProposalVote;
    use namada::types::keccak::KeccakHash;
    use namada::types::key::*;
    use namada::types::masp::MaspValue;
    use namada::types::storage::{self, Epoch};
    use namada::types::token;
    use namada::types::token::Amount;
    use namada::types::transaction::GasLimit;
    use rust_decimal::Decimal;

    use super::context::*;
    use super::utils::*;
    use super::{ArgGroup, ArgMatches};
    use crate::client::types::{ParsedTxArgs, ParsedTxTransferArgs};
    use crate::config;
    use crate::config::TendermintMode;
    use crate::facade::tendermint::Timeout;
    use crate::facade::tendermint_config::net::Address as TendermintAddress;

    const ADDRESS: Arg<WalletAddress> = arg("address");
    const ALIAS_OPT: ArgOpt<String> = ALIAS.opt();
    const ALIAS: Arg<String> = arg("alias");
    const ALLOW_DUPLICATE_IP: ArgFlag = flag("allow-duplicate-ip");
    const AMOUNT: Arg<token::Amount> = arg("amount");
    const ARCHIVE_DIR: ArgOpt<PathBuf> = arg_opt("archive-dir");
    const BALANCE_OWNER: ArgOpt<WalletBalanceOwner> = arg_opt("owner");
    const BASE_DIR: ArgDefault<PathBuf> = arg_default(
        "base-dir",
        DefaultFn(|| match env::var("NAMADA_BASE_DIR") {
            Ok(dir) => dir.into(),
            Err(_) => config::DEFAULT_BASE_DIR.into(),
        }),
    );
    const BROADCAST_ONLY: ArgFlag = flag("broadcast-only");
    const CHAIN_ID: Arg<ChainId> = arg("chain-id");
    const CHAIN_ID_OPT: ArgOpt<ChainId> = CHAIN_ID.opt();
    const CHAIN_ID_PREFIX: Arg<ChainIdPrefix> = arg("chain-prefix");
    const CHANNEL_ID: Arg<ChannelId> = arg("channel-id");
    const CODE_PATH: Arg<PathBuf> = arg("code-path");
    const CODE_PATH_OPT: ArgOpt<PathBuf> = CODE_PATH.opt();
    const COMMISSION_RATE: Arg<Decimal> = arg("commission-rate");
    const CONSENSUS_TIMEOUT_COMMIT: ArgDefault<Timeout> = arg_default(
        "consensus-timeout-commit",
        DefaultFn(|| Timeout::from_str("1s").unwrap()),
    );
    const DATA_PATH_OPT: ArgOpt<PathBuf> = arg_opt("data-path");
    const DATA_PATH: Arg<PathBuf> = arg("data-path");
    const DECRYPT: ArgFlag = flag("decrypt");
    const DONT_ARCHIVE: ArgFlag = flag("dont-archive");
    const DONT_PREFETCH_WASM: ArgFlag = flag("dont-prefetch-wasm");
    const DRY_RUN_TX: ArgFlag = flag("dry-run");
    const EPOCH: ArgOpt<Epoch> = arg_opt("epoch");
<<<<<<< HEAD
    const ERC20: Arg<EthAddress> = arg("erc20");
    const ETH_ADDRESS: Arg<EthAddress> = arg("ethereum-address");
    const FEE_AMOUNT: ArgDefault<token::Amount> =
        arg_default("fee-amount", DefaultFn(|| token::Amount::from(0)));
    const FEE_PAYER: Arg<WalletAddress> = arg("fee-payer");
    const FORCE: ArgFlag = flag("force");
=======
    const FORCE: ArgFlag = flag("force");
    const DONT_PREFETCH_WASM: ArgFlag = flag("dont-prefetch-wasm");
>>>>>>> 7ed315a9
    const GAS_AMOUNT: ArgDefault<token::Amount> =
        arg_default("gas-amount", DefaultFn(|| token::Amount::from(0)));
    const GAS_LIMIT: ArgDefault<token::Amount> =
        arg_default("gas-limit", DefaultFn(|| token::Amount::from(0)));
    const GAS_TOKEN: ArgDefaultFromCtx<WalletAddress> =
        arg_default_from_ctx("gas-token", DefaultFn(|| "NAM".into()));
    const GENESIS_PATH: Arg<PathBuf> = arg("genesis-path");
    const GENESIS_VALIDATOR: ArgOpt<String> = arg("genesis-validator").opt();
    const HASH_LIST: Arg<String> = arg("hash-list");
    const LEDGER_ADDRESS_ABOUT: &str =
        "Address of a ledger node as \"{scheme}://{host}:{port}\". If the \
         scheme is not supplied, it is assumed to be TCP.";
    const LEDGER_ADDRESS_DEFAULT: ArgDefault<TendermintAddress> =
        LEDGER_ADDRESS.default(DefaultFn(|| {
            let raw = "127.0.0.1:26657";
            TendermintAddress::from_str(raw).unwrap()
        }));

    const LEDGER_ADDRESS: Arg<TendermintAddress> = arg("ledger-address");
    const LOCALHOST: ArgFlag = flag("localhost");
    const MASP_VALUE: Arg<MaspValue> = arg("value");
    const MAX_COMMISSION_RATE_CHANGE: Arg<Decimal> =
        arg("max-commission-rate-change");
    const MODE: ArgOpt<String> = arg_opt("mode");
    const NET_ADDRESS: Arg<SocketAddr> = arg("net-address");
    const NO_CONVERSIONS: ArgFlag = flag("no-conversions");
    const OWNER: ArgOpt<WalletAddress> = arg_opt("owner");
    const PIN: ArgFlag = flag("pin");
    const PORT_ID: ArgDefault<PortId> = arg_default(
        "port-id",
        DefaultFn(|| PortId::from_str("transfer").unwrap()),
    );
    const PROPOSAL_OFFLINE: ArgFlag = flag("offline");
    const PROTOCOL_KEY: ArgOpt<WalletPublicKey> = arg_opt("protocol-key");
    const PRE_GENESIS_PATH: ArgOpt<PathBuf> = arg_opt("pre-genesis-path");
    const PUBLIC_KEY: Arg<WalletPublicKey> = arg("public-key");
    const PROPOSAL_ID: Arg<u64> = arg("proposal-id");
    const PROPOSAL_ID_OPT: ArgOpt<u64> = arg_opt("proposal-id");
    const PROPOSAL_VOTE: Arg<ProposalVote> = arg("vote");
    const RAW_ADDRESS: Arg<Address> = arg("address");
    const RAW_ADDRESS_OPT: ArgOpt<Address> = RAW_ADDRESS.opt();
    const RAW_PUBLIC_KEY_OPT: ArgOpt<common::PublicKey> = arg_opt("public-key");
    const RECEIVER: Arg<String> = arg("receiver");
    const SCHEME: ArgDefault<SchemeType> =
        arg_default("scheme", DefaultFn(|| SchemeType::Ed25519));
    const SIGNER: ArgOpt<WalletAddress> = arg_opt("signer");
    const SIGNING_KEY_OPT: ArgOpt<WalletKeypair> = SIGNING_KEY.opt();
    const SIGNING_KEY: Arg<WalletKeypair> = arg("signing-key");
    const SOURCE: Arg<WalletAddress> = arg("source");
    const SOURCE_OPT: ArgOpt<WalletAddress> = SOURCE.opt();
    const STORAGE_KEY: Arg<storage::Key> = arg("storage-key");
    const SUB_PREFIX: ArgOpt<String> = arg_opt("sub-prefix");
    const TIMEOUT_HEIGHT: ArgOpt<u64> = arg_opt("timeout-height");
    const TIMEOUT_SEC_OFFSET: ArgOpt<u64> = arg_opt("timeout-sec-offset");
    const TOKEN_OPT: ArgOpt<WalletAddress> = TOKEN.opt();
    const TOKEN: Arg<WalletAddress> = arg("token");
    const TRANSFER_SOURCE: Arg<WalletTransferSource> = arg("source");
    const TRANSFER_TARGET: Arg<WalletTransferTarget> = arg("target");
    const TX_HASH: Arg<String> = arg("tx-hash");
    const UNSAFE_DONT_ENCRYPT: ArgFlag = flag("unsafe-dont-encrypt");
    const UNSAFE_SHOW_SECRET: ArgFlag = flag("unsafe-show-secret");
    const VALIDATOR: Arg<WalletAddress> = arg("validator");
    const VALIDATOR_OPT: ArgOpt<WalletAddress> = VALIDATOR.opt();
    const VALIDATOR_ACCOUNT_KEY: ArgOpt<WalletPublicKey> =
        arg_opt("account-key");
    const VALIDATOR_CONSENSUS_KEY: ArgOpt<WalletKeypair> =
        arg_opt("consensus-key");
    const VALIDATOR_ETH_COLD_KEY: ArgOpt<WalletKeypair> =
        arg_opt("eth-cold-key");
    const VALIDATOR_ETH_HOT_KEY: ArgOpt<WalletKeypair> = arg_opt("eth-hot-key");
    const VALIDATOR_CODE_PATH: ArgOpt<PathBuf> = arg_opt("validator-code-path");
    const VALUE: ArgOpt<String> = arg_opt("value");
    const VIEWING_KEY: Arg<WalletViewingKey> = arg("key");
    const WASM_CHECKSUMS_PATH: Arg<PathBuf> = arg("wasm-checksums-path");
    const WASM_DIR: ArgOpt<PathBuf> = arg_opt("wasm-dir");

    /// Global command arguments
    #[derive(Clone, Debug)]
    pub struct Global {
        pub chain_id: Option<ChainId>,
        pub base_dir: PathBuf,
        pub wasm_dir: Option<PathBuf>,
        pub mode: Option<TendermintMode>,
    }

    impl Global {
        /// Parse global arguments
        pub fn parse(matches: &ArgMatches) -> Self {
            let chain_id = CHAIN_ID_OPT.parse(matches);
            let base_dir = BASE_DIR.parse(matches);
            let wasm_dir = WASM_DIR.parse(matches);
            let mode = MODE.parse(matches).map(TendermintMode::from);
            Global {
                chain_id,
                base_dir,
                wasm_dir,
                mode,
            }
        }

        /// Add global args definition. Should be added to every top-level
        /// command.
        pub fn def(app: App) -> App {
            app.arg(CHAIN_ID_OPT.def().about("The chain ID."))
                .arg(BASE_DIR.def().about(
                    "The base directory is where the nodes, client and wallet \
                     configuration and state is stored. This value can also \
                     be set via `NAMADA_BASE_DIR` environment variable, but \
                     the argument takes precedence, if specified. Defaults to \
                     `.namada`.",
                ))
                .arg(WASM_DIR.def().about(
                    "Directory with built WASM validity predicates, \
                     transactions. This value can also be set via \
                     `NAMADA_WASM_DIR` environment variable, but the argument \
                     takes precedence, if specified.",
                ))
                .arg(MODE.def().about(
                    "The mode in which to run Namada. Options are \n\t * \
                     Validator (default)\n\t * Full\n\t * Seed",
                ))
        }
    }

    /// Transaction associated results arguments
    #[derive(Clone, Debug)]
    pub struct QueryResult {
        /// Common query args
        pub query: Query,
        /// Hash of transaction to lookup
        pub tx_hash: String,
    }

    impl Args for QueryResult {
        fn parse(matches: &ArgMatches) -> Self {
            let query = Query::parse(matches);
            let tx_hash = TX_HASH.parse(matches);
            Self { query, tx_hash }
        }

        fn def(app: App) -> App {
            app.add_args::<Query>().arg(
                TX_HASH
                    .def()
                    .about("The hash of the transaction being looked up."),
            )
        }
    }

    /// A transfer to be added to the Ethereum bridge pool.
    #[derive(Clone, Debug)]
    pub struct EthereumBridgePool {
        /// The args for building a tx to the bridge pool
        pub tx: Tx,
        /// The type of token
        pub asset: EthAddress,
        /// The recipient address
        pub recipient: EthAddress,
        /// The sender of the transfer
        pub sender: WalletAddress,
        /// The amount to be transferred
        pub amount: Amount,
        /// The amount of fees (in NAM)
        pub gas_amount: Amount,
        /// The account of fee payer.
        pub gas_payer: WalletAddress,
    }

    impl Args for EthereumBridgePool {
        fn parse(matches: &ArgMatches) -> Self {
            let tx = Tx::parse(matches);
            let asset = ERC20.parse(matches);
            let recipient = ETH_ADDRESS.parse(matches);
            let sender = ADDRESS.parse(matches);
            let amount = AMOUNT.parse(matches);
            let gas_amount = FEE_AMOUNT.parse(matches);
            let gas_payer = FEE_PAYER.parse(matches);
            Self {
                tx,
                asset,
                recipient,
                sender,
                amount,
                gas_amount,
                gas_payer,
            }
        }

        fn def(app: App) -> App {
            app.add_args::<Tx>()
                .arg(
                    ERC20
                        .def()
                        .about("The Ethereum address of the ERC20 token."),
                )
                .arg(
                    ETH_ADDRESS
                        .def()
                        .about("The Ethereum address receiving the tokens."),
                )
                .arg(
                    ADDRESS
                        .def()
                        .about("The Namada address sending the tokens."),
                )
                .arg(AMOUNT.def().about(
                    "The amount of tokens being sent across the bridge.",
                ))
                .arg(FEE_AMOUNT.def().about(
                    "The amount of NAM you wish to pay to have this transfer \
                     relayed to Ethereum.",
                ))
                .arg(
                    FEE_PAYER.def().about(
                        "The Namada address of the account paying the fee.",
                    ),
                )
        }
    }

    #[derive(Debug, Clone)]
    pub struct BridgePoolProof {
        /// The query parameters.
        pub query: Query,
        pub transfers: Vec<KeccakHash>,
    }

    impl Args for BridgePoolProof {
        fn parse(matches: &ArgMatches) -> Self {
            let query = Query::parse(matches);
            let hashes = HASH_LIST.parse(matches);
            Self {
                query,
                transfers: hashes
                    .split(' ')
                    .map(|hash| {
                        KeccakHash::try_from(hash).unwrap_or_else(|_| {
                            tracing::info!(
                                "Could not parse '{}' as a Keccak hash.",
                                hash
                            );
                            safe_exit(1)
                        })
                    })
                    .collect(),
            }
        }

        fn def(app: App) -> App {
            app.add_args::<Query>().arg(HASH_LIST.def().about(
                "List of Keccak hashes of transfers in the bridge pool.",
            ))
        }
    }

    /// Custom transaction arguments
    #[derive(Clone, Debug)]
    pub struct TxCustom {
        /// Common tx arguments
        pub tx: Tx,
        /// Path to the tx WASM code file
        pub code_path: PathBuf,
        /// Path to the data file
        pub data_path: Option<PathBuf>,
    }

    impl Args for TxCustom {
        fn parse(matches: &ArgMatches) -> Self {
            let tx = Tx::parse(matches);
            let code_path = CODE_PATH.parse(matches);
            let data_path = DATA_PATH_OPT.parse(matches);
            Self {
                tx,
                code_path,
                data_path,
            }
        }

        fn def(app: App) -> App {
            app.add_args::<Tx>()
                .arg(
                    CODE_PATH
                        .def()
                        .about("The path to the transaction's WASM code."),
                )
                .arg(DATA_PATH_OPT.def().about(
                    "The data file at this path containing arbitrary bytes \
                     will be passed to the transaction code when it's \
                     executed.",
                ))
        }
    }

    /// Transfer transaction arguments
    #[derive(Clone, Debug)]
    pub struct TxTransfer {
        /// Common tx arguments
        pub tx: Tx,
        /// Transfer source address
        pub source: WalletTransferSource,
        /// Transfer target address
        pub target: WalletTransferTarget,
        /// Transferred token address
        pub token: WalletAddress,
        /// Transferred token address
        pub sub_prefix: Option<String>,
        /// Transferred token amount
        pub amount: token::Amount,
    }

    impl TxTransfer {
        pub fn parse_from_context(
            &self,
            ctx: &mut Context,
        ) -> ParsedTxTransferArgs {
            ParsedTxTransferArgs {
                tx: self.tx.parse_from_context(ctx),
                source: ctx.get_cached(&self.source),
                target: ctx.get(&self.target),
                token: ctx.get(&self.token),
                amount: self.amount,
            }
        }
    }

    impl Args for TxTransfer {
        fn parse(matches: &ArgMatches) -> Self {
            let tx = Tx::parse(matches);
            let source = TRANSFER_SOURCE.parse(matches);
            let target = TRANSFER_TARGET.parse(matches);
            let token = TOKEN.parse(matches);
            let sub_prefix = SUB_PREFIX.parse(matches);
            let amount = AMOUNT.parse(matches);
            Self {
                tx,
                source,
                target,
                token,
                sub_prefix,
                amount,
            }
        }

        fn def(app: App) -> App {
            app.add_args::<Tx>()
                .arg(TRANSFER_SOURCE.def().about(
                    "The source account address. The source's key may be used \
                     to produce the signature.",
                ))
                .arg(TRANSFER_TARGET.def().about(
                    "The target account address. The target's key may be used \
                     to produce the signature.",
                ))
                .arg(TOKEN.def().about("The transfer token."))
                .arg(SUB_PREFIX.def().about("The token's sub prefix."))
                .arg(AMOUNT.def().about("The amount to transfer in decimal."))
        }
    }

    /// IBC transfer transaction arguments
    #[derive(Clone, Debug)]
    pub struct TxIbcTransfer {
        /// Common tx arguments
        pub tx: Tx,
        /// Transfer source address
        pub source: WalletAddress,
        /// Transfer target address
        pub receiver: String,
        /// Transferred token address
        pub token: WalletAddress,
        /// Transferred token address
        pub sub_prefix: Option<String>,
        /// Transferred token amount
        pub amount: token::Amount,
        /// Port ID
        pub port_id: PortId,
        /// Channel ID
        pub channel_id: ChannelId,
        /// Timeout height of the destination chain
        pub timeout_height: Option<u64>,
        /// Timeout timestamp offset
        pub timeout_sec_offset: Option<u64>,
    }

    impl Args for TxIbcTransfer {
        fn parse(matches: &ArgMatches) -> Self {
            let tx = Tx::parse(matches);
            let source = SOURCE.parse(matches);
            let receiver = RECEIVER.parse(matches);
            let token = TOKEN.parse(matches);
            let sub_prefix = SUB_PREFIX.parse(matches);
            let amount = AMOUNT.parse(matches);
            let port_id = PORT_ID.parse(matches);
            let channel_id = CHANNEL_ID.parse(matches);
            let timeout_height = TIMEOUT_HEIGHT.parse(matches);
            let timeout_sec_offset = TIMEOUT_SEC_OFFSET.parse(matches);
            Self {
                tx,
                source,
                receiver,
                token,
                sub_prefix,
                amount,
                port_id,
                channel_id,
                timeout_height,
                timeout_sec_offset,
            }
        }

        fn def(app: App) -> App {
            app.add_args::<Tx>()
                .arg(SOURCE.def().about(
                    "The source account address. The source's key is used to \
                     produce the signature.",
                ))
                .arg(RECEIVER.def().about(
                    "The receiver address on the destination chain as string.",
                ))
                .arg(TOKEN.def().about("The transfer token."))
                .arg(SUB_PREFIX.def().about("The token's sub prefix."))
                .arg(AMOUNT.def().about("The amount to transfer in decimal."))
                .arg(PORT_ID.def().about("The port ID."))
                .arg(CHANNEL_ID.def().about("The channel ID."))
                .arg(
                    TIMEOUT_HEIGHT
                        .def()
                        .about("The timeout height of the destination chain."),
                )
                .arg(TIMEOUT_SEC_OFFSET.def().about("The timeout as seconds."))
        }
    }

    /// Transaction to initialize a new account
    #[derive(Clone, Debug)]
    pub struct TxInitAccount {
        /// Common tx arguments
        pub tx: Tx,
        /// Address of the source account
        pub source: WalletAddress,
        /// Path to the VP WASM code file for the new account
        pub vp_code_path: Option<PathBuf>,
        /// Public key for the new account
        pub public_key: WalletPublicKey,
    }

    impl Args for TxInitAccount {
        fn parse(matches: &ArgMatches) -> Self {
            let tx = Tx::parse(matches);
            let source = SOURCE.parse(matches);
            let vp_code_path = CODE_PATH_OPT.parse(matches);
            let public_key = PUBLIC_KEY.parse(matches);
            Self {
                tx,
                source,
                vp_code_path,
                public_key,
            }
        }

        fn def(app: App) -> App {
            app.add_args::<Tx>()
                .arg(SOURCE.def().about(
                    "The source account's address that signs the transaction.",
                ))
                .arg(CODE_PATH_OPT.def().about(
                    "The path to the validity predicate WASM code to be used \
                     for the new account. Uses the default user VP if none \
                     specified.",
                ))
                .arg(PUBLIC_KEY.def().about(
                    "A public key to be used for the new account in \
                     hexadecimal encoding.",
                ))
        }
    }

    /// Transaction to initialize a new account
    #[derive(Clone, Debug)]
    pub struct TxInitValidator {
        pub tx: Tx,
        pub source: WalletAddress,
        pub scheme: SchemeType,
        pub account_key: Option<WalletPublicKey>,
        pub consensus_key: Option<WalletKeypair>,
<<<<<<< HEAD
        pub eth_cold_key: Option<WalletKeypair>,
        pub eth_hot_key: Option<WalletKeypair>,
        pub rewards_account_key: Option<WalletPublicKey>,
=======
>>>>>>> 7ed315a9
        pub protocol_key: Option<WalletPublicKey>,
        pub commission_rate: Decimal,
        pub max_commission_rate_change: Decimal,
        pub validator_vp_code_path: Option<PathBuf>,
        pub unsafe_dont_encrypt: bool,
    }

    impl Args for TxInitValidator {
        fn parse(matches: &ArgMatches) -> Self {
            let tx = Tx::parse(matches);
            let source = SOURCE.parse(matches);
            let scheme = SCHEME.parse(matches);
            let account_key = VALIDATOR_ACCOUNT_KEY.parse(matches);
            let consensus_key = VALIDATOR_CONSENSUS_KEY.parse(matches);
<<<<<<< HEAD
            let eth_cold_key = VALIDATOR_ETH_COLD_KEY.parse(matches);
            let eth_hot_key = VALIDATOR_ETH_HOT_KEY.parse(matches);
            let rewards_account_key = REWARDS_KEY.parse(matches);
=======
>>>>>>> 7ed315a9
            let protocol_key = PROTOCOL_KEY.parse(matches);
            let commission_rate = COMMISSION_RATE.parse(matches);
            let max_commission_rate_change =
                MAX_COMMISSION_RATE_CHANGE.parse(matches);
            let validator_vp_code_path = VALIDATOR_CODE_PATH.parse(matches);
            let unsafe_dont_encrypt = UNSAFE_DONT_ENCRYPT.parse(matches);
            Self {
                tx,
                source,
                scheme,
                account_key,
                consensus_key,
<<<<<<< HEAD
                eth_cold_key,
                eth_hot_key,
                rewards_account_key,
=======
>>>>>>> 7ed315a9
                protocol_key,
                commission_rate,
                max_commission_rate_change,
                validator_vp_code_path,
                unsafe_dont_encrypt,
            }
        }

        fn def(app: App) -> App {
            app.add_args::<Tx>()
                .arg(SOURCE.def().about(
                    "The source account's address that signs the transaction.",
                ))
                .arg(SCHEME.def().about(
                    "The key scheme/type used for the validator keys. \
                     Currently supports ed25519 and secp256k1.",
                ))
                .arg(VALIDATOR_ACCOUNT_KEY.def().about(
                    "A public key for the validator account. A new one will \
                     be generated if none given.",
                ))
                .arg(VALIDATOR_CONSENSUS_KEY.def().about(
                    "A consensus key for the validator account. A new one \
                     will be generated if none given. Note that this must be \
                     ed25519.",
                ))
                .arg(VALIDATOR_ETH_COLD_KEY.def().about(
                    "An Eth cold key for the validator account. A new one \
                     will be generated if none given. Note that this must be \
                     secp256k1.",
                ))
                .arg(VALIDATOR_ETH_HOT_KEY.def().about(
                    "An Eth hot key for the validator account. A new one will \
                     be generated if none given. Note that this must be \
                     secp256k1.",
                ))
                .arg(PROTOCOL_KEY.def().about(
                    "A public key for signing protocol transactions. A new \
                     one will be generated if none given.",
                ))
                .arg(COMMISSION_RATE.def().about(
                    "The commission rate charged by the validator for \
                     delegation rewards. Expressed as a decimal between 0 and \
                     1. This is a required parameter.",
                ))
                .arg(MAX_COMMISSION_RATE_CHANGE.def().about(
                    "The maximum change per epoch in the commission rate \
                     charged by the validator for delegation rewards. \
                     Expressed as a decimal between 0 and 1. This is a \
                     required parameter.",
                ))
                .arg(VALIDATOR_CODE_PATH.def().about(
                    "The path to the validity predicate WASM code to be used \
                     for the validator account. Uses the default validator VP \
                     if none specified.",
                ))
                .arg(UNSAFE_DONT_ENCRYPT.def().about(
                    "UNSAFE: Do not encrypt the generated keypairs. Do not \
                     use this for keys used in a live network.",
                ))
        }
    }

    /// Transaction to update a VP arguments
    #[derive(Clone, Debug)]
    pub struct TxUpdateVp {
        /// Common tx arguments
        pub tx: Tx,
        /// Path to the VP WASM code file
        pub vp_code_path: PathBuf,
        /// Address of the account whose VP is to be updated
        pub addr: WalletAddress,
    }

    impl Args for TxUpdateVp {
        fn parse(matches: &ArgMatches) -> Self {
            let tx = Tx::parse(matches);
            let vp_code_path = CODE_PATH.parse(matches);
            let addr = ADDRESS.parse(matches);
            Self {
                tx,
                vp_code_path,
                addr,
            }
        }

        fn def(app: App) -> App {
            app.add_args::<Tx>()
                .arg(
                    CODE_PATH.def().about(
                        "The path to the new validity predicate WASM code.",
                    ),
                )
                .arg(ADDRESS.def().about(
                    "The account's address. It's key is used to produce the \
                     signature.",
                ))
        }
    }

    /// Bond arguments
    #[derive(Clone, Debug)]
    pub struct Bond {
        /// Common tx arguments
        pub tx: Tx,
        /// Validator address
        pub validator: WalletAddress,
        /// Amount of tokens to stake in a bond
        pub amount: token::Amount,
        /// Source address for delegations. For self-bonds, the validator is
        /// also the source.
        pub source: Option<WalletAddress>,
    }

    impl Args for Bond {
        fn parse(matches: &ArgMatches) -> Self {
            let tx = Tx::parse(matches);
            let validator = VALIDATOR.parse(matches);
            let amount = AMOUNT.parse(matches);
            let source = SOURCE_OPT.parse(matches);
            Self {
                tx,
                validator,
                amount,
                source,
            }
        }

        fn def(app: App) -> App {
            app.add_args::<Tx>()
                .arg(VALIDATOR.def().about("Validator address."))
                .arg(AMOUNT.def().about("Amount of tokens to stake in a bond."))
                .arg(SOURCE_OPT.def().about(
                    "Source address for delegations. For self-bonds, the \
                     validator is also the source.",
                ))
        }
    }

    /// Unbond arguments
    #[derive(Clone, Debug)]
    pub struct Unbond {
        /// Common tx arguments
        pub tx: Tx,
        /// Validator address
        pub validator: WalletAddress,
        /// Amount of tokens to unbond from a bond
        pub amount: token::Amount,
        /// Source address for unbonding from delegations. For unbonding from
        /// self-bonds, the validator is also the source
        pub source: Option<WalletAddress>,
    }

    impl Args for Unbond {
        fn parse(matches: &ArgMatches) -> Self {
            let tx = Tx::parse(matches);
            let validator = VALIDATOR.parse(matches);
            let amount = AMOUNT.parse(matches);
            let source = SOURCE_OPT.parse(matches);
            Self {
                tx,
                validator,
                amount,
                source,
            }
        }

        fn def(app: App) -> App {
            app.add_args::<Tx>()
                .arg(VALIDATOR.def().about("Validator address."))
                .arg(
                    AMOUNT
                        .def()
                        .about("Amount of tokens to unbond from a bond."),
                )
                .arg(SOURCE_OPT.def().about(
                    "Source address for unbonding from delegations. For \
                     unbonding from self-bonds, the validator is also the \
                     source.",
                ))
        }
    }

    #[derive(Clone, Debug)]
    pub struct InitProposal {
        /// Common tx arguments
        pub tx: Tx,
        /// The proposal file path
        pub proposal_data: PathBuf,
        /// Flag if proposal should be run offline
        pub offline: bool,
    }

    impl Args for InitProposal {
        fn parse(matches: &ArgMatches) -> Self {
            let tx = Tx::parse(matches);
            let proposal_data = DATA_PATH.parse(matches);
            let offline = PROPOSAL_OFFLINE.parse(matches);

            Self {
                tx,
                proposal_data,
                offline,
            }
        }

        fn def(app: App) -> App {
            app.add_args::<Tx>()
                .arg(DATA_PATH.def().about(
                    "The data path file (json) that describes the proposal.",
                ))
                .arg(
                    PROPOSAL_OFFLINE
                        .def()
                        .about("Flag if the proposal vote should run offline."),
                )
        }
    }

    #[derive(Clone, Debug)]
    pub struct VoteProposal {
        /// Common tx arguments
        pub tx: Tx,
        /// Proposal id
        pub proposal_id: Option<u64>,
        /// The vote
        pub vote: ProposalVote,
        /// Flag if proposal vote should be run offline
        pub offline: bool,
        /// The proposal file path
        pub proposal_data: Option<PathBuf>,
    }

    impl Args for VoteProposal {
        fn parse(matches: &ArgMatches) -> Self {
            let tx = Tx::parse(matches);
            let proposal_id = PROPOSAL_ID_OPT.parse(matches);
            let vote = PROPOSAL_VOTE.parse(matches);
            let offline = PROPOSAL_OFFLINE.parse(matches);
            let proposal_data = DATA_PATH_OPT.parse(matches);

            Self {
                tx,
                proposal_id,
                vote,
                offline,
                proposal_data,
            }
        }

        fn def(app: App) -> App {
            app.add_args::<Tx>()
                .arg(
                    PROPOSAL_ID_OPT
                        .def()
                        .about("The proposal identifier.")
                        .conflicts_with_all(&[
                            PROPOSAL_OFFLINE.name,
                            DATA_PATH_OPT.name,
                        ]),
                )
                .arg(
                    PROPOSAL_VOTE
                        .def()
                        .about("The vote for the proposal. Either yay or nay."),
                )
                .arg(
                    PROPOSAL_OFFLINE
                        .def()
                        .about("Flag if the proposal vote should run offline.")
                        .conflicts_with(PROPOSAL_ID.name),
                )
                .arg(
                    DATA_PATH_OPT
                        .def()
                        .about(
                            "The data path file (json) that describes the \
                             proposal.",
                        )
                        .conflicts_with(PROPOSAL_ID.name),
                )
        }
    }

    #[derive(Clone, Debug)]
    pub struct RevealPk {
        /// Common tx arguments
        pub tx: Tx,
        /// A public key to be revealed on-chain
        pub public_key: WalletPublicKey,
    }

    impl Args for RevealPk {
        fn parse(matches: &ArgMatches) -> Self {
            let tx = Tx::parse(matches);
            let public_key = PUBLIC_KEY.parse(matches);

            Self { tx, public_key }
        }

        fn def(app: App) -> App {
            app.add_args::<Tx>()
                .arg(PUBLIC_KEY.def().about("A public key to reveal."))
        }
    }

    #[derive(Clone, Debug)]
    pub struct QueryProposal {
        /// Common query args
        pub query: Query,
        /// Proposal id
        pub proposal_id: Option<u64>,
    }

    impl Args for QueryProposal {
        fn parse(matches: &ArgMatches) -> Self {
            let query = Query::parse(matches);
            let proposal_id = PROPOSAL_ID_OPT.parse(matches);

            Self { query, proposal_id }
        }

        fn def(app: App) -> App {
            app.add_args::<Tx>()
                .arg(PROPOSAL_ID_OPT.def().about("The proposal identifier."))
        }
    }

    #[derive(Clone, Debug)]
    pub struct QueryProposalResult {
        /// Common query args
        pub query: Query,
        /// Proposal id
        pub proposal_id: Option<u64>,
        /// Flag if proposal result should be run on offline data
        pub offline: bool,
        /// The folder containing the proposal and votes
        pub proposal_folder: Option<PathBuf>,
    }

    impl Args for QueryProposalResult {
        fn parse(matches: &ArgMatches) -> Self {
            let query = Query::parse(matches);
            let proposal_id = PROPOSAL_ID_OPT.parse(matches);
            let offline = PROPOSAL_OFFLINE.parse(matches);
            let proposal_folder = DATA_PATH_OPT.parse(matches);

            Self {
                query,
                proposal_id,
                offline,
                proposal_folder,
            }
        }

        fn def(app: App) -> App {
            app.add_args::<Query>()
                .arg(PROPOSAL_ID_OPT.def().about("The proposal identifier."))
                .arg(
                    PROPOSAL_OFFLINE
                        .def()
                        .about(
                            "Flag if the proposal result should run on \
                             offline data.",
                        )
                        .conflicts_with(PROPOSAL_ID.name),
                )
                .arg(
                    DATA_PATH_OPT
                        .def()
                        .about(
                            "The path to the folder containing the proposal \
                             json and votes",
                        )
                        .conflicts_with(PROPOSAL_ID.name),
                )
        }
    }

    #[derive(Clone, Debug)]
    pub struct QueryProtocolParameters {
        /// Common query args
        pub query: Query,
    }

    impl Args for QueryProtocolParameters {
        fn parse(matches: &ArgMatches) -> Self {
            let query = Query::parse(matches);

            Self { query }
        }

        fn def(app: App) -> App {
            app.add_args::<Query>()
        }
    }

    /// Withdraw arguments
    #[derive(Clone, Debug)]
    pub struct Withdraw {
        /// Common tx arguments
        pub tx: Tx,
        /// Validator address
        pub validator: WalletAddress,
        /// Source address for withdrawing from delegations. For withdrawing
        /// from self-bonds, the validator is also the source
        pub source: Option<WalletAddress>,
    }

    impl Args for Withdraw {
        fn parse(matches: &ArgMatches) -> Self {
            let tx = Tx::parse(matches);
            let validator = VALIDATOR.parse(matches);
            let source = SOURCE_OPT.parse(matches);
            Self {
                tx,
                validator,
                source,
            }
        }

        fn def(app: App) -> App {
            app.add_args::<Tx>()
                .arg(VALIDATOR.def().about("Validator address."))
                .arg(SOURCE_OPT.def().about(
                    "Source address for withdrawing from delegations. For \
                     withdrawing from self-bonds, the validator is also the \
                     source.",
                ))
        }
    }

    /// Query asset conversions
    #[derive(Clone, Debug)]
    pub struct QueryConversions {
        /// Common query args
        pub query: Query,
        /// Address of a token
        pub token: Option<WalletAddress>,
        /// Epoch of the asset
        pub epoch: Option<Epoch>,
    }

    impl Args for QueryConversions {
        fn parse(matches: &ArgMatches) -> Self {
            let query = Query::parse(matches);
            let token = TOKEN_OPT.parse(matches);
            let epoch = EPOCH.parse(matches);
            Self {
                query,
                epoch,
                token,
            }
        }

        fn def(app: App) -> App {
            app.add_args::<Query>()
                .arg(
                    EPOCH
                        .def()
                        .about("The epoch for which to query conversions."),
                )
                .arg(
                    TOKEN_OPT.def().about(
                        "The token address for which to query conversions.",
                    ),
                )
        }
    }

    /// Query token balance(s)
    #[derive(Clone, Debug)]
    pub struct QueryBalance {
        /// Common query args
        pub query: Query,
        /// Address of an owner
        pub owner: Option<WalletBalanceOwner>,
        /// Address of a token
        pub token: Option<WalletAddress>,
        /// Whether not to convert balances
        pub no_conversions: bool,
        /// Sub prefix of an account
        pub sub_prefix: Option<String>,
    }

    impl Args for QueryBalance {
        fn parse(matches: &ArgMatches) -> Self {
            let query = Query::parse(matches);
            let owner = BALANCE_OWNER.parse(matches);
            let token = TOKEN_OPT.parse(matches);
            let no_conversions = NO_CONVERSIONS.parse(matches);
            let sub_prefix = SUB_PREFIX.parse(matches);
            Self {
                query,
                owner,
                token,
                no_conversions,
                sub_prefix,
            }
        }

        fn def(app: App) -> App {
            app.add_args::<Query>()
                .arg(
                    BALANCE_OWNER
                        .def()
                        .about("The account address whose balance to query."),
                )
                .arg(
                    TOKEN_OPT
                        .def()
                        .about("The token's address whose balance to query."),
                )
                .arg(
                    NO_CONVERSIONS.def().about(
                        "Whether not to automatically perform conversions.",
                    ),
                )
                .arg(
                    SUB_PREFIX.def().about(
                        "The token's sub prefix whose balance to query.",
                    ),
                )
        }
    }

    /// Query historical transfer(s)
    #[derive(Clone, Debug)]
    pub struct QueryTransfers {
        /// Common query args
        pub query: Query,
        /// Address of an owner
        pub owner: Option<WalletBalanceOwner>,
        /// Address of a token
        pub token: Option<WalletAddress>,
    }

    impl Args for QueryTransfers {
        fn parse(matches: &ArgMatches) -> Self {
            let query = Query::parse(matches);
            let owner = BALANCE_OWNER.parse(matches);
            let token = TOKEN_OPT.parse(matches);
            Self {
                query,
                owner,
                token,
            }
        }

        fn def(app: App) -> App {
            app.add_args::<Query>()
                .arg(BALANCE_OWNER.def().about(
                    "The account address that queried transfers must involve.",
                ))
                .arg(TOKEN_OPT.def().about(
                    "The token address that queried transfers must involve.",
                ))
        }
    }

    /// Query PoS bond(s)
    #[derive(Clone, Debug)]
    pub struct QueryBonds {
        /// Common query args
        pub query: Query,
        /// Address of an owner
        pub owner: Option<WalletAddress>,
        /// Address of a validator
        pub validator: Option<WalletAddress>,
    }

    impl Args for QueryBonds {
        fn parse(matches: &ArgMatches) -> Self {
            let query = Query::parse(matches);
            let owner = OWNER.parse(matches);
            let validator = VALIDATOR_OPT.parse(matches);
            Self {
                query,
                owner,
                validator,
            }
        }

        fn def(app: App) -> App {
            app.add_args::<Query>()
                .arg(
                    OWNER.def().about(
                        "The owner account address whose bonds to query.",
                    ),
                )
                .arg(
                    VALIDATOR_OPT
                        .def()
                        .about("The validator's address whose bonds to query."),
                )
        }
    }

    /// Query PoS bonded stake
    #[derive(Clone, Debug)]
    pub struct QueryBondedStake {
        /// Common query args
        pub query: Query,
        /// Address of a validator
        pub validator: Option<WalletAddress>,
        /// Epoch in which to find bonded stake
        pub epoch: Option<Epoch>,
    }

    impl Args for QueryBondedStake {
        fn parse(matches: &ArgMatches) -> Self {
            let query = Query::parse(matches);
            let validator = VALIDATOR_OPT.parse(matches);
            let epoch = EPOCH.parse(matches);
            Self {
                query,
                validator,
                epoch,
            }
        }

        fn def(app: App) -> App {
            app.add_args::<Query>()
                .arg(VALIDATOR_OPT.def().about(
                    "The validator's address whose bonded stake to query.",
                ))
                .arg(EPOCH.def().about(
                    "The epoch at which to query (last committed, if not \
                     specified).",
                ))
        }
    }

    #[derive(Clone, Debug)]
    /// Commission rate change args
    pub struct TxCommissionRateChange {
        /// Common tx arguments
        pub tx: Tx,
        /// Validator address (should be self)
        pub validator: WalletAddress,
        /// Value to which the tx changes the commission rate
        pub rate: Decimal,
    }

    impl Args for TxCommissionRateChange {
        fn parse(matches: &ArgMatches) -> Self {
            let tx = Tx::parse(matches);
            let validator = VALIDATOR.parse(matches);
            let rate = COMMISSION_RATE.parse(matches);
            Self {
                tx,
                validator,
                rate,
            }
        }

        fn def(app: App) -> App {
            app.add_args::<Query>()
                .arg(VALIDATOR.def().about(
                    "The validator's address whose commission rate to change.",
                ))
                .arg(
                    COMMISSION_RATE
                        .def()
                        .about("The desired new commission rate."),
                )
        }
    }

    /// Query PoS commission rate
    #[derive(Clone, Debug)]
    pub struct QueryCommissionRate {
        /// Common query args
        pub query: Query,
        /// Address of a validator
        pub validator: WalletAddress,
        /// Epoch in which to find commission rate
        pub epoch: Option<Epoch>,
    }

    impl Args for QueryCommissionRate {
        fn parse(matches: &ArgMatches) -> Self {
            let query = Query::parse(matches);
            let validator = VALIDATOR.parse(matches);
            let epoch = EPOCH.parse(matches);
            Self {
                query,
                validator,
                epoch,
            }
        }

        fn def(app: App) -> App {
            app.add_args::<Query>()
                .arg(VALIDATOR.def().about(
                    "The validator's address whose commission rate to query.",
                ))
                .arg(EPOCH.def().about(
                    "The epoch at which to query (last committed, if not \
                     specified).",
                ))
        }
    }

    /// Query PoS slashes
    #[derive(Clone, Debug)]
    pub struct QuerySlashes {
        /// Common query args
        pub query: Query,
        /// Address of a validator
        pub validator: Option<WalletAddress>,
    }

    impl Args for QuerySlashes {
        fn parse(matches: &ArgMatches) -> Self {
            let query = Query::parse(matches);
            let validator = VALIDATOR_OPT.parse(matches);
            Self { query, validator }
        }

        fn def(app: App) -> App {
            app.add_args::<Query>().arg(
                VALIDATOR_OPT
                    .def()
                    .about("The validator's address whose slashes to query."),
            )
        }
    }
    /// Query the raw bytes of given storage key
    #[derive(Clone, Debug)]
    pub struct QueryRawBytes {
        /// The storage key to query
        pub storage_key: storage::Key,
        /// Common query args
        pub query: Query,
    }

    impl Args for QueryRawBytes {
        fn parse(matches: &ArgMatches) -> Self {
            let storage_key = STORAGE_KEY.parse(matches);
            let query = Query::parse(matches);
            Self { storage_key, query }
        }

        fn def(app: App) -> App {
            app.add_args::<Query>()
                .arg(STORAGE_KEY.def().about("Storage key"))
        }
    }
    /// Common transaction arguments
    #[derive(Clone, Debug)]
    pub struct Tx {
        /// Simulate applying the transaction
        pub dry_run: bool,
        /// Submit the transaction even if it doesn't pass client checks
        pub force: bool,
        /// Do not wait for the transaction to be added to the blockchain
        pub broadcast_only: bool,
        /// The address of the ledger node as host:port
        pub ledger_address: TendermintAddress,
        /// If any new account is initialized by the tx, use the given alias to
        /// save it in the wallet.
        pub initialized_account_alias: Option<String>,
        /// The amount being payed to include the transaction
        pub fee_amount: Amount,
        /// The token in which the fee is being paid
        pub fee_token: WalletAddress,
        /// The max amount of gas used to process tx
        pub gas_limit: GasLimit,
        /// Sign the tx with the key for the given alias from your wallet
        pub signing_key: Option<WalletKeypair>,
        /// Sign the tx with the keypair of the public key of the given address
        pub signer: Option<WalletAddress>,
    }

    impl Tx {
        pub fn parse_from_context(&self, ctx: &mut Context) -> ParsedTxArgs {
            ParsedTxArgs {
                dry_run: self.dry_run,
                force: self.force,
                broadcast_only: self.broadcast_only,
                ledger_address: self.ledger_address.clone(),
                initialized_account_alias: self
                    .initialized_account_alias
                    .clone(),
                fee_amount: self.fee_amount,
                fee_token: ctx.get(&self.fee_token),
                gas_limit: self.gas_limit.clone(),
                signing_key: self
                    .signing_key
                    .as_ref()
                    .map(|sk| ctx.get_cached(sk)),
                signer: self.signer.as_ref().map(|signer| ctx.get(signer)),
            }
        }
    }

    impl Args for Tx {
        fn def(app: App) -> App {
            app.arg(
                DRY_RUN_TX
                    .def()
                    .about("Simulate the transaction application."),
            )
            .arg(FORCE.def().about(
                "Submit the transaction even if it doesn't pass client checks.",
            ))
            .arg(BROADCAST_ONLY.def().about(
                "Do not wait for the transaction to be applied. This will \
                 return once the transaction is added to the mempool.",
            ))
            .arg(LEDGER_ADDRESS_DEFAULT.def().about(LEDGER_ADDRESS_ABOUT))
            .arg(ALIAS_OPT.def().about(
                "If any new account is initialized by the tx, use the given \
                 alias to save it in the wallet. If multiple accounts are \
                 initialized, the alias will be the prefix of each new \
                 address joined with a number.",
            ))
            .arg(GAS_AMOUNT.def().about(
                "The amount being paid for the inclusion of this transaction",
            ))
<<<<<<< HEAD
            .arg(GAS_TOKEN.def().about("The token for paying the fee"))
=======
            .arg(GAS_TOKEN.def().about("The token for paying the gas"))
>>>>>>> 7ed315a9
            .arg(
                GAS_LIMIT.def().about(
                    "The maximum amount of gas needed to run transaction",
                ),
            )
            .arg(
                SIGNING_KEY_OPT
                    .def()
                    .about(
                        "Sign the transaction with the key for the given \
                         public key, public key hash or alias from your \
                         wallet.",
                    )
                    .conflicts_with(SIGNER.name),
            )
            .arg(
                SIGNER
                    .def()
                    .about(
                        "Sign the transaction with the keypair of the public \
                         key of the given address.",
                    )
                    .conflicts_with(SIGNING_KEY_OPT.name),
            )
        }

        fn parse(matches: &ArgMatches) -> Self {
            let dry_run = DRY_RUN_TX.parse(matches);
            let force = FORCE.parse(matches);
            let broadcast_only = BROADCAST_ONLY.parse(matches);
            let ledger_address = LEDGER_ADDRESS_DEFAULT.parse(matches);
            let initialized_account_alias = ALIAS_OPT.parse(matches);
            let fee_amount = GAS_AMOUNT.parse(matches);
            let fee_token = GAS_TOKEN.parse(matches);
            let gas_limit = GAS_LIMIT.parse(matches).into();

            let signing_key = SIGNING_KEY_OPT.parse(matches);
            let signer = SIGNER.parse(matches);
            Self {
                dry_run,
                force,
                broadcast_only,
                ledger_address,
                initialized_account_alias,
                fee_amount,
                fee_token,
                gas_limit,
                signing_key,
                signer,
            }
        }
    }

    /// Common query arguments
    #[derive(Clone, Debug)]
    pub struct Query {
        /// The address of the ledger node as host:port
        pub ledger_address: TendermintAddress,
    }

    impl Args for Query {
        fn def(app: App) -> App {
            app.arg(LEDGER_ADDRESS_DEFAULT.def().about(LEDGER_ADDRESS_ABOUT))
        }

        fn parse(matches: &ArgMatches) -> Self {
            let ledger_address = LEDGER_ADDRESS_DEFAULT.parse(matches);
            Self { ledger_address }
        }
    }

    /// MASP add key or address arguments
    #[derive(Clone, Debug)]
    pub struct MaspAddrKeyAdd {
        /// Key alias
        pub alias: String,
        /// Any MASP value
        pub value: MaspValue,
        /// Don't encrypt the keypair
        pub unsafe_dont_encrypt: bool,
    }

    impl Args for MaspAddrKeyAdd {
        fn parse(matches: &ArgMatches) -> Self {
            let alias = ALIAS.parse(matches);
            let value = MASP_VALUE.parse(matches);
            let unsafe_dont_encrypt = UNSAFE_DONT_ENCRYPT.parse(matches);
            Self {
                alias,
                value,
                unsafe_dont_encrypt,
            }
        }

        fn def(app: App) -> App {
            app.arg(
                ALIAS
                    .def()
                    .about("An alias to be associated with the new entry."),
            )
            .arg(
                MASP_VALUE
                    .def()
                    .about("A spending key, viewing key, or payment address."),
            )
            .arg(UNSAFE_DONT_ENCRYPT.def().about(
                "UNSAFE: Do not encrypt the keypair. Do not use this for keys \
                 used in a live network.",
            ))
        }
    }

    /// MASP generate spending key arguments
    #[derive(Clone, Debug)]
    pub struct MaspSpendKeyGen {
        /// Key alias
        pub alias: String,
        /// Don't encrypt the keypair
        pub unsafe_dont_encrypt: bool,
    }

    impl Args for MaspSpendKeyGen {
        fn parse(matches: &ArgMatches) -> Self {
            let alias = ALIAS.parse(matches);
            let unsafe_dont_encrypt = UNSAFE_DONT_ENCRYPT.parse(matches);
            Self {
                alias,
                unsafe_dont_encrypt,
            }
        }

        fn def(app: App) -> App {
            app.arg(
                ALIAS
                    .def()
                    .about("An alias to be associated with the spending key."),
            )
            .arg(UNSAFE_DONT_ENCRYPT.def().about(
                "UNSAFE: Do not encrypt the keypair. Do not use this for keys \
                 used in a live network.",
            ))
        }
    }

    /// MASP generate payment address arguments
    #[derive(Clone, Debug)]
    pub struct MaspPayAddrGen {
        /// Key alias
        pub alias: String,
        /// Viewing key
        pub viewing_key: WalletViewingKey,
        /// Pin
        pub pin: bool,
    }

    impl Args for MaspPayAddrGen {
        fn parse(matches: &ArgMatches) -> Self {
            let alias = ALIAS.parse(matches);
            let viewing_key = VIEWING_KEY.parse(matches);
            let pin = PIN.parse(matches);
            Self {
                alias,
                viewing_key,
                pin,
            }
        }

        fn def(app: App) -> App {
            app.arg(
                ALIAS.def().about(
                    "An alias to be associated with the payment address.",
                ),
            )
            .arg(VIEWING_KEY.def().about("The viewing key."))
            .arg(PIN.def().about(
                "Require that the single transaction to this address be \
                 pinned.",
            ))
        }
    }

    /// Wallet generate key and implicit address arguments
    #[derive(Clone, Debug)]
    pub struct KeyAndAddressGen {
        /// Scheme type
        pub scheme: SchemeType,
        /// Key alias
        pub alias: Option<String>,
        /// Don't encrypt the keypair
        pub unsafe_dont_encrypt: bool,
    }

    impl Args for KeyAndAddressGen {
        fn parse(matches: &ArgMatches) -> Self {
            let scheme = SCHEME.parse(matches);
            let alias = ALIAS_OPT.parse(matches);
            let unsafe_dont_encrypt = UNSAFE_DONT_ENCRYPT.parse(matches);
            Self {
                scheme,
                alias,
                unsafe_dont_encrypt,
            }
        }

        fn def(app: App) -> App {
            app.arg(SCHEME.def().about(
                "The type of key that should be generated. Argument must be \
                 either ed25519 or secp256k1. If none provided, the default \
                 key scheme is ed25519.",
            ))
            .arg(ALIAS_OPT.def().about(
                "The key and address alias. If none provided, the alias will \
                 be the public key hash.",
            ))
            .arg(UNSAFE_DONT_ENCRYPT.def().about(
                "UNSAFE: Do not encrypt the keypair. Do not use this for keys \
                 used in a live network.",
            ))
        }
    }

    /// Wallet key lookup arguments
    #[derive(Clone, Debug)]
    pub struct KeyFind {
        pub public_key: Option<common::PublicKey>,
        pub alias: Option<String>,
        pub value: Option<String>,
        pub unsafe_show_secret: bool,
    }

    impl Args for KeyFind {
        fn parse(matches: &ArgMatches) -> Self {
            let public_key = RAW_PUBLIC_KEY_OPT.parse(matches);
            let alias = ALIAS_OPT.parse(matches);
            let value = VALUE.parse(matches);
            let unsafe_show_secret = UNSAFE_SHOW_SECRET.parse(matches);

            Self {
                public_key,
                alias,
                value,
                unsafe_show_secret,
            }
        }

        fn def(app: App) -> App {
            app.arg(
                RAW_PUBLIC_KEY_OPT
                    .def()
                    .about("A public key associated with the keypair.")
                    .conflicts_with_all(&[ALIAS_OPT.name, VALUE.name]),
            )
            .arg(
                ALIAS_OPT
                    .def()
                    .about("An alias associated with the keypair.")
                    .conflicts_with(VALUE.name),
            )
            .arg(
                VALUE.def().about(
                    "A public key or alias associated with the keypair.",
                ),
            )
            .arg(
                UNSAFE_SHOW_SECRET
                    .def()
                    .about("UNSAFE: Print the secret key."),
            )
        }
    }

    /// Wallet find shielded address or key arguments
    #[derive(Clone, Debug)]
    pub struct AddrKeyFind {
        pub alias: String,
        pub unsafe_show_secret: bool,
    }

    impl Args for AddrKeyFind {
        fn parse(matches: &ArgMatches) -> Self {
            let alias = ALIAS.parse(matches);
            let unsafe_show_secret = UNSAFE_SHOW_SECRET.parse(matches);
            Self {
                alias,
                unsafe_show_secret,
            }
        }

        fn def(app: App) -> App {
            app.arg(ALIAS.def().about("The alias that is to be found."))
                .arg(
                    UNSAFE_SHOW_SECRET
                        .def()
                        .about("UNSAFE: Print the spending key values."),
                )
        }
    }

    /// Wallet list shielded keys arguments
    #[derive(Clone, Debug)]
    pub struct MaspKeysList {
        pub decrypt: bool,
        pub unsafe_show_secret: bool,
    }

    impl Args for MaspKeysList {
        fn parse(matches: &ArgMatches) -> Self {
            let decrypt = DECRYPT.parse(matches);
            let unsafe_show_secret = UNSAFE_SHOW_SECRET.parse(matches);
            Self {
                decrypt,
                unsafe_show_secret,
            }
        }

        fn def(app: App) -> App {
            app.arg(DECRYPT.def().about("Decrypt keys that are encrypted."))
                .arg(
                    UNSAFE_SHOW_SECRET
                        .def()
                        .about("UNSAFE: Print the spending key values."),
                )
        }
    }

    /// Wallet list keys arguments
    #[derive(Clone, Debug)]
    pub struct KeyList {
        pub decrypt: bool,
        pub unsafe_show_secret: bool,
    }

    impl Args for KeyList {
        fn parse(matches: &ArgMatches) -> Self {
            let decrypt = DECRYPT.parse(matches);
            let unsafe_show_secret = UNSAFE_SHOW_SECRET.parse(matches);
            Self {
                decrypt,
                unsafe_show_secret,
            }
        }

        fn def(app: App) -> App {
            app.arg(DECRYPT.def().about("Decrypt keys that are encrypted."))
                .arg(
                    UNSAFE_SHOW_SECRET
                        .def()
                        .about("UNSAFE: Print the secret keys."),
                )
        }
    }

    /// Wallet key export arguments
    #[derive(Clone, Debug)]
    pub struct KeyExport {
        pub alias: String,
    }

    impl Args for KeyExport {
        fn parse(matches: &ArgMatches) -> Self {
            let alias = ALIAS.parse(matches);

            Self { alias }
        }

        fn def(app: App) -> App {
            app.arg(
                ALIAS
                    .def()
                    .about("The alias of the key you wish to export."),
            )
        }
    }

    /// Wallet address lookup arguments
    #[derive(Clone, Debug)]
    pub struct AddressOrAliasFind {
        pub alias: Option<String>,
        pub address: Option<Address>,
    }

    impl Args for AddressOrAliasFind {
        fn parse(matches: &ArgMatches) -> Self {
            let alias = ALIAS_OPT.parse(matches);
            let address = RAW_ADDRESS_OPT.parse(matches);
            Self { alias, address }
        }

        fn def(app: App) -> App {
            app.arg(
                ALIAS_OPT
                    .def()
                    .about("An alias associated with the address."),
            )
            .arg(
                RAW_ADDRESS_OPT
                    .def()
                    .about("The bech32m encoded address string."),
            )
            .group(
                ArgGroup::new("find_flags")
                    .args(&[ALIAS_OPT.name, RAW_ADDRESS_OPT.name])
                    .required(true),
            )
        }
    }

    /// Wallet address add arguments
    #[derive(Clone, Debug)]
    pub struct AddressAdd {
        pub alias: String,
        pub address: Address,
    }

    impl Args for AddressAdd {
        fn parse(matches: &ArgMatches) -> Self {
            let alias = ALIAS.parse(matches);
            let address = RAW_ADDRESS.parse(matches);
            Self { alias, address }
        }

        fn def(app: App) -> App {
            app.arg(
                ALIAS
                    .def()
                    .about("An alias to be associated with the address."),
            )
            .arg(
                RAW_ADDRESS
                    .def()
                    .about("The bech32m encoded address string."),
            )
        }
    }

    #[derive(Clone, Debug)]
    pub struct JoinNetwork {
        pub chain_id: ChainId,
        pub genesis_validator: Option<String>,
        pub pre_genesis_path: Option<PathBuf>,
        pub dont_prefetch_wasm: bool,
    }

    impl Args for JoinNetwork {
        fn parse(matches: &ArgMatches) -> Self {
            let chain_id = CHAIN_ID.parse(matches);
            let genesis_validator = GENESIS_VALIDATOR.parse(matches);
            let pre_genesis_path = PRE_GENESIS_PATH.parse(matches);
            let dont_prefetch_wasm = DONT_PREFETCH_WASM.parse(matches);
            Self {
                chain_id,
                genesis_validator,
                pre_genesis_path,
                dont_prefetch_wasm,
            }
        }

        fn def(app: App) -> App {
            app.arg(CHAIN_ID.def().about("The chain ID. The chain must be known in the https://github.com/heliaxdev/anoma-network-config repository."))
                .arg(GENESIS_VALIDATOR.def().about("The alias of the genesis validator that you want to set up as, if any."))
                .arg(PRE_GENESIS_PATH.def().about("The path to the pre-genesis directory for genesis validator, if any. Defaults to \"{base-dir}/pre-genesis/{genesis-validator}\"."))
            .arg(DONT_PREFETCH_WASM.def().about(
                "Do not pre-fetch WASM.",
            ))
        }
    }

    #[derive(Clone, Debug)]
    pub struct FetchWasms {
        pub chain_id: ChainId,
    }

    impl Args for FetchWasms {
        fn parse(matches: &ArgMatches) -> Self {
            let chain_id = CHAIN_ID.parse(matches);
            Self { chain_id }
        }

        fn def(app: App) -> App {
            app.arg(CHAIN_ID.def().about("The chain ID. The chain must be known in the https://github.com/heliaxdev/anoma-network-config repository, in which case it should have pre-built wasms available for download."))
        }
    }

    #[derive(Clone, Debug)]
    pub struct InitNetwork {
        pub genesis_path: PathBuf,
        pub wasm_checksums_path: PathBuf,
        pub chain_id_prefix: ChainIdPrefix,
        pub unsafe_dont_encrypt: bool,
        pub consensus_timeout_commit: Timeout,
        pub localhost: bool,
        pub allow_duplicate_ip: bool,
        pub dont_archive: bool,
        pub archive_dir: Option<PathBuf>,
    }

    impl Args for InitNetwork {
        fn parse(matches: &ArgMatches) -> Self {
            let genesis_path = GENESIS_PATH.parse(matches);
            let wasm_checksums_path = WASM_CHECKSUMS_PATH.parse(matches);
            let chain_id_prefix = CHAIN_ID_PREFIX.parse(matches);
            let unsafe_dont_encrypt = UNSAFE_DONT_ENCRYPT.parse(matches);
            let consensus_timeout_commit =
                CONSENSUS_TIMEOUT_COMMIT.parse(matches);
            let localhost = LOCALHOST.parse(matches);
            let allow_duplicate_ip = ALLOW_DUPLICATE_IP.parse(matches);
            let dont_archive = DONT_ARCHIVE.parse(matches);
            let archive_dir = ARCHIVE_DIR.parse(matches);
            Self {
                genesis_path,
                wasm_checksums_path,
                chain_id_prefix,
                unsafe_dont_encrypt,
                consensus_timeout_commit,
                localhost,
                allow_duplicate_ip,
                dont_archive,
                archive_dir,
            }
        }

        fn def(app: App) -> App {
            app.arg(
                GENESIS_PATH.def().about(
                    "Path to the preliminary genesis configuration file.",
                ),
            )
            .arg(
                WASM_CHECKSUMS_PATH
                    .def()
                    .about("Path to the WASM checksums file."),
            )
            .arg(CHAIN_ID_PREFIX.def().about(
                "The chain ID prefix. Up to 19 alphanumeric, '.', '-' or '_' \
                 characters.",
            ))
            .arg(UNSAFE_DONT_ENCRYPT.def().about(
                "UNSAFE: Do not encrypt the generated keypairs. Do not use \
                 this for keys used in a live network.",
            ))
            .arg(CONSENSUS_TIMEOUT_COMMIT.def().about(
                "The Tendermint consensus timeout_commit configuration as \
                 e.g. `1s` or `1000ms`. Defaults to 10 seconds.",
            ))
            .arg(LOCALHOST.def().about(
                "Use localhost address for P2P and RPC connections for the \
                 validators ledger",
            ))
            .arg(ALLOW_DUPLICATE_IP.def().about(
                "Toggle to disable guard against peers connecting from the \
                 same IP. This option shouldn't be used in mainnet.",
            ))
            .arg(
                DONT_ARCHIVE
                    .def()
                    .about("Do NOT create the release archive."),
            )
            .arg(ARCHIVE_DIR.def().about(
                "Specify a directory into which to store the archive. Default \
                 is the current working directory.",
            ))
        }
    }

    #[derive(Clone, Debug)]
    pub struct InitGenesisValidator {
        pub alias: String,
        pub commission_rate: Decimal,
        pub max_commission_rate_change: Decimal,
        pub net_address: SocketAddr,
        pub unsafe_dont_encrypt: bool,
        pub key_scheme: SchemeType,
    }

    impl Args for InitGenesisValidator {
        fn parse(matches: &ArgMatches) -> Self {
            let alias = ALIAS.parse(matches);
            let commission_rate = COMMISSION_RATE.parse(matches);
            let max_commission_rate_change =
                MAX_COMMISSION_RATE_CHANGE.parse(matches);
            let net_address = NET_ADDRESS.parse(matches);
            let unsafe_dont_encrypt = UNSAFE_DONT_ENCRYPT.parse(matches);
            let key_scheme = SCHEME.parse(matches);
            Self {
                alias,
                net_address,
                unsafe_dont_encrypt,
                key_scheme,
                commission_rate,
                max_commission_rate_change,
            }
        }

        fn def(app: App) -> App {
            app.arg(ALIAS.def().about("The validator address alias."))
                .arg(NET_ADDRESS.def().about(
                    "Static {host:port} of your validator node's P2P address. \
                     Namada uses port `26656` for P2P connections by default, \
                     but you can configure a different value.",
                ))
                .arg(COMMISSION_RATE.def().about(
                    "The commission rate charged by the validator for \
                     delegation rewards. This is a required parameter.",
                ))
                .arg(MAX_COMMISSION_RATE_CHANGE.def().about(
                    "The maximum change per epoch in the commission rate \
                     charged by the validator for delegation rewards. This is \
                     a required parameter.",
                ))
                .arg(UNSAFE_DONT_ENCRYPT.def().about(
                    "UNSAFE: Do not encrypt the generated keypairs. Do not \
                     use this for keys used in a live network.",
                ))
                .arg(SCHEME.def().about(
                    "The key scheme/type used for the validator keys. \
                     Currently supports ed25519 and secp256k1.",
                ))
        }
    }
}

pub fn namada_cli() -> (cmds::Namada, String) {
    let app = namada_app();
    let matches = app.get_matches();
    let raw_sub_cmd =
        matches.subcommand().map(|(raw, _matches)| raw.to_string());
    let result = cmds::Namada::parse(&matches);
    match (result, raw_sub_cmd) {
        (Some(cmd), Some(raw_sub)) => return (cmd, raw_sub),
        _ => {
            namada_app().print_help().unwrap();
        }
    }
    safe_exit(2);
}

pub fn namada_node_cli() -> Result<(cmds::NamadaNode, Context)> {
    let app = namada_node_app();
    cmds::NamadaNode::parse_or_print_help(app)
}

<<<<<<< HEAD
=======
#[allow(clippy::large_enum_variant)]
>>>>>>> 7ed315a9
pub enum NamadaClient {
    WithoutContext(cmds::Utils, args::Global),
    WithContext(Box<(cmds::NamadaClientWithContext, Context)>),
}

pub fn namada_client_cli() -> Result<NamadaClient> {
    let app = namada_client_app();
    let mut app = cmds::NamadaClient::add_sub(app);
    let matches = app.clone().get_matches();
    match Cmd::parse(&matches) {
        Some(cmd) => {
            let global_args = args::Global::parse(&matches);
            match cmd {
                cmds::NamadaClient::WithContext(sub_cmd) => {
                    let context = Context::new(global_args)?;
                    Ok(NamadaClient::WithContext(Box::new((sub_cmd, context))))
                }
                cmds::NamadaClient::WithoutContext(sub_cmd) => {
                    Ok(NamadaClient::WithoutContext(sub_cmd, global_args))
                }
            }
        }
        None => {
            app.print_help().unwrap();
            safe_exit(2);
        }
    }
}

pub fn namada_wallet_cli() -> Result<(cmds::NamadaWallet, Context)> {
    let app = namada_wallet_app();
    cmds::NamadaWallet::parse_or_print_help(app)
<<<<<<< HEAD
}

pub fn namada_relayer_cli() -> Result<(cmds::EthBridgePool, Context)> {
    let app = namada_relayer_app();
    cmds::EthBridgePool::parse_or_print_help(app)
}

fn namada_app() -> App {
    let app = App::new(APP_NAME)
        .version(namada_version())
        .about("Namada command line interface.")
        .setting(AppSettings::SubcommandRequiredElseHelp);
    cmds::Namada::add_sub(args::Global::def(app))
}

fn namada_node_app() -> App {
    let app = App::new(APP_NAME)
        .version(namada_version())
        .about("Namada node command line interface.")
        .setting(AppSettings::SubcommandRequiredElseHelp);
    cmds::NamadaNode::add_sub(args::Global::def(app))
}

fn namada_client_app() -> App {
    let app = App::new(APP_NAME)
        .version(namada_version())
        .about("Namada client command line interface.")
        .setting(AppSettings::SubcommandRequiredElseHelp);
    cmds::NamadaClient::add_sub(args::Global::def(app))
}

fn namada_wallet_app() -> App {
    let app = App::new(APP_NAME)
        .version(namada_version())
        .about("Namada wallet command line interface.")
        .setting(AppSettings::SubcommandRequiredElseHelp);
    cmds::NamadaWallet::add_sub(args::Global::def(app))
}

fn namada_relayer_app() -> App {
    let app = App::new(APP_NAME)
        .version(namada_version())
        .about("Namada Ethereum bridge pool command line interface.")
        .setting(AppSettings::SubcommandRequiredElseHelp);
    cmds::EthBridgePool::add_sub(args::Global::def(app))
=======
}

fn namada_app() -> App {
    let app = App::new(APP_NAME)
        .version(namada_version())
        .about("Namada command line interface.")
        .setting(AppSettings::SubcommandRequiredElseHelp);
    cmds::Namada::add_sub(args::Global::def(app))
}

fn namada_node_app() -> App {
    let app = App::new(APP_NAME)
        .version(namada_version())
        .about("Namada node command line interface.")
        .setting(AppSettings::SubcommandRequiredElseHelp);
    cmds::NamadaNode::add_sub(args::Global::def(app))
}

fn namada_client_app() -> App {
    let app = App::new(APP_NAME)
        .version(namada_version())
        .about("Namada client command line interface.")
        .setting(AppSettings::SubcommandRequiredElseHelp);
    cmds::NamadaClient::add_sub(args::Global::def(app))
}

fn namada_wallet_app() -> App {
    let app = App::new(APP_NAME)
        .version(namada_version())
        .about("Namada wallet command line interface.")
        .setting(AppSettings::SubcommandRequiredElseHelp);
    cmds::NamadaWallet::add_sub(args::Global::def(app))
>>>>>>> 7ed315a9
}<|MERGE_RESOLUTION|>--- conflicted
+++ resolved
@@ -61,10 +61,7 @@
             app.subcommand(NamadaNode::def())
                 .subcommand(NamadaClient::def())
                 .subcommand(NamadaWallet::def())
-<<<<<<< HEAD
                 .subcommand(EthBridgePool::def())
-=======
->>>>>>> 7ed315a9
                 .subcommand(Ledger::def())
                 .subcommand(TxCustom::def())
                 .subcommand(TxTransfer::def())
@@ -1687,17 +1684,12 @@
     const DONT_PREFETCH_WASM: ArgFlag = flag("dont-prefetch-wasm");
     const DRY_RUN_TX: ArgFlag = flag("dry-run");
     const EPOCH: ArgOpt<Epoch> = arg_opt("epoch");
-<<<<<<< HEAD
     const ERC20: Arg<EthAddress> = arg("erc20");
     const ETH_ADDRESS: Arg<EthAddress> = arg("ethereum-address");
     const FEE_AMOUNT: ArgDefault<token::Amount> =
         arg_default("fee-amount", DefaultFn(|| token::Amount::from(0)));
     const FEE_PAYER: Arg<WalletAddress> = arg("fee-payer");
     const FORCE: ArgFlag = flag("force");
-=======
-    const FORCE: ArgFlag = flag("force");
-    const DONT_PREFETCH_WASM: ArgFlag = flag("dont-prefetch-wasm");
->>>>>>> 7ed315a9
     const GAS_AMOUNT: ArgDefault<token::Amount> =
         arg_default("gas-amount", DefaultFn(|| token::Amount::from(0)));
     const GAS_LIMIT: ArgDefault<token::Amount> =
@@ -2183,12 +2175,8 @@
         pub scheme: SchemeType,
         pub account_key: Option<WalletPublicKey>,
         pub consensus_key: Option<WalletKeypair>,
-<<<<<<< HEAD
         pub eth_cold_key: Option<WalletKeypair>,
         pub eth_hot_key: Option<WalletKeypair>,
-        pub rewards_account_key: Option<WalletPublicKey>,
-=======
->>>>>>> 7ed315a9
         pub protocol_key: Option<WalletPublicKey>,
         pub commission_rate: Decimal,
         pub max_commission_rate_change: Decimal,
@@ -2203,12 +2191,8 @@
             let scheme = SCHEME.parse(matches);
             let account_key = VALIDATOR_ACCOUNT_KEY.parse(matches);
             let consensus_key = VALIDATOR_CONSENSUS_KEY.parse(matches);
-<<<<<<< HEAD
             let eth_cold_key = VALIDATOR_ETH_COLD_KEY.parse(matches);
             let eth_hot_key = VALIDATOR_ETH_HOT_KEY.parse(matches);
-            let rewards_account_key = REWARDS_KEY.parse(matches);
-=======
->>>>>>> 7ed315a9
             let protocol_key = PROTOCOL_KEY.parse(matches);
             let commission_rate = COMMISSION_RATE.parse(matches);
             let max_commission_rate_change =
@@ -2221,12 +2205,8 @@
                 scheme,
                 account_key,
                 consensus_key,
-<<<<<<< HEAD
                 eth_cold_key,
                 eth_hot_key,
-                rewards_account_key,
-=======
->>>>>>> 7ed315a9
                 protocol_key,
                 commission_rate,
                 max_commission_rate_change,
@@ -3048,11 +3028,7 @@
             .arg(GAS_AMOUNT.def().about(
                 "The amount being paid for the inclusion of this transaction",
             ))
-<<<<<<< HEAD
             .arg(GAS_TOKEN.def().about("The token for paying the fee"))
-=======
-            .arg(GAS_TOKEN.def().about("The token for paying the gas"))
->>>>>>> 7ed315a9
             .arg(
                 GAS_LIMIT.def().about(
                     "The maximum amount of gas needed to run transaction",
@@ -3694,10 +3670,7 @@
     cmds::NamadaNode::parse_or_print_help(app)
 }
 
-<<<<<<< HEAD
-=======
 #[allow(clippy::large_enum_variant)]
->>>>>>> 7ed315a9
 pub enum NamadaClient {
     WithoutContext(cmds::Utils, args::Global),
     WithContext(Box<(cmds::NamadaClientWithContext, Context)>),
@@ -3730,7 +3703,6 @@
 pub fn namada_wallet_cli() -> Result<(cmds::NamadaWallet, Context)> {
     let app = namada_wallet_app();
     cmds::NamadaWallet::parse_or_print_help(app)
-<<<<<<< HEAD
 }
 
 pub fn namada_relayer_cli() -> Result<(cmds::EthBridgePool, Context)> {
@@ -3776,38 +3748,4 @@
         .about("Namada Ethereum bridge pool command line interface.")
         .setting(AppSettings::SubcommandRequiredElseHelp);
     cmds::EthBridgePool::add_sub(args::Global::def(app))
-=======
-}
-
-fn namada_app() -> App {
-    let app = App::new(APP_NAME)
-        .version(namada_version())
-        .about("Namada command line interface.")
-        .setting(AppSettings::SubcommandRequiredElseHelp);
-    cmds::Namada::add_sub(args::Global::def(app))
-}
-
-fn namada_node_app() -> App {
-    let app = App::new(APP_NAME)
-        .version(namada_version())
-        .about("Namada node command line interface.")
-        .setting(AppSettings::SubcommandRequiredElseHelp);
-    cmds::NamadaNode::add_sub(args::Global::def(app))
-}
-
-fn namada_client_app() -> App {
-    let app = App::new(APP_NAME)
-        .version(namada_version())
-        .about("Namada client command line interface.")
-        .setting(AppSettings::SubcommandRequiredElseHelp);
-    cmds::NamadaClient::add_sub(args::Global::def(app))
-}
-
-fn namada_wallet_app() -> App {
-    let app = App::new(APP_NAME)
-        .version(namada_version())
-        .about("Namada wallet command line interface.")
-        .setting(AppSettings::SubcommandRequiredElseHelp);
-    cmds::NamadaWallet::add_sub(args::Global::def(app))
->>>>>>> 7ed315a9
 }