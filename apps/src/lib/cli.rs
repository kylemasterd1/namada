--- conflicted
+++ resolved
@@ -330,11 +330,8 @@
                 .or(query_proposal)
                 .or(query_proposal_result)
                 .or(query_protocol_parameters)
-<<<<<<< HEAD
+                .or(query_validator_state)
                 .or(query_account)
-=======
-                .or(query_validator_state)
->>>>>>> b6714b5e
                 .or(utils)
         }
     }
