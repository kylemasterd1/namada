use std::collections::HashSet;
use std::env;
use std::fmt::Debug;
use std::fs::{File, OpenOptions};
use std::io::{Read, Write};
use std::path::PathBuf;

use async_std::io;
use async_std::io::prelude::WriteExt;
use borsh::{BorshDeserialize, BorshSerialize};
use data_encoding::HEXLOWER_PERMISSIVE;
use masp_proofs::prover::LocalTxProver;
use namada::ledger::governance::storage as gov_storage;
use namada::ledger::rpc::{TxBroadcastData, TxResponse};
use namada::ledger::signing::TxSigningKey;
use namada::ledger::wallet::{Wallet, WalletUtils};
use namada::ledger::{masp, tx};
use namada::proto::Tx;
use namada::types::address::Address;
use namada::types::governance::{
    OfflineProposal, OfflineVote, Proposal, ProposalVote, VoteType,
};
use namada::types::key::*;
use namada::types::storage::{Epoch, Key};
use namada::types::token;
use namada::types::transaction::governance::{
    InitProposalData, ProposalType, VoteProposalData,
};
use namada::types::transaction::InitValidator;
use rust_decimal::Decimal;
use tendermint_rpc::HttpClient;

use super::rpc;
use crate::cli::context::WalletAddress;
use crate::cli::{args, safe_exit, Context};
use crate::client::rpc::query_wasm_code_hash;
use crate::client::signing::find_keypair;
use crate::facade::tendermint_rpc::endpoint::broadcast::tx_sync::Response;
use crate::node::ledger::tendermint_node;
use crate::wallet::{gen_validator_keys, read_and_confirm_pwd, CliWalletUtils};

pub async fn submit_custom<C: namada::ledger::queries::Client + Sync>(
    client: &C,
    ctx: &mut Context,
    mut args: args::TxCustom,
) -> Result<(), tx::Error> {
    args.tx.chain_id = args
        .tx
        .chain_id
        .or_else(|| Some(ctx.config.ledger.chain_id.clone()));
    tx::submit_custom::<C, _>(client, &mut ctx.wallet, args).await
}

pub async fn submit_update_vp<C: namada::ledger::queries::Client + Sync>(
    client: &C,
    ctx: &mut Context,
    mut args: args::TxUpdateVp,
) -> Result<(), tx::Error> {
    args.tx.chain_id = args
        .tx
        .chain_id
        .or_else(|| Some(ctx.config.ledger.chain_id.clone()));
    tx::submit_update_vp::<C, _>(client, &mut ctx.wallet, args).await
}

pub async fn submit_init_account<C: namada::ledger::queries::Client + Sync>(
    client: &C,
    ctx: &mut Context,
    mut args: args::TxInitAccount,
) -> Result<(), tx::Error> {
    args.tx.chain_id = args
        .tx
        .chain_id
        .or_else(|| Some(ctx.config.ledger.chain_id.clone()));
    tx::submit_init_account::<C, _>(client, &mut ctx.wallet, args).await
}

pub async fn submit_init_validator<
    C: namada::ledger::queries::Client + Sync,
>(
    client: &C,
    mut ctx: Context,
    args::TxInitValidator {
        tx: tx_args,
        source,
        scheme,
        account_key,
        consensus_key,
        protocol_key,
        commission_rate,
        max_commission_rate_change,
        validator_vp_code_path,
        unsafe_dont_encrypt,
        tx_code_path: _,
    }: args::TxInitValidator,
) {
    let tx_args = args::Tx {
        chain_id: tx_args
            .clone()
            .chain_id
            .or_else(|| Some(ctx.config.ledger.chain_id.clone())),
        ..tx_args.clone()
    };
    let alias = tx_args
        .initialized_account_alias
        .as_ref()
        .cloned()
        .unwrap_or_else(|| "validator".to_string());

    let validator_key_alias = format!("{}-key", alias);
    let consensus_key_alias = format!("{}-consensus-key", alias);
    let account_key = account_key.unwrap_or_else(|| {
        println!("Generating validator account key...");
        let password = read_and_confirm_pwd(unsafe_dont_encrypt);
        ctx.wallet
            .gen_key(scheme, Some(validator_key_alias.clone()), password, tx_args.wallet_alias_force)
            .1
            .ref_to()
    });

    let consensus_key = consensus_key
        .map(|key| match key {
            common::SecretKey::Ed25519(_) => key,
            common::SecretKey::Secp256k1(_) => {
                eprintln!("Consensus key can only be ed25519");
                safe_exit(1)
            }
        })
        .unwrap_or_else(|| {
            println!("Generating consensus key...");
            let password = read_and_confirm_pwd(unsafe_dont_encrypt);
            ctx.wallet
                .gen_key(
                    // Note that TM only allows ed25519 for consensus key
                    SchemeType::Ed25519,
                    Some(consensus_key_alias.clone()),
                    password,
                    tx_args.wallet_alias_force,
                )
                .1
        });

    let protocol_key = protocol_key;

    if protocol_key.is_none() {
        println!("Generating protocol signing key...");
    }
    // Generate the validator keys
    let validator_keys =
        gen_validator_keys(&mut ctx.wallet, protocol_key, scheme).unwrap();
    let protocol_key = validator_keys.get_protocol_keypair().ref_to();
    let dkg_key = validator_keys
        .dkg_keypair
        .as_ref()
        .expect("DKG sessions keys should have been created")
        .public();

    let vp_code_path = String::from_utf8(validator_vp_code_path).unwrap();
    let validator_vp_code_hash =
        query_wasm_code_hash::<C>(client, vp_code_path)
            .await
            .unwrap();

    // Validate the commission rate data
    if commission_rate > Decimal::ONE || commission_rate < Decimal::ZERO {
        eprintln!(
            "The validator commission rate must not exceed 1.0 or 100%, and \
             it must be 0 or positive"
        );
        if !tx_args.force {
            safe_exit(1)
        }
    }
    if max_commission_rate_change > Decimal::ONE
        || max_commission_rate_change < Decimal::ZERO
    {
        eprintln!(
            "The validator maximum change in commission rate per epoch must \
             not exceed 1.0 or 100%"
        );
        if !tx_args.force {
            safe_exit(1)
        }
    }
    let tx_code_hash =
        query_wasm_code_hash(client, args::TX_INIT_VALIDATOR_WASM)
            .await
            .unwrap();

    let data = InitValidator {
        account_key,
        consensus_key: consensus_key.ref_to(),
        protocol_key,
        dkg_key,
        commission_rate,
        max_commission_rate_change,
        validator_vp_code_hash,
    };
    let data = data.try_to_vec().expect("Encoding tx data shouldn't fail");
    let tx = Tx::new(
        tx_code_hash.to_vec(),
        Some(data),
        tx_args.chain_id.clone().unwrap(),
        tx_args.expiration,
    );
    let (mut ctx, result) = process_tx(
        client,
        ctx,
        &tx_args,
        tx,
        TxSigningKey::WalletAddress(source),
        #[cfg(not(feature = "mainnet"))]
        false,
    )
    .await
    .expect("expected process_tx to work");

    if !tx_args.dry_run {
        let (validator_address_alias, validator_address) = match &result[..] {
            // There should be 1 account for the validator itself
            [validator_address] => {
                let validator_address_alias = match tx_args
                    .initialized_account_alias
                {
                    Some(alias) => alias,
                    None => {
                        print!("Choose an alias for the validator address: ");
                        io::stdout().flush().await.unwrap();
                        let mut alias = String::new();
                        io::stdin().read_line(&mut alias).await.unwrap();
                        alias.trim().to_owned()
                    }
                };
                let validator_address_alias =
                    if validator_address_alias.is_empty() {
                        println!(
                            "Empty alias given, using {} as the alias.",
                            validator_address.encode()
                        );
                        validator_address.encode()
                    } else {
                        validator_address_alias
                    };
                if let Some(new_alias) = ctx.wallet.add_address(
                    validator_address_alias.clone(),
                    validator_address.clone(),
                    tx_args.wallet_alias_force,
                ) {
                    println!(
                        "Added alias {} for address {}.",
                        new_alias,
                        validator_address.encode()
                    );
                }
                (validator_address_alias, validator_address.clone())
            }
            _ => {
                eprintln!("Expected one account to be created");
                safe_exit(1)
            }
        };
        // add validator address and keys to the wallet
        ctx.wallet
            .add_validator_data(validator_address, validator_keys);
        crate::wallet::save(&ctx.wallet)
            .unwrap_or_else(|err| eprintln!("{}", err));

        let tendermint_home = ctx.config.ledger.tendermint_dir();
        tendermint_node::write_validator_key(&tendermint_home, &consensus_key);
        tendermint_node::write_validator_state(tendermint_home);

        println!();
        println!(
            "The validator's addresses and keys were stored in the wallet:"
        );
        println!("  Validator address \"{}\"", validator_address_alias);
        println!("  Validator account key \"{}\"", validator_key_alias);
        println!("  Consensus key \"{}\"", consensus_key_alias);
        println!(
            "The ledger node has been setup to use this validator's address \
             and consensus key."
        );
    } else {
        println!("Transaction dry run. No addresses have been saved.")
    }
}

/// Shielded context file name
const FILE_NAME: &str = "shielded.dat";
const TMP_FILE_NAME: &str = "shielded.tmp";

#[derive(Debug, BorshSerialize, BorshDeserialize, Clone)]
pub struct CLIShieldedUtils {
    #[borsh_skip]
    context_dir: PathBuf,
}

impl CLIShieldedUtils {
    /// Initialize a shielded transaction context that identifies notes
    /// decryptable by any viewing key in the given set
    pub fn new(context_dir: PathBuf) -> masp::ShieldedContext<Self> {
        // Make sure that MASP parameters are downloaded to enable MASP
        // transaction building and verification later on
        let params_dir = masp::get_params_dir();
        let spend_path = params_dir.join(masp::SPEND_NAME);
        let convert_path = params_dir.join(masp::CONVERT_NAME);
        let output_path = params_dir.join(masp::OUTPUT_NAME);
        if !(spend_path.exists()
            && convert_path.exists()
            && output_path.exists())
        {
            println!("MASP parameters not present, downloading...");
            masp_proofs::download_parameters()
                .expect("MASP parameters not present or downloadable");
            println!("MASP parameter download complete, resuming execution...");
        }
        // Finally initialize a shielded context with the supplied directory
        let utils = Self { context_dir };
        masp::ShieldedContext {
            utils,
            ..Default::default()
        }
    }
}

impl Default for CLIShieldedUtils {
    fn default() -> Self {
        Self {
            context_dir: PathBuf::from(FILE_NAME),
        }
    }
}

impl masp::ShieldedUtils for CLIShieldedUtils {
    type C = tendermint_rpc::HttpClient;

    fn local_tx_prover(&self) -> LocalTxProver {
        if let Ok(params_dir) = env::var(masp::ENV_VAR_MASP_PARAMS_DIR) {
            let params_dir = PathBuf::from(params_dir);
            let spend_path = params_dir.join(masp::SPEND_NAME);
            let convert_path = params_dir.join(masp::CONVERT_NAME);
            let output_path = params_dir.join(masp::OUTPUT_NAME);
            LocalTxProver::new(&spend_path, &output_path, &convert_path)
        } else {
            LocalTxProver::with_default_location()
                .expect("unable to load MASP Parameters")
        }
    }

    /// Try to load the last saved shielded context from the given context
    /// directory. If this fails, then leave the current context unchanged.
    fn load(self) -> std::io::Result<masp::ShieldedContext<Self>> {
        // Try to load shielded context from file
        let mut ctx_file = File::open(self.context_dir.join(FILE_NAME))?;
        let mut bytes = Vec::new();
        ctx_file.read_to_end(&mut bytes)?;
        let mut new_ctx = masp::ShieldedContext::deserialize(&mut &bytes[..])?;
        // Associate the originating context directory with the
        // shielded context under construction
        new_ctx.utils = self;
        Ok(new_ctx)
    }

    /// Save this shielded context into its associated context directory
    fn save(&self, ctx: &masp::ShieldedContext<Self>) -> std::io::Result<()> {
        // TODO: use mktemp crate?
        let tmp_path = self.context_dir.join(TMP_FILE_NAME);
        {
            // First serialize the shielded context into a temporary file.
            // Inability to create this file implies a simultaneuous write is in
            // progress. In this case, immediately fail. This is unproblematic
            // because the data intended to be stored can always be re-fetched
            // from the blockchain.
            let mut ctx_file = OpenOptions::new()
                .write(true)
                .create_new(true)
                .open(tmp_path.clone())?;
            let mut bytes = Vec::new();
            ctx.serialize(&mut bytes)
                .expect("cannot serialize shielded context");
            ctx_file.write_all(&bytes[..])?;
        }
        // Atomically update the old shielded context file with new data.
        // Atomicity is required to prevent other client instances from reading
        // corrupt data.
        std::fs::rename(tmp_path.clone(), self.context_dir.join(FILE_NAME))?;
        // Finally, remove our temporary file to allow future saving of shielded
        // contexts.
        std::fs::remove_file(tmp_path)?;
        Ok(())
    }
}

pub async fn submit_transfer(
    client: &HttpClient,
    mut ctx: Context,
    mut args: args::TxTransfer,
) -> Result<(), tx::Error> {
    args.tx.chain_id = args
        .tx
        .chain_id
        .or_else(|| Some(ctx.config.ledger.chain_id.clone()));
    tx::submit_transfer(client, &mut ctx.wallet, &mut ctx.shielded, args).await
}

pub async fn submit_ibc_transfer<C: namada::ledger::queries::Client + Sync>(
    client: &C,
    mut ctx: Context,
    mut args: args::TxIbcTransfer,
) -> Result<(), tx::Error> {
    args.tx.chain_id = args
        .tx
        .chain_id
        .or_else(|| Some(ctx.config.ledger.chain_id.clone()));
    tx::submit_ibc_transfer::<C, _>(client, &mut ctx.wallet, args).await
}

pub async fn submit_init_proposal<C: namada::ledger::queries::Client + Sync>(
    client: &C,
    mut ctx: Context,
    mut args: args::InitProposal,
) -> Result<(), tx::Error> {
    args.tx.chain_id = args
        .tx
        .chain_id
        .or_else(|| Some(ctx.config.ledger.chain_id.clone()));
    let file = File::open(&args.proposal_data).expect("File must exist.");
    let proposal: Proposal =
        serde_json::from_reader(file).expect("JSON was not well-formatted");

    let signer = WalletAddress::new(proposal.clone().author.to_string());
    let governance_parameters = rpc::get_governance_parameters(client).await;
    let current_epoch = rpc::query_and_print_epoch(client).await;

    if proposal.voting_start_epoch <= current_epoch
        || proposal.voting_start_epoch.0
            % governance_parameters.min_proposal_period
            != 0
    {
        println!("{}", proposal.voting_start_epoch <= current_epoch);
        println!(
            "{}",
            proposal.voting_start_epoch.0
                % governance_parameters.min_proposal_period
                == 0
        );
        eprintln!(
            "Invalid proposal start epoch: {} must be greater than current \
             epoch {} and a multiple of {}",
            proposal.voting_start_epoch,
            current_epoch,
            governance_parameters.min_proposal_period
        );
        if !args.tx.force {
            safe_exit(1)
        }
    } else if proposal.voting_end_epoch <= proposal.voting_start_epoch
        || proposal.voting_end_epoch.0 - proposal.voting_start_epoch.0
            < governance_parameters.min_proposal_period
        || proposal.voting_end_epoch.0 - proposal.voting_start_epoch.0
            > governance_parameters.max_proposal_period
        || proposal.voting_end_epoch.0 % 3 != 0
    {
        eprintln!(
            "Invalid proposal end epoch: difference between proposal start \
             and end epoch must be at least {} and at max {} and end epoch \
             must be a multiple of {}",
            governance_parameters.min_proposal_period,
            governance_parameters.max_proposal_period,
            governance_parameters.min_proposal_period
        );
        if !args.tx.force {
            safe_exit(1)
        }
    } else if proposal.grace_epoch <= proposal.voting_end_epoch
        || proposal.grace_epoch.0 - proposal.voting_end_epoch.0
            < governance_parameters.min_proposal_grace_epochs
    {
        eprintln!(
            "Invalid proposal grace epoch: difference between proposal grace \
             and end epoch must be at least {}",
            governance_parameters.min_proposal_grace_epochs
        );
        if !args.tx.force {
            safe_exit(1)
        }
    }

    if args.offline {
        let signer = ctx.get(&signer);
        let signing_key =
            find_keypair::<C, CliWalletUtils>(client, &mut ctx.wallet, &signer)
                .await?;
        let offline_proposal =
            OfflineProposal::new(proposal, signer, &signing_key);
        let proposal_filename = args
            .proposal_data
            .parent()
            .expect("No parent found")
            .join("proposal");
        let out = File::create(&proposal_filename).unwrap();
        match serde_json::to_writer_pretty(out, &offline_proposal) {
            Ok(_) => {
                println!(
                    "Proposal created: {}.",
                    proposal_filename.to_string_lossy()
                );
            }
            Err(e) => {
                eprintln!("Error while creating proposal file: {}.", e);
                safe_exit(1)
            }
        }
        Ok(())
    } else {
        let signer = ctx.get(&signer);
        let tx_data: Result<InitProposalData, _> = proposal.clone().try_into();
        let init_proposal_data = if let Ok(data) = tx_data {
            data
        } else {
            eprintln!("Invalid data for init proposal transaction.");
            safe_exit(1)
        };

        let balance = rpc::get_token_balance(
            client,
            &args.native_token,
            &proposal.author,
        )
        .await
        .unwrap_or_default();
        if balance
            < token::Amount::from(governance_parameters.min_proposal_fund)
        {
            eprintln!(
                "Address {} doesn't have enough funds.",
                &proposal.author
            );
            safe_exit(1);
        }

        if init_proposal_data.content.len()
            > governance_parameters.max_proposal_content_size as usize
        {
            eprintln!("Proposal content size too big.",);
            safe_exit(1);
        }

        let data = init_proposal_data
            .try_to_vec()
            .expect("Encoding proposal data shouldn't fail");
        let tx_code_hash = query_wasm_code_hash(client, args::TX_INIT_PROPOSAL)
            .await
            .unwrap();
        let tx = Tx::new(
            tx_code_hash.to_vec(),
            Some(data),
            ctx.config.ledger.chain_id.clone(),
            args.tx.expiration,
        );

        process_tx::<C>(
            client,
            ctx,
            &args.tx,
            tx,
            TxSigningKey::WalletAddress(signer),
            #[cfg(not(feature = "mainnet"))]
            false,
        )
        .await?;
        Ok(())
    }
}

pub async fn submit_vote_proposal<C: namada::ledger::queries::Client + Sync>(
    client: &C,
    mut ctx: Context,
    mut args: args::VoteProposal,
) -> Result<(), tx::Error> {
    args.tx.chain_id = args
        .tx
        .chain_id
        .or_else(|| Some(ctx.config.ledger.chain_id.clone()));
    let signer = if let Some(addr) = &args.tx.signer {
        addr
    } else {
        eprintln!("Missing mandatory argument --signer.");
        safe_exit(1)
    };

    // Construct vote
    let proposal_vote = match args.vote.to_ascii_lowercase().as_str() {
        "yay" => {
            if let Some(pgf) = args.proposal_pgf {
                let splits = pgf.trim().split_ascii_whitespace();
                let address_iter = splits.clone().into_iter().step_by(2);
                let cap_iter = splits.into_iter().skip(1).step_by(2);
                let mut set = HashSet::new();
                for (address, cap) in
                    address_iter.zip(cap_iter).map(|(addr, cap)| {
                        (
                            addr.parse()
                                .expect("Failed to parse pgf council address"),
                            cap.parse::<u64>()
                                .expect("Failed to parse pgf spending cap"),
                        )
                    })
                {
                    set.insert((address, cap.into()));
                }

                ProposalVote::Yay(VoteType::PGFCouncil(set))
            } else if let Some(eth) = args.proposal_eth {
                let mut splits = eth.trim().split_ascii_whitespace();
                // Sign the message
                let sigkey = splits
                    .next()
                    .expect("Expected signing key")
                    .parse::<common::SecretKey>()
                    .expect("Signing key parsing failed.");

                let msg = splits.next().expect("Missing message to sign");
                if splits.next().is_some() {
                    eprintln!("Unexpected argument after message");
                    safe_exit(1);
                }

                ProposalVote::Yay(VoteType::ETHBridge(common::SigScheme::sign(
                    &sigkey,
                    HEXLOWER_PERMISSIVE
                        .decode(msg.as_bytes())
                        .expect("Error while decoding message"),
                )))
            } else {
                ProposalVote::Yay(VoteType::Default)
            }
        }
        "nay" => ProposalVote::Nay,
        _ => {
            eprintln!("Vote must be either yay or nay");
            safe_exit(1);
        }
    };

    if args.offline {
        if !proposal_vote.is_default_vote() {
            eprintln!(
                "Wrong vote type for offline proposal. Just vote yay or nay!"
            );
            safe_exit(1);
        }
        let proposal_file_path =
            args.proposal_data.expect("Proposal file should exist.");
        let file = File::open(&proposal_file_path).expect("File must exist.");

        let proposal: OfflineProposal =
            serde_json::from_reader(file).expect("JSON was not well-formatted");
        let public_key = rpc::get_public_key(client, &proposal.address)
            .await
            .expect("Public key should exist.");
        if !proposal.check_signature(&public_key) {
            eprintln!("Proposal signature mismatch!");
            safe_exit(1)
        }

        let signing_key =
            find_keypair::<C, CliWalletUtils>(client, &mut ctx.wallet, signer)
                .await?;
        let offline_vote = OfflineVote::new(
            &proposal,
            proposal_vote,
            signer.clone(),
            &signing_key,
        );

        let proposal_vote_filename = proposal_file_path
            .parent()
            .expect("No parent found")
            .join(format!("proposal-vote-{}", &signer.to_string()));
        let out = File::create(&proposal_vote_filename).unwrap();
        match serde_json::to_writer_pretty(out, &offline_vote) {
            Ok(_) => {
                println!(
                    "Proposal vote created: {}.",
                    proposal_vote_filename.to_string_lossy()
                );
                Ok(())
            }
            Err(e) => {
                eprintln!("Error while creating proposal vote file: {}.", e);
                safe_exit(1)
            }
        }
    } else {
        let current_epoch = rpc::query_and_print_epoch(client).await;

        let voter_address = signer.clone();
        let proposal_id = args.proposal_id.unwrap();
        let proposal_start_epoch_key =
            gov_storage::get_voting_start_epoch_key(proposal_id);
        let proposal_start_epoch = rpc::query_storage_value::<C, Epoch>(
            client,
            &proposal_start_epoch_key,
        )
        .await;

        // Check vote type and memo
        let proposal_type_key = gov_storage::get_proposal_type_key(proposal_id);
        let proposal_type: ProposalType = rpc::query_storage_value::<
            C,
            ProposalType,
        >(client, &proposal_type_key)
        .await
        .unwrap_or_else(|| {
            panic!("Didn't find type of proposal id {} in storage", proposal_id)
        });

        if let ProposalVote::Yay(ref vote_type) = proposal_vote {
            if &proposal_type != vote_type {
                eprintln!(
                    "Expected vote of type {}, found {}",
                    proposal_type, args.vote
                );
                safe_exit(1);
            } else if let VoteType::PGFCouncil(set) = vote_type {
                // Check that addresses proposed as council are established and
                // are present in storage
                for (address, _) in set {
                    match address {
                        Address::Established(_) => {
                            let vp_key = Key::validity_predicate(address);
                            if !rpc::query_has_storage_key::<C>(client, &vp_key)
                                .await
                            {
                                eprintln!(
                                    "Proposed PGF council {} cannot be found \
                                     in storage",
                                    address
                                );
                                safe_exit(1);
                            }
                        }
                        _ => {
                            eprintln!(
                                "PGF council vote contains a non-established \
                                 address: {}",
                                address
                            );
                            safe_exit(1);
                        }
                    }
                }
            }
        }

        match proposal_start_epoch {
            Some(epoch) => {
                if current_epoch < epoch {
                    eprintln!(
                        "Current epoch {} is not greater than proposal start \
                         epoch {}",
                        current_epoch, epoch
                    );

                    if !args.tx.force {
                        safe_exit(1)
                    }
                }
                let mut delegations =
                    rpc::get_delegators_delegation(client, &voter_address)
                        .await;

                // Optimize by quering if a vote from a validator
                // is equal to ours. If so, we can avoid voting, but ONLY if we
                // are  voting in the last third of the voting
                // window, otherwise there's  the risk of the
                // validator changing his vote and, effectively, invalidating
                // the delgator's vote
                if !args.tx.force
                    && is_safe_voting_window(client, proposal_id, epoch).await?
                {
                    delegations = filter_delegations(
                        client,
                        delegations,
                        proposal_id,
                        &proposal_vote,
                    )
                    .await;
                }

                let tx_data = VoteProposalData {
                    id: proposal_id,
                    vote: proposal_vote,
                    voter: voter_address,
                    delegations: delegations.into_iter().collect(),
                };

                let chain_id = args.tx.chain_id.clone().unwrap();
                let expiration = args.tx.expiration;
                let data = tx_data
                    .try_to_vec()
                    .expect("Encoding proposal data shouldn't fail");
                let tx_code = args.tx_code_path;
                let tx = Tx::new(tx_code, Some(data), chain_id, expiration);

                process_tx::<C>(
                    client,
                    ctx,
                    &args.tx,
                    tx,
                    TxSigningKey::WalletAddress(signer.clone()),
                    #[cfg(not(feature = "mainnet"))]
                    false,
                )
                .await?;
                Ok(())
            }
            None => {
                eprintln!(
                    "Proposal start epoch for proposal id {} is not definied.",
                    proposal_id
                );
                if !args.tx.force { safe_exit(1) } else { Ok(()) }
            }
        }
    }
}

pub async fn submit_reveal_pk<C: namada::ledger::queries::Client + Sync>(
    client: &C,
    ctx: &mut Context,
    mut args: args::RevealPk,
) -> Result<(), tx::Error> {
    args.tx.chain_id = args
        .tx
        .chain_id
        .or_else(|| Some(ctx.config.ledger.chain_id.clone()));
    tx::submit_reveal_pk::<C, _>(client, &mut ctx.wallet, args).await
}

pub async fn reveal_pk_if_needed<C: namada::ledger::queries::Client + Sync>(
    client: &C,
    ctx: &mut Context,
    public_key: &common::PublicKey,
    args: &args::Tx,
) -> Result<bool, tx::Error> {
    let args = args::Tx {
        chain_id: args
            .clone()
            .chain_id
            .or_else(|| Some(ctx.config.ledger.chain_id.clone())),
        ..args.clone()
    };
    tx::reveal_pk_if_needed::<C, _>(client, &mut ctx.wallet, public_key, &args)
        .await
}

pub async fn has_revealed_pk<C: namada::ledger::queries::Client + Sync>(
    client: &C,
    addr: &Address,
) -> bool {
    tx::has_revealed_pk(client, addr).await
}

pub async fn submit_reveal_pk_aux<C: namada::ledger::queries::Client + Sync>(
    client: &C,
    ctx: &mut Context,
    public_key: &common::PublicKey,
    args: &args::Tx,
) -> Result<(), tx::Error> {
    let args = args::Tx {
        chain_id: args
            .clone()
            .chain_id
            .or_else(|| Some(ctx.config.ledger.chain_id.clone())),
        ..args.clone()
    };
    tx::submit_reveal_pk_aux::<C, _>(client, &mut ctx.wallet, public_key, &args)
        .await
}

/// Check if current epoch is in the last third of the voting period of the
/// proposal. This ensures that it is safe to optimize the vote writing to
/// storage.
async fn is_safe_voting_window<C: namada::ledger::queries::Client + Sync>(
    client: &C,
    proposal_id: u64,
    proposal_start_epoch: Epoch,
) -> Result<bool, tx::Error> {
    tx::is_safe_voting_window(client, proposal_id, proposal_start_epoch).await
}

/// Removes validators whose vote corresponds to that of the delegator (needless
/// vote)
async fn filter_delegations<C: namada::ledger::queries::Client + Sync>(
    client: &C,
    delegations: HashSet<Address>,
    proposal_id: u64,
    delegator_vote: &ProposalVote,
) -> HashSet<Address> {
    // Filter delegations by their validator's vote concurrently
    let delegations = futures::future::join_all(
        delegations
            .into_iter()
            // we cannot use `filter/filter_map` directly because we want to
            // return a future
            .map(|validator_address| async {
                let vote_key = gov_storage::get_vote_proposal_key(
                    proposal_id,
                    validator_address.to_owned(),
                    validator_address.to_owned(),
                );

                if let Some(validator_vote) =
                    rpc::query_storage_value::<C, ProposalVote>(
                        client, &vote_key,
                    )
                    .await
                {
                    if &validator_vote == delegator_vote {
                        return None;
                    }
                }
                Some(validator_address)
            }),
    )
    .await;
    // Take out the `None`s
    delegations.into_iter().flatten().collect()
}

pub async fn submit_bond<C: namada::ledger::queries::Client + Sync>(
    client: &C,
    ctx: &mut Context,
    mut args: args::Bond,
) -> Result<(), tx::Error> {
    args.tx.chain_id = args
        .tx
        .chain_id
        .or_else(|| Some(ctx.config.ledger.chain_id.clone()));
    tx::submit_bond::<C, _>(client, &mut ctx.wallet, args).await
}

<<<<<<< HEAD
pub async fn submit_unbond(ctx: Context, args: args::Unbond) {
    let validator = ctx.get(&args.validator);
    let source = ctx.get_opt(&args.source);

    // Check that the validator address exists on chain
    let client = HttpClient::new(args.tx.ledger_address.clone()).unwrap();
    let is_validator = rpc::is_validator(&client, &validator).await;
    if !is_validator {
        eprintln!(
            "The address {} doesn't belong to any known validator account.",
            validator
        );
        if !args.tx.force {
            safe_exit(1)
        }
    }

    // Check the source's current bond amount
    let bond_source = source.clone().unwrap_or_else(|| validator.clone());
    let bond_amount =
        rpc::query_bond(&client, &bond_source, &validator, None).await;
    println!("BOND AMOUNT REMAINING IS {}", bond_amount);

    if args.amount > bond_amount {
        eprintln!(
            "The total bonds of the source {} is lower than the amount to be \
             unbonded. Amount to unbond is {} and the total bonds is {}.",
            bond_source, args.amount, bond_amount
        );
        if !args.tx.force {
            safe_exit(1)
        }
    }

    let data = pos::Unbond {
        validator: validator.clone(),
        amount: args.amount,
        source: Some(bond_source.clone()),
    };
    let data = data.try_to_vec().expect("Encoding tx data shouldn't fail");

    let tx_code = ctx.read_wasm(TX_UNBOND_WASM);
    let tx = Tx::new(tx_code, Some(data));
    let default_signer = args.source.unwrap_or(args.validator);
    let (_ctx, _) = process_tx(
        ctx,
        &args.tx,
        tx,
        TxSigningKey::WalletAddress(default_signer),
        #[cfg(not(feature = "mainnet"))]
        false,
    )
    .await;

    rpc::query_and_print_unbonds(&client, &bond_source, &validator).await;
=======
pub async fn submit_unbond<C: namada::ledger::queries::Client + Sync>(
    client: &C,
    ctx: &mut Context,
    mut args: args::Unbond,
) -> Result<(), tx::Error> {
    args.tx.chain_id = args
        .tx
        .chain_id
        .or_else(|| Some(ctx.config.ledger.chain_id.clone()));
    tx::submit_unbond::<C, _>(client, &mut ctx.wallet, args).await
>>>>>>> be403f73
}

pub async fn submit_withdraw<C: namada::ledger::queries::Client + Sync>(
    client: &C,
    mut ctx: Context,
    mut args: args::Withdraw,
) -> Result<(), tx::Error> {
    args.tx.chain_id = args
        .tx
        .chain_id
        .or_else(|| Some(ctx.config.ledger.chain_id.clone()));
    tx::submit_withdraw::<C, _>(client, &mut ctx.wallet, args).await
}

pub async fn submit_validator_commission_change<
    C: namada::ledger::queries::Client + Sync,
>(
    client: &C,
    mut ctx: Context,
    mut args: args::TxCommissionRateChange,
) -> Result<(), tx::Error> {
    args.tx.chain_id = args
        .tx
        .chain_id
        .or_else(|| Some(ctx.config.ledger.chain_id.clone()));
    tx::submit_validator_commission_change::<C, _>(
        client,
        &mut ctx.wallet,
        args,
    )
    .await
}

/// Submit transaction and wait for result. Returns a list of addresses
/// initialized in the transaction if any. In dry run, this is always empty.
async fn process_tx<C: namada::ledger::queries::Client + Sync>(
    client: &C,
    mut ctx: Context,
    args: &args::Tx,
    tx: Tx,
    default_signer: TxSigningKey,
    #[cfg(not(feature = "mainnet"))] requires_pow: bool,
) -> Result<(Context, Vec<Address>), tx::Error> {
    let args = args::Tx {
        chain_id: args.clone().chain_id.or_else(|| Some(tx.chain_id.clone())),
        ..args.clone()
    };
    let res: Vec<Address> = tx::process_tx::<C, _>(
        client,
        &mut ctx.wallet,
        &args,
        tx,
        default_signer,
        #[cfg(not(feature = "mainnet"))]
        requires_pow,
    )
    .await?;
    Ok((ctx, res))
}

/// Save accounts initialized from a tx into the wallet, if any.
pub async fn save_initialized_accounts<U: WalletUtils>(
    wallet: &mut Wallet<U>,
    args: &args::Tx,
    initialized_accounts: Vec<Address>,
) {
    tx::save_initialized_accounts::<U>(wallet, args, initialized_accounts).await
}

/// Broadcast a transaction to be included in the blockchain and checks that
/// the tx has been successfully included into the mempool of a validator
///
/// In the case of errors in any of those stages, an error message is returned
pub async fn broadcast_tx<C: namada::ledger::queries::Client + Sync>(
    rpc_cli: &C,
    to_broadcast: &TxBroadcastData,
) -> Result<Response, tx::Error> {
    tx::broadcast_tx(rpc_cli, to_broadcast).await
}

/// Broadcast a transaction to be included in the blockchain.
///
/// Checks that
/// 1. The tx has been successfully included into the mempool of a validator
/// 2. The tx with encrypted payload has been included on the blockchain
/// 3. The decrypted payload of the tx has been included on the blockchain.
///
/// In the case of errors in any of those stages, an error message is returned
pub async fn submit_tx<C: namada::ledger::queries::Client + Sync>(
    client: &C,
    to_broadcast: TxBroadcastData,
) -> Result<TxResponse, tx::Error> {
    tx::submit_tx(client, to_broadcast).await
}<|MERGE_RESOLUTION|>--- conflicted
+++ resolved
@@ -113,7 +113,12 @@
         println!("Generating validator account key...");
         let password = read_and_confirm_pwd(unsafe_dont_encrypt);
         ctx.wallet
-            .gen_key(scheme, Some(validator_key_alias.clone()), password, tx_args.wallet_alias_force)
+            .gen_key(
+                scheme,
+                Some(validator_key_alias.clone()),
+                password,
+                tx_args.wallet_alias_force,
+            )
             .1
             .ref_to()
     });
@@ -942,63 +947,6 @@
     tx::submit_bond::<C, _>(client, &mut ctx.wallet, args).await
 }
 
-<<<<<<< HEAD
-pub async fn submit_unbond(ctx: Context, args: args::Unbond) {
-    let validator = ctx.get(&args.validator);
-    let source = ctx.get_opt(&args.source);
-
-    // Check that the validator address exists on chain
-    let client = HttpClient::new(args.tx.ledger_address.clone()).unwrap();
-    let is_validator = rpc::is_validator(&client, &validator).await;
-    if !is_validator {
-        eprintln!(
-            "The address {} doesn't belong to any known validator account.",
-            validator
-        );
-        if !args.tx.force {
-            safe_exit(1)
-        }
-    }
-
-    // Check the source's current bond amount
-    let bond_source = source.clone().unwrap_or_else(|| validator.clone());
-    let bond_amount =
-        rpc::query_bond(&client, &bond_source, &validator, None).await;
-    println!("BOND AMOUNT REMAINING IS {}", bond_amount);
-
-    if args.amount > bond_amount {
-        eprintln!(
-            "The total bonds of the source {} is lower than the amount to be \
-             unbonded. Amount to unbond is {} and the total bonds is {}.",
-            bond_source, args.amount, bond_amount
-        );
-        if !args.tx.force {
-            safe_exit(1)
-        }
-    }
-
-    let data = pos::Unbond {
-        validator: validator.clone(),
-        amount: args.amount,
-        source: Some(bond_source.clone()),
-    };
-    let data = data.try_to_vec().expect("Encoding tx data shouldn't fail");
-
-    let tx_code = ctx.read_wasm(TX_UNBOND_WASM);
-    let tx = Tx::new(tx_code, Some(data));
-    let default_signer = args.source.unwrap_or(args.validator);
-    let (_ctx, _) = process_tx(
-        ctx,
-        &args.tx,
-        tx,
-        TxSigningKey::WalletAddress(default_signer),
-        #[cfg(not(feature = "mainnet"))]
-        false,
-    )
-    .await;
-
-    rpc::query_and_print_unbonds(&client, &bond_source, &validator).await;
-=======
 pub async fn submit_unbond<C: namada::ledger::queries::Client + Sync>(
     client: &C,
     ctx: &mut Context,
@@ -1009,7 +957,6 @@
         .chain_id
         .or_else(|| Some(ctx.config.ledger.chain_id.clone()));
     tx::submit_unbond::<C, _>(client, &mut ctx.wallet, args).await
->>>>>>> be403f73
 }
 
 pub async fn submit_withdraw<C: namada::ledger::queries::Client + Sync>(
