--- conflicted
+++ resolved
@@ -9,7 +9,6 @@
 use async_std::io::prelude::WriteExt;
 use borsh::{BorshDeserialize, BorshSerialize};
 use data_encoding::HEXLOWER_PERMISSIVE;
-<<<<<<< HEAD
 use itertools::Either::*;
 use masp_primitives::asset_type::AssetType;
 use masp_primitives::consensus::TestNetwork;
@@ -40,29 +39,21 @@
     Authorization, Authorized, Transaction, TransparentAddress,
 };
 use masp_primitives::zip32::{ExtendedFullViewingKey, ExtendedSpendingKey};
-=======
->>>>>>> a9a3e323
 use masp_proofs::prover::LocalTxProver;
 use namada::ledger::governance::storage as gov_storage;
-<<<<<<< HEAD
 use namada::ledger::masp;
 use namada::ledger::pos::{CommissionPair, PosParams};
 use namada::proto::{Code, Data, MaspBuilder, Section, Signature, Tx};
 use namada::types::address::{masp, masp_tx_key, Address};
-=======
 use namada::ledger::rpc::{TxBroadcastData, TxResponse};
 use namada::ledger::signing::TxSigningKey;
 use namada::ledger::wallet::{Wallet, WalletUtils};
-use namada::ledger::{masp, tx};
-use namada::proto::Tx;
-use namada::types::address::Address;
->>>>>>> a9a3e323
+use namada::ledger::tx;
 use namada::types::governance::{
     OfflineProposal, OfflineVote, Proposal, ProposalVote, VoteType,
 };
 use namada::types::hash::Hash;
 use namada::types::key::*;
-<<<<<<< HEAD
 use namada::types::masp::{PaymentAddress, TransferTarget};
 use namada::types::storage::{
     BlockHeight, Epoch, Key, KeySeg, TxIndex, RESERVED_ADDRESS_PREFIX,
@@ -84,18 +75,10 @@
 use rust_decimal::Decimal;
 use sha2::{Digest as Sha2Digest, Sha256};
 use tokio::time::{Duration, Instant};
-=======
-use namada::types::storage::{Epoch, Key};
-use namada::types::token;
-use namada::types::transaction::governance::{
-    InitProposalData, ProposalType, VoteProposalData,
-};
-use namada::types::transaction::InitValidator;
-use rust_decimal::Decimal;
 use tendermint_rpc::HttpClient;
->>>>>>> a9a3e323
 
 use super::rpc;
+use crate::client::tx::tx::ProcessTxResponse;
 use crate::cli::context::WalletAddress;
 use crate::cli::{args, safe_exit, Context};
 use crate::client::rpc::query_wasm_code_hash;
@@ -104,184 +87,6 @@
 use crate::node::ledger::tendermint_node;
 use crate::wallet::{gen_validator_keys, read_and_confirm_pwd, CliWalletUtils};
 
-<<<<<<< HEAD
-pub const TX_INIT_ACCOUNT_WASM: &str = "tx_init_account.wasm";
-pub const TX_INIT_VALIDATOR_WASM: &str = "tx_init_validator.wasm";
-pub const TX_INIT_PROPOSAL: &str = "tx_init_proposal.wasm";
-pub const TX_VOTE_PROPOSAL: &str = "tx_vote_proposal.wasm";
-pub const TX_REVEAL_PK: &str = "tx_reveal_pk.wasm";
-pub const TX_UPDATE_VP_WASM: &str = "tx_update_vp.wasm";
-pub const TX_TRANSFER_WASM: &str = "tx_transfer.wasm";
-pub const TX_IBC_WASM: &str = "tx_ibc.wasm";
-pub const VP_USER_WASM: &str = "vp_user.wasm";
-pub const TX_BOND_WASM: &str = "tx_bond.wasm";
-pub const TX_UNBOND_WASM: &str = "tx_unbond.wasm";
-pub const TX_WITHDRAW_WASM: &str = "tx_withdraw.wasm";
-pub const TX_CHANGE_COMMISSION_WASM: &str =
-    "tx_change_validator_commission.wasm";
-
-/// Timeout for requests to the `/accepted` and `/applied`
-/// ABCI query endpoints.
-const ENV_VAR_NAMADA_EVENTS_MAX_WAIT_TIME_SECONDS: &str =
-    "NAMADA_EVENTS_MAX_WAIT_TIME_SECONDS";
-
-/// Default timeout in seconds for requests to the `/accepted`
-/// and `/applied` ABCI query endpoints.
-const DEFAULT_NAMADA_EVENTS_MAX_WAIT_TIME_SECONDS: u64 = 60;
-
-/// The network to use for MASP
-#[cfg(feature = "mainnet")]
-const NETWORK: MainNetwork = MainNetwork;
-#[cfg(not(feature = "mainnet"))]
-const NETWORK: TestNetwork = TestNetwork;
-
-pub async fn submit_custom(ctx: Context, args: args::TxCustom) {
-    let code_path = args.code_path.file_name().unwrap().to_str().unwrap();
-    let tx_code_hash =
-        query_wasm_code_hash(code_path, args.tx.ledger_address.clone())
-            .await
-            .unwrap();
-    let data = args.data_path.map(|data_path| {
-        std::fs::read(data_path).expect("Expected a file at given data path")
-    });
-    let mut tx = Tx::new(TxType::Raw);
-    tx.header.chain_id = ctx.config.ledger.chain_id.clone();
-    tx.header.expiration = args.tx.expiration;
-    data.map(|data| tx.set_data(Data::new(data)));
-    tx.set_code(Code::from_hash(tx_code_hash));
-
-    let (ctx, result) = process_tx(
-        ctx,
-        &args.tx,
-        tx,
-        TxSigningKey::None,
-        #[cfg(not(feature = "mainnet"))]
-        false,
-    )
-    .await;
-    save_initialized_accounts(ctx, &args.tx, result.initialized_accounts())
-        .await;
-}
-
-pub async fn submit_update_vp(ctx: Context, args: args::TxUpdateVp) {
-    let addr = ctx.get(&args.addr);
-
-    if !args.tx.unchecked {
-        // Check that the address is established and exists on chain
-        match &addr {
-            Address::Established(_) => {
-                let exists =
-                    rpc::known_address(&addr, args.tx.ledger_address.clone())
-                        .await;
-                if !exists {
-                    eprintln!("The address {} doesn't exist on chain.", addr);
-                    if !args.tx.force {
-                        safe_exit(1)
-                    }
-                }
-            }
-            Address::Implicit(_) => {
-                eprintln!(
-                    "A validity predicate of an implicit address cannot be \
-                     directly updated. You can use an established address for \
-                     this purpose."
-                );
-                if !args.tx.force {
-                    safe_exit(1)
-                }
-            }
-            Address::Internal(_) => {
-                eprintln!(
-                    "A validity predicate of an internal address cannot be \
-                     directly updated."
-                );
-                if !args.tx.force {
-                    safe_exit(1)
-                }
-            }
-        }
-    }
-
-    let vp_code_path = args.vp_code_path.file_name().unwrap().to_str().unwrap();
-    let vp_code_hash =
-        query_wasm_code_hash(vp_code_path, args.tx.ledger_address.clone())
-            .await
-            .unwrap();
-
-    let tx_code_hash =
-        query_wasm_code_hash(TX_UPDATE_VP_WASM, args.tx.ledger_address.clone())
-            .await
-            .unwrap();
-
-    let mut tx = Tx::new(TxType::Raw);
-    tx.header.chain_id = ctx.config.ledger.chain_id.clone();
-    tx.header.expiration = args.tx.expiration;
-    let extra =
-        tx.add_section(Section::ExtraData(Code::from_hash(vp_code_hash)));
-    let extra_hash =
-        Hash(extra.hash(&mut Sha256::new()).finalize_reset().into());
-    let data = UpdateVp {
-        addr,
-        vp_code_hash: extra_hash,
-    };
-    let data = data.try_to_vec().expect("Encoding tx data shouldn't fail");
-    tx.set_data(Data::new(data));
-    tx.set_code(Code::from_hash(tx_code_hash));
-
-    process_tx(
-        ctx,
-        &args.tx,
-        tx,
-        TxSigningKey::WalletAddress(args.addr),
-        #[cfg(not(feature = "mainnet"))]
-        false,
-    )
-    .await;
-}
-
-pub async fn submit_init_account(mut ctx: Context, args: args::TxInitAccount) {
-    let public_key = ctx.get_cached(&args.public_key);
-    let vp_code_path = match &args.vp_code_path {
-        Some(path) => path.file_name().unwrap().to_str().unwrap(),
-        None => VP_USER_WASM,
-    };
-    let vp_code_hash =
-        query_wasm_code_hash(vp_code_path, args.tx.ledger_address.clone())
-            .await
-            .unwrap();
-    let tx_code_hash = query_wasm_code_hash(
-        TX_INIT_ACCOUNT_WASM,
-        args.tx.ledger_address.clone(),
-    )
-    .await
-    .unwrap();
-
-    let mut tx = Tx::new(TxType::Raw);
-    tx.header.chain_id = ctx.config.ledger.chain_id.clone();
-    tx.header.expiration = args.tx.expiration;
-    let extra =
-        tx.add_section(Section::ExtraData(Code::from_hash(vp_code_hash)));
-    let extra_hash =
-        Hash(extra.hash(&mut Sha256::new()).finalize_reset().into());
-    let data = InitAccount {
-        public_key,
-        vp_code_hash: extra_hash,
-    };
-    let data = data.try_to_vec().expect("Encoding tx data shouldn't fail");
-    tx.set_data(Data::new(data));
-    tx.set_code(Code::from_hash(tx_code_hash));
-    let (ctx, result) = process_tx(
-        ctx,
-        &args.tx,
-        tx,
-        TxSigningKey::WalletAddress(args.source),
-        #[cfg(not(feature = "mainnet"))]
-        false,
-    )
-    .await;
-    save_initialized_accounts(ctx, &args.tx, result.initialized_accounts())
-        .await;
-=======
 pub async fn submit_custom<C: namada::ledger::queries::Client + Sync>(
     client: &C,
     ctx: &mut Context,
@@ -316,7 +121,6 @@
         .chain_id
         .or_else(|| Some(ctx.config.ledger.chain_id.clone()));
     tx::submit_init_account::<C, _>(client, &mut ctx.wallet, args).await
->>>>>>> a9a3e323
 }
 
 pub async fn submit_init_validator<
@@ -452,20 +256,11 @@
         validator_vp_code_hash: extra_hash,
     };
     let data = data.try_to_vec().expect("Encoding tx data shouldn't fail");
-<<<<<<< HEAD
-    tx.header.chain_id = ctx.config.ledger.chain_id.clone();
+    tx.header.chain_id = tx_args.chain_id.clone().unwrap();
     tx.header.expiration = tx_args.expiration;
     tx.set_data(Data::new(data));
     tx.set_code(Code::from_hash(tx_code_hash));
 
-=======
-    let tx = Tx::new(
-        tx_code_hash.to_vec(),
-        Some(data),
-        tx_args.chain_id.clone().unwrap(),
-        tx_args.expiration,
-    );
->>>>>>> a9a3e323
     let (mut ctx, result) = process_tx(
         client,
         ctx,
@@ -573,7 +368,7 @@
             && output_path.exists())
         {
             println!("MASP parameters not present, downloading...");
-            masp_proofs::download_parameters()
+            masp_proofs::download_masp_parameters(None)
                 .expect("MASP parameters not present or downloadable");
             println!("MASP parameter download complete, resuming execution...");
         }
@@ -590,72 +385,8 @@
     fn default() -> Self {
         Self {
             context_dir: PathBuf::from(FILE_NAME),
-        }
+                    }
     }
-<<<<<<< HEAD
-    false
-}
-
-/// An extension of Option's cloned method for pair types
-fn cloned_pair<T: Clone, U: Clone>((a, b): (&T, &U)) -> (T, U) {
-    (a.clone(), b.clone())
-}
-
-/// Errors that can occur when trying to retrieve pinned transaction
-#[derive(PartialEq, Eq)]
-pub enum PinnedBalanceError {
-    /// No transaction has yet been pinned to the given payment address
-    NoTransactionPinned,
-    /// The supplied viewing key does not recognize payments to given address
-    InvalidViewingKey,
-}
-
-/// Represents the amount used of different conversions
-pub type Conversions =
-    HashMap<AssetType, (AllowedConversion, MerklePath<Node>, i64)>;
-
-/// Represents the changes that were made to a list of transparent accounts
-pub type TransferDelta = HashMap<Address, Amount<Address>>;
-
-/// Represents the changes that were made to a list of shielded accounts
-pub type TransactionDelta = HashMap<ViewingKey, Amount>;
-
-/// Represents the current state of the shielded pool from the perspective of
-/// the chosen viewing keys.
-#[derive(BorshSerialize, BorshDeserialize, Debug)]
-pub struct ShieldedContext {
-    /// Location where this shielded context is saved
-    #[borsh_skip]
-    context_dir: PathBuf,
-    /// The last transaction index to be processed in this context
-    last_txidx: u64,
-    /// The commitment tree produced by scanning all transactions up to tx_pos
-    tree: CommitmentTree<Node>,
-    /// Maps viewing keys to applicable note positions
-    pos_map: HashMap<ViewingKey, HashSet<usize>>,
-    /// Maps a nullifier to the note position to which it applies
-    nf_map: HashMap<Nullifier, usize>,
-    /// Maps note positions to their corresponding notes
-    note_map: HashMap<usize, Note>,
-    /// Maps note positions to their corresponding memos
-    memo_map: HashMap<usize, MemoBytes>,
-    /// Maps note positions to the diversifier of their payment address
-    div_map: HashMap<usize, Diversifier>,
-    /// Maps note positions to their witness (used to make merkle paths)
-    witness_map: HashMap<usize, IncrementalWitness<Node>>,
-    /// Tracks what each transaction does to various account balances
-    delta_map: BTreeMap<
-        (BlockHeight, TxIndex),
-        (Epoch, TransferDelta, TransactionDelta),
-    >,
-    /// The set of note positions that have been spent
-    spents: HashSet<usize>,
-    /// Maps asset types to their decodings
-    asset_types: HashMap<AssetType, (Address, Epoch)>,
-    /// Maps note positions to their corresponding viewing keys
-    vk_map: HashMap<usize, ViewingKey>,
-=======
->>>>>>> a9a3e323
 }
 
 impl masp::ShieldedUtils for CLIShieldedUtils {
@@ -671,7 +402,7 @@
         } else {
             LocalTxProver::with_default_location()
                 .expect("unable to load MASP Parameters")
-        }
+                        }
     }
 
     /// Try to load the last saved shielded context from the given context
@@ -742,63 +473,6 @@
     tx::submit_ibc_transfer::<C, _>(client, &mut ctx.wallet, args).await
 }
 
-<<<<<<< HEAD
-        // If unknown keys are being used, we need to scan older transactions
-        // for any unspent notes
-        let (txs, mut tx_iter);
-        if !unknown_keys.is_empty() {
-            // Load all transactions accepted until this point
-            txs = Self::fetch_shielded_transfers(ledger_address, 0).await;
-            tx_iter = txs.iter();
-            // Do this by constructing a shielding context only for unknown keys
-            let mut tx_ctx = ShieldedContext::new(self.context_dir.clone());
-            for vk in unknown_keys {
-                tx_ctx.pos_map.entry(vk).or_insert_with(HashSet::new);
-            }
-            // Update this unknown shielded context until it is level with self
-            while tx_ctx.last_txidx != self.last_txidx {
-                if let Some(((height, idx), (epoch, tx, stx))) = tx_iter.next()
-                {
-                    tx_ctx.scan_tx(*height, *idx, *epoch, tx, stx);
-                } else {
-                    break;
-                }
-            }
-            // Merge the context data originating from the unknown keys into the
-            // current context
-            self.merge(tx_ctx);
-        } else {
-            // Load only transactions accepted from last_txid until this point
-            txs =
-                Self::fetch_shielded_transfers(ledger_address, self.last_txidx)
-                    .await;
-            tx_iter = txs.iter();
-        }
-        // Now that we possess the unspent notes corresponding to both old and
-        // new keys up until tx_pos, proceed to scan the new transactions.
-        for ((height, idx), (epoch, tx, stx)) in &mut tx_iter {
-            self.scan_tx(*height, *idx, *epoch, tx, stx);
-        }
-    }
-
-    /// Initialize a shielded transaction context that identifies notes
-    /// decryptable by any viewing key in the given set
-    pub fn new(context_dir: PathBuf) -> ShieldedContext {
-        // Make sure that MASP parameters are downloaded to enable MASP
-        // transaction building and verification later on
-        let params_dir = masp::get_params_dir();
-        let spend_path = params_dir.join(masp::SPEND_NAME);
-        let convert_path = params_dir.join(masp::CONVERT_NAME);
-        let output_path = params_dir.join(masp::OUTPUT_NAME);
-        if !(spend_path.exists()
-            && convert_path.exists()
-            && output_path.exists())
-        {
-            println!("MASP parameters not present, downloading...");
-            masp_proofs::download_masp_parameters(None)
-                .expect("MASP parameters not present or downloadable");
-            println!("MASP parameter download complete, resuming execution...");
-=======
 pub async fn submit_init_proposal<C: namada::ledger::queries::Client + Sync>(
     client: &C,
     mut ctx: Context,
@@ -813,1389 +487,15 @@
         serde_json::from_reader(file).expect("JSON was not well-formatted");
 
     let signer = WalletAddress::new(proposal.clone().author.to_string());
-    let governance_parameters = rpc::get_governance_parameters(client).await;
-    let current_epoch = rpc::query_and_print_epoch(client).await;
-
-    if proposal.voting_start_epoch <= current_epoch
-        || proposal.voting_start_epoch.0
-            % governance_parameters.min_proposal_period
-            != 0
-    {
-        println!("{}", proposal.voting_start_epoch <= current_epoch);
-        println!(
-            "{}",
-            proposal.voting_start_epoch.0
-                % governance_parameters.min_proposal_period
-                == 0
-        );
-        eprintln!(
-            "Invalid proposal start epoch: {} must be greater than current \
-             epoch {} and a multiple of {}",
-            proposal.voting_start_epoch,
-            current_epoch,
-            governance_parameters.min_proposal_period
-        );
-        if !args.tx.force {
-            safe_exit(1)
->>>>>>> a9a3e323
-        }
-    } else if proposal.voting_end_epoch <= proposal.voting_start_epoch
-        || proposal.voting_end_epoch.0 - proposal.voting_start_epoch.0
-            < governance_parameters.min_proposal_period
-        || proposal.voting_end_epoch.0 - proposal.voting_start_epoch.0
-            > governance_parameters.max_proposal_period
-        || proposal.voting_end_epoch.0 % 3 != 0
-    {
-        eprintln!(
-            "Invalid proposal end epoch: difference between proposal start \
-             and end epoch must be at least {} and at max {} and end epoch \
-             must be a multiple of {}",
-            governance_parameters.min_proposal_period,
-            governance_parameters.max_proposal_period,
-            governance_parameters.min_proposal_period
-        );
-        if !args.tx.force {
-            safe_exit(1)
-        }
-<<<<<<< HEAD
-    }
-
-    /// Obtain a chronologically-ordered list of all accepted shielded
-    /// transactions from the ledger. The ledger conceptually stores
-    /// transactions as a vector. More concretely, the HEAD_TX_KEY location
-    /// stores the index of the last accepted transaction and each transaction
-    /// is stored at a key derived from its index.
-    pub async fn fetch_shielded_transfers(
-        ledger_address: &TendermintAddress,
-        last_txidx: u64,
-    ) -> BTreeMap<(BlockHeight, TxIndex), (Epoch, Transfer, Transaction)> {
-        let client = HttpClient::new(ledger_address.clone()).unwrap();
-        // The address of the MASP account
-        let masp_addr = masp();
-        // Construct the key where last transaction pointer is stored
-        let head_tx_key = Key::from(masp_addr.to_db_key())
-            .push(&HEAD_TX_KEY.to_owned())
-            .expect("Cannot obtain a storage key");
-        // Query for the index of the last accepted transaction
-        let head_txidx = query_storage_value::<u64>(&client, &head_tx_key)
-            .await
-            .unwrap_or(0);
-        let mut shielded_txs = BTreeMap::new();
-        // Fetch all the transactions we do not have yet
-        for i in last_txidx..head_txidx {
-            // Construct the key for where the current transaction is stored
-            let current_tx_key = Key::from(masp_addr.to_db_key())
-                .push(&(TX_KEY_PREFIX.to_owned() + &i.to_string()))
-                .expect("Cannot obtain a storage key");
-            // Obtain the current transaction
-            let (tx_epoch, tx_height, tx_index, current_tx, current_stx) =
-                query_storage_value::<(
-                    Epoch,
-                    BlockHeight,
-                    TxIndex,
-                    Transfer,
-                    Transaction,
-                )>(&client, &current_tx_key)
-                .await
-                .unwrap();
-            // Collect the current transaction
-            shielded_txs.insert(
-                (tx_height, tx_index),
-                (tx_epoch, current_tx, current_stx),
-            );
-=======
-    } else if proposal.grace_epoch <= proposal.voting_end_epoch
-        || proposal.grace_epoch.0 - proposal.voting_end_epoch.0
-            < governance_parameters.min_proposal_grace_epochs
-    {
-        eprintln!(
-            "Invalid proposal grace epoch: difference between proposal grace \
-             and end epoch must be at least {}",
-            governance_parameters.min_proposal_grace_epochs
-        );
-        if !args.tx.force {
-            safe_exit(1)
->>>>>>> a9a3e323
-        }
-    }
-
-<<<<<<< HEAD
-    /// Applies the given transaction to the supplied context. More precisely,
-    /// the shielded transaction's outputs are added to the commitment tree.
-    /// Newly discovered notes are associated to the supplied viewing keys. Note
-    /// nullifiers are mapped to their originating notes. Note positions are
-    /// associated to notes, memos, and diversifiers. And the set of notes that
-    /// we have spent are updated. The witness map is maintained to make it
-    /// easier to construct note merkle paths in other code. See
-    /// <https://zips.z.cash/protocol/protocol.pdf#scan>
-    pub fn scan_tx(
-        &mut self,
-        height: BlockHeight,
-        index: TxIndex,
-        epoch: Epoch,
-        tx: &Transfer,
-        shielded: &Transaction,
-    ) {
-        // For tracking the account changes caused by this Transaction
-        let mut transaction_delta = TransactionDelta::new();
-        // Listen for notes sent to our viewing keys
-        for so in shielded
-            .sapling_bundle()
-            .map_or(&vec![], |x| &x.shielded_outputs)
-        {
-            // Create merkle tree leaf node from note commitment
-            let node = Node::new(so.cmu.to_repr());
-            // Update each merkle tree in the witness map with the latest
-            // addition
-            for (_, witness) in self.witness_map.iter_mut() {
-                witness.append(node).expect("note commitment tree is full");
-            }
-            let note_pos = self.tree.size();
-            self.tree
-                .append(node)
-                .expect("note commitment tree is full");
-            // Finally, make it easier to construct merkle paths to this new
-            // note
-            let witness = IncrementalWitness::<Node>::from_tree(&self.tree);
-            self.witness_map.insert(note_pos, witness);
-            // Let's try to see if any of our viewing keys can decrypt latest
-            // note
-            for (vk, notes) in self.pos_map.iter_mut() {
-                let decres = try_sapling_note_decryption::<_, OutputDescription<<<Authorized as Authorization>::SaplingAuth as masp_primitives::transaction::components::sapling::Authorization>::Proof>>(
-                    &NETWORK,
-                    1.into(),
-                    &PreparedIncomingViewingKey::new(&vk.ivk()),
-                    so,
-                );
-                // So this current viewing key does decrypt this current note...
-                if let Some((note, pa, memo)) = decres {
-                    // Add this note to list of notes decrypted by this viewing
-                    // key
-                    notes.insert(note_pos);
-                    // Compute the nullifier now to quickly recognize when spent
-                    let nf = note.nf(&vk.nk, note_pos.try_into().unwrap());
-                    self.note_map.insert(note_pos, note);
-                    self.memo_map.insert(note_pos, memo);
-                    // The payment address' diversifier is required to spend
-                    // note
-                    self.div_map.insert(note_pos, *pa.diversifier());
-                    self.nf_map.insert(nf, note_pos);
-                    // Note the account changes
-                    let balance = transaction_delta
-                        .entry(*vk)
-                        .or_insert_with(Amount::zero);
-                    *balance +=
-                        Amount::from_nonnegative(note.asset_type, note.value)
-                            .expect(
-                                "found note with invalid value or asset type",
-                            );
-                    self.vk_map.insert(note_pos, *vk);
-                    break;
-                }
-            }
-        }
-        // Cancel out those of our notes that have been spent
-        for ss in shielded
-            .sapling_bundle()
-            .map_or(&vec![], |x| &x.shielded_spends)
-        {
-            // If the shielded spend's nullifier is in our map, then target note
-            // is rendered unusable
-            if let Some(note_pos) = self.nf_map.get(&ss.nullifier) {
-                self.spents.insert(*note_pos);
-                // Note the account changes
-                let balance = transaction_delta
-                    .entry(self.vk_map[note_pos])
-                    .or_insert_with(Amount::zero);
-                let note = self.note_map[note_pos];
-                *balance -=
-                    Amount::from_nonnegative(note.asset_type, note.value)
-                        .expect("found note with invalid value or asset type");
-            }
-        }
-        // Record the changes to the transparent accounts
-        let transparent_delta =
-            Amount::from_nonnegative(tx.token.clone(), u64::from(tx.amount))
-                .expect("invalid value for amount");
-        let mut transfer_delta = TransferDelta::new();
-        transfer_delta
-            .insert(tx.source.clone(), Amount::zero() - &transparent_delta);
-        transfer_delta.insert(tx.target.clone(), transparent_delta);
-        self.delta_map.insert(
-            (height, index),
-            (epoch, transfer_delta, transaction_delta),
-        );
-        self.last_txidx += 1;
-    }
-
-    /// Summarize the effects on shielded and transparent accounts of each
-    /// Transfer in this context
-    pub fn get_tx_deltas(
-        &self,
-    ) -> &BTreeMap<
-        (BlockHeight, TxIndex),
-        (Epoch, TransferDelta, TransactionDelta),
-    > {
-        &self.delta_map
-    }
-
-    /// Compute the total unspent notes associated with the viewing key in the
-    /// context. If the key is not in the context, then we do not know the
-    /// balance and hence we return None.
-    pub fn compute_shielded_balance(&self, vk: &ViewingKey) -> Option<Amount> {
-        // Cannot query the balance of a key that's not in the map
-        if !self.pos_map.contains_key(vk) {
-            return None;
-        }
-        let mut val_acc = Amount::zero();
-        // Retrieve the notes that can be spent by this key
-        if let Some(avail_notes) = self.pos_map.get(vk) {
-            for note_idx in avail_notes {
-                // Spent notes cannot contribute a new transaction's pool
-                if self.spents.contains(note_idx) {
-                    continue;
-                }
-                // Get note associated with this ID
-                let note = self.note_map.get(note_idx).unwrap();
-                // Finally add value to multi-asset accumulator
-                val_acc +=
-                    Amount::from_nonnegative(note.asset_type, note.value)
-                        .expect("found note with invalid value or asset type");
-            }
-        }
-        Some(val_acc)
-    }
-
-    /// Query the ledger for the decoding of the given asset type and cache it
-    /// if it is found.
-    pub async fn decode_asset_type(
-        &mut self,
-        client: HttpClient,
-        asset_type: AssetType,
-    ) -> Option<(Address, Epoch)> {
-        // Try to find the decoding in the cache
-        if let decoded @ Some(_) = self.asset_types.get(&asset_type) {
-            return decoded.cloned();
-        }
-        // Query for the ID of the last accepted transaction
-        let (addr, ep, _conv, _path): (Address, _, Amount, MerklePath<Node>) =
-            query_conversion(client, asset_type).await?;
-        self.asset_types.insert(asset_type, (addr.clone(), ep));
-        Some((addr, ep))
-    }
-
-    /// Query the ledger for the conversion that is allowed for the given asset
-    /// type and cache it.
-    async fn query_allowed_conversion<'a>(
-        &'a mut self,
-        client: HttpClient,
-        asset_type: AssetType,
-        conversions: &'a mut Conversions,
-    ) -> Option<&'a mut (AllowedConversion, MerklePath<Node>, i64)> {
-        match conversions.entry(asset_type) {
-            Entry::Occupied(conv_entry) => Some(conv_entry.into_mut()),
-            Entry::Vacant(conv_entry) => {
-                // Query for the ID of the last accepted transaction
-                let (addr, ep, conv, path): (Address, _, _, _) =
-                    query_conversion(client, asset_type).await?;
-                self.asset_types.insert(asset_type, (addr, ep));
-                // If the conversion is 0, then we just have a pure decoding
-                if conv == Amount::zero() {
-                    None
-                } else {
-                    Some(conv_entry.insert((Amount::into(conv), path, 0)))
-                }
-            }
-        }
-    }
-
-    /// Compute the total unspent notes associated with the viewing key in the
-    /// context and express that value in terms of the currently timestamped
-    /// asset types. If the key is not in the context, then we do not know the
-    /// balance and hence we return None.
-    pub async fn compute_exchanged_balance(
-        &mut self,
-        client: HttpClient,
-        vk: &ViewingKey,
-        target_epoch: Epoch,
-    ) -> Option<Amount> {
-        // First get the unexchanged balance
-        if let Some(balance) = self.compute_shielded_balance(vk) {
-            // And then exchange balance into current asset types
-            Some(
-                self.compute_exchanged_amount(
-                    client,
-                    balance,
-                    target_epoch,
-                    HashMap::new(),
-                )
-                .await
-                .0,
-            )
-        } else {
-            None
-        }
-    }
-
-    /// Try to convert as much of the given asset type-value pair using the
-    /// given allowed conversion. usage is incremented by the amount of the
-    /// conversion used, the conversions are applied to the given input, and
-    /// the trace amount that could not be converted is moved from input to
-    /// output.
-    fn apply_conversion(
-        conv: AllowedConversion,
-        asset_type: AssetType,
-        value: i64,
-        usage: &mut i64,
-        input: &mut Amount,
-        output: &mut Amount,
-    ) {
-        // If conversion if possible, accumulate the exchanged amount
-        let conv: Amount = conv.into();
-        // The amount required of current asset to qualify for conversion
-        let threshold = -conv[&asset_type];
-        if threshold == 0 {
-            eprintln!(
-                "Asset threshold of selected conversion for asset type {} is \
-                 0, this is a bug, please report it.",
-                asset_type
-            );
-        }
-        // We should use an amount of the AllowedConversion that almost
-        // cancels the original amount
-        let required = value / threshold;
-        // Forget about the trace amount left over because we cannot
-        // realize its value
-        let trace = Amount::from_pair(asset_type, value % threshold).unwrap();
-        // Record how much more of the given conversion has been used
-        *usage += required;
-        // Apply the conversions to input and move the trace amount to output
-        *input += conv * required - &trace;
-        *output += trace;
-    }
-
-    /// Convert the given amount into the latest asset types whilst making a
-    /// note of the conversions that were used. Note that this function does
-    /// not assume that allowed conversions from the ledger are expressed in
-    /// terms of the latest asset types.
-    pub async fn compute_exchanged_amount(
-        &mut self,
-        client: HttpClient,
-        mut input: Amount,
-        target_epoch: Epoch,
-        mut conversions: Conversions,
-    ) -> (Amount, Conversions) {
-        // Where we will store our exchanged value
-        let mut output = Amount::zero();
-        // Repeatedly exchange assets until it is no longer possible
-        while let Some((asset_type, value)) =
-            input.components().next().map(cloned_pair)
-        {
-            let target_asset_type = self
-                .decode_asset_type(client.clone(), asset_type)
-                .await
-                .map(|(addr, _epoch)| make_asset_type(target_epoch, &addr))
-                .unwrap_or(asset_type);
-            let at_target_asset_type = asset_type == target_asset_type;
-            if let (Some((conv, _wit, usage)), false) = (
-                self.query_allowed_conversion(
-                    client.clone(),
-                    asset_type,
-                    &mut conversions,
-                )
-                .await,
-                at_target_asset_type,
-            ) {
-                println!(
-                    "converting current asset type to latest asset type..."
-                );
-                // Not at the target asset type, not at the latest asset type.
-                // Apply conversion to get from current asset type to the latest
-                // asset type.
-                Self::apply_conversion(
-                    conv.clone(),
-                    asset_type,
-                    value,
-                    usage,
-                    &mut input,
-                    &mut output,
-                );
-            } else if let (Some((conv, _wit, usage)), false) = (
-                self.query_allowed_conversion(
-                    client.clone(),
-                    target_asset_type,
-                    &mut conversions,
-                )
-                .await,
-                at_target_asset_type,
-            ) {
-                println!(
-                    "converting latest asset type to target asset type..."
-                );
-                // Not at the target asset type, yes at the latest asset type.
-                // Apply inverse conversion to get from latest asset type to
-                // the target asset type.
-                Self::apply_conversion(
-                    conv.clone(),
-                    asset_type,
-                    value,
-                    usage,
-                    &mut input,
-                    &mut output,
-                );
-            } else {
-                // At the target asset type. Then move component over to output.
-                let comp = input.project(asset_type);
-                output += &comp;
-                // Strike from input to avoid repeating computation
-                input -= comp;
-            }
-        }
-        (output, conversions)
-    }
-
-    /// Collect enough unspent notes in this context to exceed the given amount
-    /// of the specified asset type. Return the total value accumulated plus
-    /// notes and the corresponding diversifiers/merkle paths that were used to
-    /// achieve the total value.
-    pub async fn collect_unspent_notes(
-        &mut self,
-        ledger_address: TendermintAddress,
-        vk: &ViewingKey,
-        target: Amount,
-        target_epoch: Epoch,
-    ) -> (
-        Amount,
-        Vec<(Diversifier, Note, MerklePath<Node>)>,
-        Conversions,
-    ) {
-        // Establish connection with which to do exchange rate queries
-        let client = HttpClient::new(ledger_address.clone()).unwrap();
-        let mut conversions = HashMap::new();
-        let mut val_acc = Amount::zero();
-        let mut notes = Vec::new();
-        // Retrieve the notes that can be spent by this key
-        if let Some(avail_notes) = self.pos_map.get(vk).cloned() {
-            for note_idx in &avail_notes {
-                // No more transaction inputs are required once we have met
-                // the target amount
-                if val_acc >= target {
-                    break;
-                }
-                // Spent notes cannot contribute a new transaction's pool
-                if self.spents.contains(note_idx) {
-                    continue;
-                }
-                // Get note, merkle path, diversifier associated with this ID
-                let note = *self.note_map.get(note_idx).unwrap();
-
-                // The amount contributed by this note before conversion
-                let pre_contr = Amount::from_pair(note.asset_type, note.value)
-                    .expect("received note has invalid value or asset type");
-                let (contr, proposed_convs) = self
-                    .compute_exchanged_amount(
-                        client.clone(),
-                        pre_contr,
-                        target_epoch,
-                        conversions.clone(),
-                    )
-                    .await;
-
-                // Use this note only if it brings us closer to our target
-                if is_amount_required(
-                    val_acc.clone(),
-                    target.clone(),
-                    contr.clone(),
-                ) {
-                    // Be sure to record the conversions used in computing
-                    // accumulated value
-                    val_acc += contr;
-                    // Commit the conversions that were used to exchange
-                    conversions = proposed_convs;
-                    let merkle_path =
-                        self.witness_map.get(note_idx).unwrap().path().unwrap();
-                    let diversifier = self.div_map.get(note_idx).unwrap();
-                    // Commit this note to our transaction
-                    notes.push((*diversifier, note, merkle_path));
-                }
-            }
-        }
-        (val_acc, notes, conversions)
-    }
-
-    /// Compute the combined value of the output notes of the transaction pinned
-    /// at the given payment address. This computation uses the supplied viewing
-    /// keys to try to decrypt the output notes. If no transaction is pinned at
-    /// the given payment address fails with
-    /// `PinnedBalanceError::NoTransactionPinned`.
-    pub async fn compute_pinned_balance(
-        ledger_address: &TendermintAddress,
-        owner: PaymentAddress,
-        viewing_key: &ViewingKey,
-    ) -> Result<(Amount, Epoch), PinnedBalanceError> {
-        // Check that the supplied viewing key corresponds to given payment
-        // address
-        let counter_owner = viewing_key.to_payment_address(
-            *masp_primitives::sapling::PaymentAddress::diversifier(
-                &owner.into(),
-            ),
-        );
-        match counter_owner {
-            Some(counter_owner) if counter_owner == owner.into() => {}
-            _ => return Err(PinnedBalanceError::InvalidViewingKey),
-        }
-        let client = HttpClient::new(ledger_address.clone()).unwrap();
-        // The address of the MASP account
-        let masp_addr = masp();
-        // Construct the key for where the transaction ID would be stored
-        let pin_key = Key::from(masp_addr.to_db_key())
-            .push(&(PIN_KEY_PREFIX.to_owned() + &owner.hash()))
-            .expect("Cannot obtain a storage key");
-        // Obtain the transaction pointer at the key
-        let txidx = query_storage_value::<u64>(&client, &pin_key)
-            .await
-            .ok_or(PinnedBalanceError::NoTransactionPinned)?;
-        // Construct the key for where the pinned transaction is stored
-        let tx_key = Key::from(masp_addr.to_db_key())
-            .push(&(TX_KEY_PREFIX.to_owned() + &txidx.to_string()))
-            .expect("Cannot obtain a storage key");
-        // Obtain the pointed to transaction
-        let (tx_epoch, _tx_height, _tx_index, _tx, shielded) =
-            query_storage_value::<(
-                Epoch,
-                BlockHeight,
-                TxIndex,
-                Transfer,
-                Transaction,
-            )>(&client, &tx_key)
-            .await
-            .expect("Ill-formed epoch, transaction pair");
-        // Accumulate the combined output note value into this Amount
-        let mut val_acc = Amount::zero();
-        for so in shielded
-            .sapling_bundle()
-            .map_or(&vec![], |x| &x.shielded_outputs)
-        {
-            // Let's try to see if our viewing key can decrypt current note
-            let decres = try_sapling_note_decryption::<_, OutputDescription<<<Authorized as Authorization>::SaplingAuth as masp_primitives::transaction::components::sapling::Authorization>::Proof>>(
-                &NETWORK,
-                1.into(),
-                &PreparedIncomingViewingKey::new(&viewing_key.ivk()),
-                so,
-            );
-            match decres {
-                // So the given viewing key does decrypt this current note...
-                Some((note, pa, _memo)) if pa == owner.into() => {
-                    val_acc +=
-                        Amount::from_nonnegative(note.asset_type, note.value)
-                            .expect(
-                                "found note with invalid value or asset type",
-                            );
-                    break;
-                }
-                _ => {}
-            }
-        }
-        Ok((val_acc, tx_epoch))
-    }
-
-    /// Compute the combined value of the output notes of the pinned transaction
-    /// at the given payment address if there's any. The asset types may be from
-    /// the epoch of the transaction or even before, so exchange all these
-    /// amounts to the epoch of the transaction in order to get the value that
-    /// would have been displayed in the epoch of the transaction.
-    pub async fn compute_exchanged_pinned_balance(
-        &mut self,
-        ledger_address: &TendermintAddress,
-        owner: PaymentAddress,
-        viewing_key: &ViewingKey,
-    ) -> Result<(Amount, Epoch), PinnedBalanceError> {
-        // Obtain the balance that will be exchanged
-        let (amt, ep) =
-            Self::compute_pinned_balance(ledger_address, owner, viewing_key)
-                .await?;
-        // Establish connection with which to do exchange rate queries
-        let client = HttpClient::new(ledger_address.clone()).unwrap();
-        // Finally, exchange the balance to the transaction's epoch
-        Ok((
-            self.compute_exchanged_amount(client, amt, ep, HashMap::new())
-                .await
-                .0,
-            ep,
-        ))
-    }
-
-    /// Convert an amount whose units are AssetTypes to one whose units are
-    /// Addresses that they decode to. All asset types not corresponding to
-    /// the given epoch are ignored.
-    pub async fn decode_amount(
-        &mut self,
-        client: HttpClient,
-        amt: Amount,
-        target_epoch: Epoch,
-    ) -> Amount<Address> {
-        let mut res = Amount::zero();
-        for (asset_type, val) in amt.components() {
-            // Decode the asset type
-            let decoded =
-                self.decode_asset_type(client.clone(), *asset_type).await;
-            // Only assets with the target timestamp count
-            match decoded {
-                Some((addr, epoch)) if epoch == target_epoch => {
-                    res += &Amount::from_pair(addr, *val).unwrap()
-                }
-                _ => {}
-            }
-        }
-        res
-    }
-
-    /// Convert an amount whose units are AssetTypes to one whose units are
-    /// Addresses that they decode to.
-    pub async fn decode_all_amounts(
-        &mut self,
-        client: HttpClient,
-        amt: Amount,
-    ) -> Amount<(Address, Epoch)> {
-        let mut res = Amount::zero();
-        for (asset_type, val) in amt.components() {
-            // Decode the asset type
-            let decoded =
-                self.decode_asset_type(client.clone(), *asset_type).await;
-            // Only assets with the target timestamp count
-            if let Some((addr, epoch)) = decoded {
-                res += &Amount::from_pair((addr, epoch), *val).unwrap()
-            }
-        }
-        res
-    }
-}
-
-/// Make asset type corresponding to given address and epoch
-pub fn make_asset_type(epoch: Epoch, token: &Address) -> AssetType {
-    // Typestamp the chosen token with the current epoch
-    let token_bytes = (token, epoch.0)
-        .try_to_vec()
-        .expect("token should serialize");
-    // Generate the unique asset identifier from the unique token address
-    AssetType::new(token_bytes.as_ref()).expect("unable to create asset type")
-}
-
-/// Convert Namada amount and token type to MASP equivalents
-fn convert_amount(
-    epoch: Epoch,
-    token: &Address,
-    val: token::Amount,
-) -> (AssetType, Amount) {
-    let asset_type = make_asset_type(epoch, token);
-    // Combine the value and unit into one amount
-    let amount = Amount::from_nonnegative(asset_type, u64::from(val))
-        .expect("invalid value for amount");
-    (asset_type, amount)
-}
-
-/// Freeze a Builder into the format necessary for inclusion in a Tx. This is
-/// the format used by hardware wallets to validate a MASP Transaction.
-struct WalletMap;
-
-impl<P1>
-    masp_primitives::transaction::components::sapling::builder::MapBuilder<
-        P1,
-        ExtendedSpendingKey,
-        (),
-        ExtendedFullViewingKey,
-    > for WalletMap
-{
-    fn map_params(&self, _s: P1) {}
-
-    fn map_key(&self, s: ExtendedSpendingKey) -> ExtendedFullViewingKey {
-        (&s).into()
-    }
-}
-
-impl<P1, R1, N1>
-    MapBuilder<
-        P1,
-        R1,
-        ExtendedSpendingKey,
-        N1,
-        (),
-        (),
-        ExtendedFullViewingKey,
-        (),
-    > for WalletMap
-{
-    fn map_rng(&self, _s: R1) {}
-
-    fn map_notifier(&self, _s: N1) {}
-}
-
-/// Make shielded components to embed within a Transfer object. If no shielded
-/// payment address nor spending key is specified, then no shielded components
-/// are produced. Otherwise a transaction containing nullifiers and/or note
-/// commitments are produced. Dummy transparent UTXOs are sometimes used to make
-/// transactions balanced, but it is understood that transparent account changes
-/// are effected only by the amounts and signatures specified by the containing
-/// Transfer object.
-async fn gen_shielded_transfer(
-    ctx: &mut Context,
-    client: &HttpClient,
-    args: &args::TxTransfer,
-    shielded_gas: bool,
-) -> Result<
-    Option<(
-        Builder<(), (), ExtendedFullViewingKey, ()>,
-        Transaction,
-        SaplingMetadata,
-        Epoch,
-    )>,
-    builder::Error<std::convert::Infallible>,
-> {
-    // No shielded components are needed when neither source nor destination
-    // are shielded
-    let source = ctx.get_cached(&args.source);
-    let spending_key = source.spending_key();
-    let payment_address = ctx.get(&args.target).payment_address();
-    // No shielded components are needed when neither source nor
-    // destination are shielded
-    if spending_key.is_none() && payment_address.is_none() {
-        return Ok(None);
-    }
-    // We want to fund our transaction solely from supplied spending key
-    let spending_key = spending_key.map(|x| x.into());
-    let spending_keys: Vec<_> = spending_key.into_iter().collect();
-    // Load the current shielded context given the spending key we
-    // possess
-    let _ = ctx.shielded.load();
-    ctx.shielded
-        .fetch(&args.tx.ledger_address, &spending_keys, &[])
-        .await;
-    // Save the update state so that future fetches can be
-    // short-circuited
-    let _ = ctx.shielded.save();
-    // Determine epoch in which to submit potential shielded transaction
-    let epoch = query_epoch(client).await;
-    // Context required for storing which notes are in the source's possesion
-    let amt: u64 = args.amount.into();
-    let memo = MemoBytes::empty();
-
-    // Now we build up the transaction within this object
-    let mut builder = Builder::<_, OsRng>::new(NETWORK, 1.into());
-    // Convert transaction amount into MASP types
-    let (asset_type, amount) =
-        convert_amount(epoch, &ctx.get(&args.token), args.amount);
-    // The fee to be paid for the transaction
-    let tx_fee;
-
-    // If there are shielded inputs
-    if let Some(sk) = spending_key {
-        // Transaction fees need to match the amount in the wrapper Transfer
-        // when MASP source is used
-        let (_, fee) = convert_amount(
-            epoch,
-            &ctx.get(&args.tx.fee_token),
-            args.tx.fee_amount,
-        );
-        tx_fee = fee.clone();
-        // If the gas is coming from the shielded pool, then our shielded inputs
-        // must also cover the gas fee
-        let required_amt = if shielded_gas { amount + fee } else { amount };
-        // Locate unspent notes that can help us meet the transaction amount
-        let (_, unspent_notes, used_convs) = ctx
-            .shielded
-            .collect_unspent_notes(
-                args.tx.ledger_address.clone(),
-                &to_viewing_key(&sk).vk,
-                required_amt,
-                epoch,
-            )
-            .await;
-        // Commit the notes found to our transaction
-        for (diversifier, note, merkle_path) in unspent_notes {
-            builder
-                .add_sapling_spend(sk, diversifier, note, merkle_path)
-                .map_err(builder::Error::SaplingBuild)?;
-        }
-        // Commit the conversion notes used during summation
-        for (conv, wit, value) in used_convs.values() {
-            if *value > 0 {
-                builder
-                    .add_sapling_convert(
-                        conv.clone(),
-                        *value as u64,
-                        wit.clone(),
-                    )
-                    .map_err(builder::Error::SaplingBuild)?;
-            }
-        }
-    } else {
-        // No transfer fees come from the shielded transaction for non-MASP
-        // sources
-        tx_fee = Amount::zero();
-        // We add a dummy UTXO to our transaction, but only the source of the
-        // parent Transfer object is used to validate fund availability
-        let source_enc = source
-            .address()
-            .expect("source address should be transparent")
-            .try_to_vec()
-            .expect("source address encoding");
-        let hash = ripemd::Ripemd160::digest(sha2::Sha256::digest(
-            source_enc.as_ref(),
-        ));
-        let script = TransparentAddress(hash.into());
-        builder
-            .add_transparent_input(TxOut {
-                asset_type,
-                value: amt.try_into().expect("supplied amount too large"),
-                address: script,
-            })
-            .map_err(builder::Error::TransparentBuild)?;
-    }
-    // Now handle the outputs of this transaction
-    // If there is a shielded output
-    if let Some(pa) = payment_address {
-        let ovk_opt = spending_key.map(|x| x.expsk.ovk);
-        builder
-            .add_sapling_output(
-                ovk_opt,
-                pa.into(),
-                asset_type,
-                amt,
-                memo.clone(),
-            )
-            .map_err(builder::Error::SaplingBuild)?;
-    } else {
-        // Embed the transparent target address into the shielded transaction so
-        // that it can be signed
-        let target = ctx.get(&args.target);
-        let target_enc = target
-            .address()
-            .expect("target address should be transparent")
-            .try_to_vec()
-            .expect("target address encoding");
-        let hash = ripemd::Ripemd160::digest(sha2::Sha256::digest(
-            target_enc.as_ref(),
-        ));
-        builder
-            .add_transparent_output(
-                &TransparentAddress(hash.into()),
-                asset_type,
-                amt.try_into().expect("supplied amount too large"),
-            )
-            .map_err(builder::Error::TransparentBuild)?;
-    }
-
-    // Now add outputs representing the change from this payment
-    if let Some(sk) = spending_key {
-        // Represents the amount of inputs we are short by
-        let mut additional = Amount::zero();
-        // The change left over from this transaction
-        let value_balance = builder
-            .value_balance()
-            .expect("unable to compute value balance")
-            - tx_fee.clone();
-        for (asset_type, amt) in value_balance.components() {
-            if *amt >= 0 {
-                // Send the change in this asset type back to the sender
-                builder
-                    .add_sapling_output(
-                        Some(sk.expsk.ovk),
-                        sk.default_address().1,
-                        *asset_type,
-                        *amt as u64,
-                        memo.clone(),
-                    )
-                    .map_err(builder::Error::SaplingBuild)?;
-            } else {
-                // Record how much of the current asset type we are short by
-                additional +=
-                    Amount::from_nonnegative(*asset_type, -*amt).unwrap();
-            }
-        }
-        // If we are short by a non-zero amount, then we have insufficient funds
-        if additional != Amount::zero() {
-            return Err(builder::Error::InsufficientFunds(additional));
-        }
-    }
-
-    let prover = if let Ok(params_dir) = env::var(masp::ENV_VAR_MASP_PARAMS_DIR)
-    {
-        let params_dir = PathBuf::from(params_dir);
-        let spend_path = params_dir.join(masp::SPEND_NAME);
-        let convert_path = params_dir.join(masp::CONVERT_NAME);
-        let output_path = params_dir.join(masp::OUTPUT_NAME);
-        LocalTxProver::new(&spend_path, &output_path, &convert_path)
-    } else {
-        LocalTxProver::with_default_location()
-            .expect("unable to load MASP Parameters")
-    };
-    // Build and return the constructed transaction
-    builder
-        .clone()
-        .build(&prover, &FeeRule::non_standard(tx_fee))
-        .map(|(tx, metadata)| {
-            Some((builder.map_builder(WalletMap), tx, metadata, epoch))
-        })
-}
-
-/// Try to decode the given asset type and add its decoding to the supplied set.
-/// Returns true only if a new decoding has been added to the given set.
-async fn add_asset_type(
-    asset_types: &mut HashSet<(Address, Epoch)>,
-    ctx: &mut Context,
-    client: &HttpClient,
-    asset_type: AssetType,
-) -> bool {
-    if let Some(asset_type) = ctx
-        .shielded
-        .decode_asset_type(client.clone(), asset_type)
-        .await
-    {
-        asset_types.insert(asset_type)
-    } else {
-        false
-    }
-}
-
-/// Collect the asset types used in the given Builder and decode them. This
-/// function provides the data necessary for offline wallets to present asset
-/// type information.
-async fn used_asset_types<P, R, K, N>(
-    ctx: &mut Context,
-    ledger_address: &TendermintAddress,
-    builder: &Builder<P, R, K, N>,
-) -> Result<HashSet<(Address, Epoch)>, RpcError> {
-    let client = HttpClient::new(ledger_address.clone())?;
-    let mut asset_types = HashSet::new();
-    // Collect all the asset types used in the Sapling inputs
-    for input in builder.sapling_inputs() {
-        add_asset_type(&mut asset_types, ctx, &client, input.asset_type())
-            .await;
-    }
-    // Collect all the asset types used in the transparent inputs
-    for input in builder.transparent_inputs() {
-        add_asset_type(
-            &mut asset_types,
-            ctx,
-            &client,
-            input.coin().asset_type(),
-        )
-        .await;
-    }
-    // Collect all the asset types used in the Sapling outputs
-    for output in builder.sapling_outputs() {
-        add_asset_type(&mut asset_types, ctx, &client, output.asset_type())
-            .await;
-    }
-    // Collect all the asset types used in the transparent outputs
-    for output in builder.transparent_outputs() {
-        add_asset_type(&mut asset_types, ctx, &client, output.asset_type())
-            .await;
-    }
-    // Collect all the asset types used in the Sapling converts
-    for output in builder.sapling_converts() {
-        for (asset_type, _) in
-            Amount::from(output.conversion().clone()).components()
-        {
-            add_asset_type(&mut asset_types, ctx, &client, *asset_type).await;
-        }
-    }
-    Ok(asset_types)
-}
-
-pub async fn submit_transfer(mut ctx: Context, args: args::TxTransfer) {
-    let source = ctx.get_cached(&args.source).effective_address();
-    let target = ctx.get(&args.target).effective_address();
-    let token = ctx.get(&args.token);
-    let client = HttpClient::new(args.tx.ledger_address.clone()).unwrap();
-
-    if !args.tx.unchecked {
-        // Check that the source address exists on chain
-        let source_exists =
-            rpc::known_address(&source, args.tx.ledger_address.clone()).await;
-        if !source_exists {
-            eprintln!("The source address {} doesn't exist on chain.", source);
-            if !args.tx.force {
-                safe_exit(1)
-            }
-        }
-        // Check that the target address exists on chain
-        let target_exists =
-            rpc::known_address(&target, args.tx.ledger_address.clone()).await;
-        if !target_exists {
-            eprintln!("The target address {} doesn't exist on chain.", target);
-            if !args.tx.force {
-                safe_exit(1)
-            }
-        }
-        // Check that the token address exists on chain
-        let token_exists =
-            rpc::known_address(&token, args.tx.ledger_address.clone()).await;
-        if !token_exists {
-            eprintln!("The token address {} doesn't exist on chain.", token);
-            if !args.tx.force {
-                safe_exit(1)
-            }
-        }
-    }
-    // Check source balance
-    let (sub_prefix, balance_key) = match &args.sub_prefix {
-        Some(sub_prefix) => {
-            let sub_prefix = storage::Key::parse(sub_prefix).unwrap();
-            let prefix = token::multitoken_balance_prefix(&token, &sub_prefix);
-            (
-                Some(sub_prefix),
-                token::multitoken_balance_key(&prefix, &source),
-            )
-        }
-        None => (None, token::balance_key(&token, &source)),
-    };
-    if !args.tx.unchecked {
-        match rpc::query_storage_value::<token::Amount>(&client, &balance_key)
-            .await
-        {
-            Some(balance) => {
-                if balance < args.amount {
-                    eprintln!(
-                        "The balance of the source {} of token {} is lower \
-                         than the amount to be transferred. Amount to \
-                         transfer is {} and the balance is {}.",
-                        source, token, args.amount, balance
-                    );
-                    if !args.tx.force {
-                        safe_exit(1)
-                    }
-                }
-            }
-            None => {
-                eprintln!(
-                    "No balance found for the source {} of token {}",
-                    source, token
-                );
-                if !args.tx.force {
-                    safe_exit(1)
-                }
-            }
-        };
-    }
-
-    let masp_addr = masp();
-    // For MASP sources, use a special sentinel key recognized by VPs as default
-    // signer. Also, if the transaction is shielded, redact the amount and token
-    // types by setting the transparent value to 0 and token type to a constant.
-    // This has no side-effect because transaction is to self.
-    let (default_signer, amount, token) =
-        if source == masp_addr && target == masp_addr {
-            // TODO Refactor me, we shouldn't rely on any specific token here.
-            (
-                TxSigningKey::SecretKey(masp_tx_key()),
-                0.into(),
-                ctx.native_token.clone(),
-            )
-        } else if source == masp_addr {
-            (
-                TxSigningKey::SecretKey(masp_tx_key()),
-                args.amount,
-                token.clone(),
-            )
-        } else {
-            (
-                TxSigningKey::WalletAddress(args.source.to_address()),
-                args.amount,
-                token,
-            )
-        };
-    // If our chosen signer is the MASP sentinel key, then our shielded inputs
-    // will need to cover the gas fees.
-    let chosen_signer = tx_signer(&mut ctx, &args.tx, default_signer.clone())
-        .await
-        .ref_to();
-    let shielded_gas = masp_tx_key().ref_to() == chosen_signer;
-    // Determine whether to pin this transaction to a storage key
-    let key = match ctx.get(&args.target) {
-        TransferTarget::PaymentAddress(pa) if pa.is_pinned() => Some(pa.hash()),
-        _ => None,
-    };
-
-    #[cfg(not(feature = "mainnet"))]
-    let is_source_faucet = !args.tx.unchecked
-        && rpc::is_faucet_account(&source, args.tx.ledger_address.clone())
-            .await;
-
-    let tx_code_hash =
-        query_wasm_code_hash(TX_TRANSFER_WASM, args.tx.ledger_address.clone())
-            .await
-            .unwrap();
-
-    // Loop twice in case the first submission attempt fails
-    for _ in 0..2 {
-        // Construct the shielded part of the transaction, if any
-        let stx_result =
-            gen_shielded_transfer(&mut ctx, &client, &args, shielded_gas).await;
-
-        let shielded = match stx_result {
-            Ok(stx) => stx,
-            Err(builder::Error::InsufficientFunds(_)) => {
-                eprintln!(
-                    "The balance of the source {} is lower than the amount to \
-                     be transferred and fees. Amount to transfer is {} {} and \
-                     fees are {} {}.",
-                    source.clone(),
-                    args.amount,
-                    token,
-                    args.tx.fee_amount,
-                    ctx.get(&args.tx.fee_token),
-                );
-                safe_exit(1)
-            }
-            Err(err) => panic!("{}", err),
-        };
-
-        let mut tx = Tx::new(TxType::Raw);
-        tx.header.chain_id = ctx.config.ledger.chain_id.clone();
-        tx.header.expiration = args.tx.expiration;
-        // Add the MASP Transaction and its Builder to facilitate validation
-        let (masp_hash, shielded_tx_epoch) = if let Some(shielded) = shielded {
-            // Add a MASP Transaction section to the Tx
-            let masp_tx = tx.add_section(Section::MaspTx(shielded.1));
-            // Get the hash of the MASP Transaction section
-            let masp_hash =
-                Hash(masp_tx.hash(&mut Sha256::new()).finalize_reset().into());
-            // Get the decoded asset types used in the transaction to give
-            // offline wallet users more information
-            let asset_types = used_asset_types(
-                &mut ctx,
-                &args.tx.ledger_address,
-                &shielded.0,
-            )
-            .await
-            .unwrap_or_default();
-            // Add the MASP Transaction's Builder to the Tx
-            tx.add_section(Section::MaspBuilder(MaspBuilder {
-                asset_types,
-                // Store how the Info objects map to Descriptors/Outputs
-                metadata: shielded.2,
-                // Store the data that was used to construct the Transaction
-                builder: shielded.0,
-                // Link the Builder to the Transaction by hash code
-                target: masp_hash,
-            }));
-            // The MASP Transaction section hash will be used in Transfer
-            (Some(masp_hash), Some(shielded.3))
-        } else {
-            (None, None)
-        };
-        // Construct the corresponding transparent Transfer object
-        let transfer = token::Transfer {
-            source: source.clone(),
-            target: target.clone(),
-            token: token.clone(),
-            sub_prefix: sub_prefix.clone(),
-            amount,
-            key: key.clone(),
-            // Link the Transfer to the MASP Transaction by hash code
-            shielded: masp_hash,
-        };
-        tracing::debug!("Transfer data {:?}", transfer);
-        // Encode the Transfer and store it beside the MASP transaction
-        let data = transfer
-            .try_to_vec()
-            .expect("Encoding tx data shouldn't fail");
-        tx.set_data(Data::new(data));
-        // Finally store the Traansfer WASM code in the Tx
-        tx.set_code(Code::from_hash(tx_code_hash));
-
-        // Dry-run/broadcast/submit the transaction
-        let (new_ctx, result) = process_tx(
-            ctx,
-            &args.tx,
-            tx,
-            default_signer.clone(),
-            #[cfg(not(feature = "mainnet"))]
-            is_source_faucet,
-        )
-        .await;
-        ctx = new_ctx;
-
-        // Query the epoch in which the transaction was probably submitted
-        let submission_epoch = rpc::query_epoch(&client).await;
-
-        match result {
-            ProcessTxResponse::Applied(resp) if
-            // If a transaction is shielded
-                shielded_tx_epoch.is_some() &&
-            // And it is rejected by a VP
-                resp.code == 1.to_string() &&
-            // And the its submission epoch doesn't match construction epoch
-                shielded_tx_epoch.unwrap() != submission_epoch =>
-            {
-                // Then we probably straddled an epoch boundary. Let's retry...
-                eprintln!(
-                    "MASP transaction rejected and this may be due to the \
-                     epoch changing. Attempting to resubmit transaction.",
-                );
-                continue;
-            },
-            // Otherwise either the transaction was successful or it will not
-            // benefit from resubmission
-            _ => break,
-        }
-    }
-}
-
-pub async fn submit_ibc_transfer(ctx: Context, args: args::TxIbcTransfer) {
-    let source = ctx.get(&args.source);
-    let token = ctx.get(&args.token);
-    if !args.tx.unchecked {
-        // Check that the source address exists on chain
-        let source_exists =
-            rpc::known_address(&source, args.tx.ledger_address.clone()).await;
-        if !source_exists {
-            eprintln!("The source address {} doesn't exist on chain.", source);
-            if !args.tx.force {
-                safe_exit(1)
-            }
-        }
-
-        // We cannot check the receiver
-
-        // Check that the token address exists on chain
-        let token_exists =
-            rpc::known_address(&token, args.tx.ledger_address.clone()).await;
-        if !token_exists {
-            eprintln!("The token address {} doesn't exist on chain.", token);
-            if !args.tx.force {
-                safe_exit(1)
-            }
-        }
-    }
-    // Check source balance
-    let (sub_prefix, balance_key) = match args.sub_prefix {
-        Some(sub_prefix) => {
-            let sub_prefix = storage::Key::parse(sub_prefix).unwrap();
-            let prefix = token::multitoken_balance_prefix(&token, &sub_prefix);
-            (
-                Some(sub_prefix),
-                token::multitoken_balance_key(&prefix, &source),
-            )
-        }
-        None => (None, token::balance_key(&token, &source)),
-    };
-    if !args.tx.unchecked {
-        let client = HttpClient::new(args.tx.ledger_address.clone()).unwrap();
-        match rpc::query_storage_value::<token::Amount>(&client, &balance_key)
-            .await
-        {
-            Some(balance) => {
-                if balance < args.amount {
-                    eprintln!(
-                        "The balance of the source {} of token {} is lower \
-                         than the amount to be transferred. Amount to \
-                         transfer is {} and the balance is {}.",
-                        source, token, args.amount, balance
-                    );
-                    if !args.tx.force {
-                        safe_exit(1)
-                    }
-                }
-            }
-            None => {
-                eprintln!(
-                    "No balance found for the source {} of token {}",
-                    source, token
-                );
-                if !args.tx.force {
-                    safe_exit(1)
-                }
-            }
-        }
-    }
-    let tx_code_hash =
-        query_wasm_code_hash(TX_IBC_WASM, args.tx.ledger_address.clone())
-            .await
-            .unwrap();
-
-    let denom = match sub_prefix {
-        // To parse IbcToken address, remove the address prefix
-        Some(sp) => sp.to_string().replace(RESERVED_ADDRESS_PREFIX, ""),
-        None => token.to_string(),
-    };
-    let token = Some(Coin {
-        denom,
-        amount: args.amount.to_string(),
-    });
-
-    // this height should be that of the destination chain, not this chain
-    let timeout_height = match args.timeout_height {
-        Some(h) => IbcHeight::new(0, h),
-        None => IbcHeight::zero(),
-    };
-
-    let now: namada::tendermint::Time = DateTimeUtc::now().try_into().unwrap();
-    let now: IbcTimestamp = now.into();
-    let timeout_timestamp = if let Some(offset) = args.timeout_sec_offset {
-        (now + Duration::new(offset, 0)).unwrap()
-    } else if timeout_height.is_zero() {
-        // we cannot set 0 to both the height and the timestamp
-        (now + Duration::new(3600, 0)).unwrap()
-    } else {
-        IbcTimestamp::none()
-    };
-
-    let msg = MsgTransfer {
-        source_port: args.port_id,
-        source_channel: args.channel_id,
-        token,
-        sender: Signer::new(source.to_string()),
-        receiver: Signer::new(args.receiver),
-        timeout_height,
-        timeout_timestamp,
-    };
-    tracing::debug!("IBC transfer message {:?}", msg);
-    let any_msg = msg.to_any();
-    let mut data = vec![];
-    prost::Message::encode(&any_msg, &mut data)
-        .expect("Encoding tx data shouldn't fail");
-
-    let mut tx = Tx::new(TxType::Raw);
-    tx.header.chain_id = ctx.config.ledger.chain_id.clone();
-    tx.header.expiration = args.tx.expiration;
-    tx.set_data(Data::new(data));
-    tx.set_code(Code::from_hash(tx_code_hash));
-
-    process_tx(
-        ctx,
-        &args.tx,
-        tx,
-        TxSigningKey::WalletAddress(args.source),
-        #[cfg(not(feature = "mainnet"))]
-        false,
-    )
-    .await;
-}
-
-pub async fn submit_init_proposal(mut ctx: Context, args: args::InitProposal) {
-    let file = File::open(&args.proposal_data).expect("File must exist.");
-    let proposal: Proposal =
-        serde_json::from_reader(file).expect("JSON was not well-formatted");
-
-    let client = HttpClient::new(args.tx.ledger_address.clone()).unwrap();
-
-    let signer = WalletAddress::new(proposal.clone().author.to_string());
     let mut governance_parameters = None;
     let current_epoch = match args.tx.epoch {
         Some(epoch) if args.tx.unchecked => epoch,
-        _ => {
-            rpc::query_and_print_epoch(args::Query {
-                ledger_address: args.tx.ledger_address.clone(),
-            })
-            .await
-        }
+        _ => rpc::query_and_print_epoch(client).await,
     };
 
     if !args.tx.unchecked {
         governance_parameters =
-            Some(rpc::get_governance_parameters(&client).await);
+            Some(rpc::get_governance_parameters(client).await);
         let governance_parameters = governance_parameters.as_ref().unwrap();
         if proposal.voting_start_epoch <= current_epoch
             || proposal.voting_start_epoch.0
@@ -2253,8 +553,6 @@
     }
 
     if args.offline {
-=======
-    if args.offline {
         let signer = ctx.get(&signer);
         let signing_key =
             find_keypair::<C, CliWalletUtils>(client, &mut ctx.wallet, &signer)
@@ -2281,7 +579,6 @@
         }
         Ok(())
     } else {
->>>>>>> a9a3e323
         let signer = ctx.get(&signer);
         let tx_data: Result<InitProposalData, _> = proposal.clone().try_into();
         let init_proposal_data = if let Ok(data) = tx_data {
@@ -2291,11 +588,10 @@
             safe_exit(1)
         };
 
-<<<<<<< HEAD
         if !args.tx.unchecked {
             let governance_parameters = governance_parameters.unwrap();
             let balance = rpc::get_token_balance(
-                &client,
+                client,
                 &ctx.native_token,
                 &proposal.author,
             )
@@ -2310,24 +606,6 @@
                 );
                 safe_exit(1);
             }
-=======
-        let balance = rpc::get_token_balance(
-            client,
-            &args.native_token,
-            &proposal.author,
-        )
-        .await
-        .unwrap_or_default();
-        if balance
-            < token::Amount::from(governance_parameters.min_proposal_fund)
-        {
-            eprintln!(
-                "Address {} doesn't have enough funds.",
-                &proposal.author
-            );
-            safe_exit(1);
-        }
->>>>>>> a9a3e323
 
             if init_proposal_data.content.len()
                 > governance_parameters.max_proposal_content_size as usize
@@ -2341,28 +619,13 @@
         let data = init_proposal_data
             .try_to_vec()
             .expect("Encoding proposal data shouldn't fail");
-<<<<<<< HEAD
-        let tx_code_hash = query_wasm_code_hash(
-            TX_INIT_PROPOSAL,
-            args.tx.ledger_address.clone(),
-        )
-        .await
-        .unwrap();
+        let tx_code_hash = query_wasm_code_hash(client, args::TX_INIT_PROPOSAL)
+            .await
+            .unwrap();
         tx.header.chain_id = ctx.config.ledger.chain_id.clone();
         tx.header.expiration = args.tx.expiration;
         tx.set_data(Data::new(data));
         tx.set_code(Code::from_hash(tx_code_hash));
-=======
-        let tx_code_hash = query_wasm_code_hash(client, args::TX_INIT_PROPOSAL)
-            .await
-            .unwrap();
-        let tx = Tx::new(
-            tx_code_hash.to_vec(),
-            Some(data),
-            ctx.config.ledger.chain_id.clone(),
-            args.tx.expiration,
-        );
->>>>>>> a9a3e323
 
         process_tx::<C>(
             client,
@@ -2461,26 +724,14 @@
 
         let proposal: OfflineProposal =
             serde_json::from_reader(file).expect("JSON was not well-formatted");
-<<<<<<< HEAD
         if !args.tx.unchecked {
-            let public_key = rpc::get_public_key(
-                &proposal.address,
-                args.tx.ledger_address.clone(),
-            )
+            let public_key = rpc::get_public_key(client, &proposal.address)
             .await
             .expect("Public key should exist.");
             if !proposal.check_signature(&public_key) {
                 eprintln!("Proposal signature mismatch!");
                 safe_exit(1)
             }
-=======
-        let public_key = rpc::get_public_key(client, &proposal.address)
-            .await
-            .expect("Public key should exist.");
-        if !proposal.check_signature(&public_key) {
-            eprintln!("Proposal signature mismatch!");
-            safe_exit(1)
->>>>>>> a9a3e323
         }
 
         let signing_key =
@@ -2512,20 +763,10 @@
             }
         }
     } else {
-<<<<<<< HEAD
-        let client = HttpClient::new(args.tx.ledger_address.clone()).unwrap();
         let current_epoch = match args.tx.epoch {
             Some(epoch) if args.tx.unchecked => epoch,
-            _ => {
-                rpc::query_and_print_epoch(args::Query {
-                    ledger_address: args.tx.ledger_address.clone(),
-                })
-                .await
-            }
+            _ => rpc::query_and_print_epoch(client).await,
         };
-=======
-        let current_epoch = rpc::query_and_print_epoch(client).await;
->>>>>>> a9a3e323
 
         let voter_address = signer.clone();
         let proposal_id = args.proposal_id.unwrap();
@@ -2633,22 +874,13 @@
                 let data = tx_data
                     .try_to_vec()
                     .expect("Encoding proposal data shouldn't fail");
-<<<<<<< HEAD
-                let tx_code_hash = query_wasm_code_hash(
-                    TX_VOTE_PROPOSAL,
-                    args.tx.ledger_address.clone(),
-                )
-                .await
-                .unwrap();
+                
+                let tx_code = args.tx_code_path;
                 let mut tx = Tx::new(TxType::Raw);
-                tx.header.chain_id = ctx.config.ledger.chain_id.clone();
-                tx.header.expiration = args.tx.expiration;
+                tx.header.chain_id = chain_id;
+                tx.header.expiration = expiration;
                 tx.set_data(Data::new(data));
-                tx.set_code(Code::from_hash(tx_code_hash));
-=======
-                let tx_code = args.tx_code_path;
-                let tx = Tx::new(tx_code, Some(data), chain_id, expiration);
->>>>>>> a9a3e323
+                tx.set_code(Code::new(tx_code));
 
                 process_tx::<C>(
                     client,
@@ -2690,21 +922,6 @@
     ctx: &mut Context,
     public_key: &common::PublicKey,
     args: &args::Tx,
-<<<<<<< HEAD
-) -> bool {
-    let addr: Address = public_key.into();
-    // Check if PK revealed
-    if args.force
-        || args.unchecked
-        || !has_revealed_pk(&addr, args.ledger_address.clone()).await
-    {
-        // If not, submit it
-        submit_reveal_pk_aux(ctx, public_key, args).await;
-        true
-    } else {
-        false
-    }
-=======
 ) -> Result<bool, tx::Error> {
     let args = args::Tx {
         chain_id: args
@@ -2715,7 +932,6 @@
     };
     tx::reveal_pk_if_needed::<C, _>(client, &mut ctx.wallet, public_key, &args)
         .await
->>>>>>> a9a3e323
 }
 
 pub async fn has_revealed_pk<C: namada::ledger::queries::Client + Sync>(
@@ -2730,69 +946,7 @@
     ctx: &mut Context,
     public_key: &common::PublicKey,
     args: &args::Tx,
-<<<<<<< HEAD
-) {
-    let addr: Address = public_key.into();
-    println!("Submitting a tx to reveal the public key for address {addr}...");
-    let tx_data = public_key
-        .try_to_vec()
-        .expect("Encoding a public key shouldn't fail");
-    let tx_code_hash =
-        query_wasm_code_hash(TX_REVEAL_PK, args.ledger_address.clone())
-            .await
-            .unwrap();
-    let mut tx = Tx::new(TxType::Decrypted(DecryptedTx::Decrypted {
-        #[cfg(not(feature = "mainnet"))]
-        // To be able to dry-run testnet faucet withdrawal, pretend 
-        // that we got a valid PoW
-        has_valid_pow: true,
-    }));
-    tx.header.chain_id = ctx.config.ledger.chain_id.clone();
-    tx.header.expiration = args.expiration;
-    tx.set_data(Data::new(tx_data));
-    tx.set_code(Code::from_hash(tx_code_hash));
-
-    // submit_tx without signing the inner tx
-    let keypair = if let Some(signing_key) = &args.signing_key {
-        ctx.get_cached(signing_key)
-    } else if let Some(signer) = args.signer.as_ref() {
-        let signer = ctx.get(signer);
-        find_keypair(&mut ctx.wallet, &signer, args.ledger_address.clone())
-            .await
-    } else {
-        find_keypair(&mut ctx.wallet, &addr, args.ledger_address.clone()).await
-    };
-    tx.add_section(Section::Signature(Signature::new(
-        tx.data_sechash(),
-        &keypair,
-    )));
-    tx.add_section(Section::Signature(Signature::new(
-        tx.code_sechash(),
-        &keypair,
-    )));
-    let epoch = match args.epoch {
-        Some(epoch) if args.unchecked => epoch,
-        _ => {
-            rpc::query_and_print_epoch(args::Query {
-                ledger_address: args.ledger_address.clone(),
-            })
-            .await
-        }
-    };
-    let to_broadcast = if args.dry_run {
-        TxBroadcastData::DryRun(tx)
-    } else {
-        super::signing::sign_wrapper(
-            ctx,
-            args,
-            epoch,
-            tx,
-            &keypair,
-            #[cfg(not(feature = "mainnet"))]
-            false,
-        )
-=======
-) -> Result<(), tx::Error> {
+) -> Result<ProcessTxResponse, tx::Error> {
     let args = args::Tx {
         chain_id: args
             .clone()
@@ -2801,7 +955,6 @@
         ..args.clone()
     };
     tx::submit_reveal_pk_aux::<C, _>(client, &mut ctx.wallet, public_key, &args)
->>>>>>> a9a3e323
         .await
 }
 
@@ -2855,434 +1008,6 @@
     delegations.into_iter().flatten().collect()
 }
 
-<<<<<<< HEAD
-pub async fn submit_bond(ctx: Context, args: args::Bond) {
-    let validator = ctx.get(&args.validator);
-    // Check that the validator address exists on chain
-    let client = HttpClient::new(args.tx.ledger_address.clone()).unwrap();
-    let source = ctx.get_opt(&args.source);
-    if !args.tx.unchecked {
-        // Check that the validator address exists on chain
-        let is_validator = rpc::is_validator(&client, &validator).await;
-        if !is_validator {
-            eprintln!(
-                "The address {} doesn't belong to any known validator account.",
-                validator
-            );
-            if !args.tx.force {
-                safe_exit(1)
-            }
-        }
-        // Check that the source address exists on chain
-        if let Some(source) = &source {
-            let source_exists =
-                rpc::known_address(source, args.tx.ledger_address.clone())
-                    .await;
-            if !source_exists {
-                eprintln!(
-                    "The source address {} doesn't exist on chain.",
-                    source
-                );
-                if !args.tx.force {
-                    safe_exit(1)
-                }
-            }
-            if source != &validator && rpc::is_validator(&client, source).await
-            {
-                eprintln!(
-                    "Cannot bond from a validator account {source} to another \
-                     validator {validator}."
-                );
-                if !args.tx.force {
-                    safe_exit(1)
-                }
-            }
-        }
-    }
-    // Check bond's source (source for delegation or validator for self-bonds)
-    // balance
-    let bond_source = source.as_ref().unwrap_or(&validator);
-    let balance_key = token::balance_key(&ctx.native_token, bond_source);
-
-    if !args.tx.unchecked {
-        match rpc::query_storage_value::<token::Amount>(&client, &balance_key)
-            .await
-        {
-            Some(balance) => {
-                println!("Found source balance {}", balance);
-                if balance < args.amount {
-                    eprintln!(
-                        "The balance of the source {} is lower than the \
-                         amount to be transferred. Amount to transfer is {} \
-                         and the balance is {}.",
-                        bond_source, args.amount, balance
-                    );
-                    if !args.tx.force {
-                        safe_exit(1)
-                    }
-                }
-            }
-            None => {
-                eprintln!("No balance found for the source {}", bond_source);
-                if !args.tx.force {
-                    safe_exit(1)
-                }
-            }
-        }
-    }
-    let tx_code_hash =
-        query_wasm_code_hash(TX_BOND_WASM, args.tx.ledger_address.clone())
-            .await
-            .unwrap();
-    let bond = pos::Bond {
-        validator,
-        amount: args.amount,
-        source,
-    };
-    let data = bond.try_to_vec().expect("Encoding tx data shouldn't fail");
-
-    let mut tx = Tx::new(TxType::Raw);
-    tx.header.chain_id = ctx.config.ledger.chain_id.clone();
-    tx.header.expiration = args.tx.expiration;
-    tx.set_data(Data::new(data));
-    tx.set_code(Code::from_hash(tx_code_hash));
-    let default_signer = args.source.unwrap_or(args.validator);
-    process_tx(
-        ctx,
-        &args.tx,
-        tx,
-        TxSigningKey::WalletAddress(default_signer),
-        #[cfg(not(feature = "mainnet"))]
-        false,
-    )
-    .await;
-}
-
-pub async fn submit_unbond(ctx: Context, args: args::Unbond) {
-    let validator = ctx.get(&args.validator);
-    let source = ctx.get_opt(&args.source);
-    let client = HttpClient::new(args.tx.ledger_address.clone()).unwrap();
-
-    if !args.tx.unchecked {
-        // Check that the validator address exists on chain
-        let is_validator = rpc::is_validator(&client, &validator).await;
-        if !is_validator {
-            eprintln!(
-                "The address {} doesn't belong to any known validator account.",
-                validator
-            );
-            if !args.tx.force {
-                safe_exit(1)
-            }
-        }
-    }
-
-    // Check the source's current bond amount
-    let bond_source = source.clone().unwrap_or_else(|| validator.clone());
-    if !args.tx.unchecked {
-        let bond_amount =
-            rpc::query_bond(&client, &bond_source, &validator, None).await;
-        println!("Bond amount available for unbonding: {} NAM", bond_amount);
-
-        if args.amount > bond_amount {
-            eprintln!(
-                "The total bonds of the source {} is lower than the amount to \
-                 be unbonded. Amount to unbond is {} and the total bonds is \
-                 {}.",
-                bond_source, args.amount, bond_amount
-            );
-            if !args.tx.force {
-                safe_exit(1)
-            }
-        }
-    }
-
-    // Query the unbonds before submitting the tx
-    let unbonds =
-        rpc::query_unbond_with_slashing(&client, &bond_source, &validator)
-            .await;
-    let mut withdrawable = BTreeMap::<Epoch, token::Amount>::new();
-    for ((_start_epoch, withdraw_epoch), amount) in unbonds.into_iter() {
-        let to_withdraw = withdrawable.entry(withdraw_epoch).or_default();
-        *to_withdraw += amount;
-    }
-    let latest_withdrawal_pre = withdrawable.into_iter().last();
-
-    let data = pos::Unbond {
-        validator: validator.clone(),
-        amount: args.amount,
-        source: Some(bond_source.clone()),
-    };
-    let data = data.try_to_vec().expect("Encoding tx data shouldn't fail");
-
-    let tx_code_hash =
-        query_wasm_code_hash(TX_UNBOND_WASM, args.tx.ledger_address.clone())
-            .await
-            .unwrap();
-    let mut tx = Tx::new(TxType::Raw);
-    tx.header.chain_id = ctx.config.ledger.chain_id.clone();
-    tx.header.expiration = args.tx.expiration;
-    tx.set_data(Data::new(data));
-    tx.set_code(Code::from_hash(tx_code_hash));
-
-    let default_signer = args.source.unwrap_or(args.validator);
-    let (_ctx, _) = process_tx(
-        ctx,
-        &args.tx,
-        tx,
-        TxSigningKey::WalletAddress(default_signer),
-        #[cfg(not(feature = "mainnet"))]
-        false,
-    )
-    .await;
-
-    // Query the unbonds post-tx
-    let unbonds =
-        rpc::query_unbond_with_slashing(&client, &bond_source, &validator)
-            .await;
-    let mut withdrawable = BTreeMap::<Epoch, token::Amount>::new();
-    for ((_start_epoch, withdraw_epoch), amount) in unbonds.into_iter() {
-        let to_withdraw = withdrawable.entry(withdraw_epoch).or_default();
-        *to_withdraw += amount;
-    }
-    let (latest_withdraw_epoch_post, latest_withdraw_amount_post) =
-        withdrawable.into_iter().last().unwrap();
-
-    if let Some((latest_withdraw_epoch_pre, latest_withdraw_amount_pre)) =
-        latest_withdrawal_pre
-    {
-        match latest_withdraw_epoch_post.cmp(&latest_withdraw_epoch_pre) {
-            std::cmp::Ordering::Less => {
-                eprintln!(
-                    "Unexpected behavior reading the unbonds data has occurred"
-                );
-                if !args.tx.force {
-                    safe_exit(1)
-                }
-            }
-            std::cmp::Ordering::Equal => {
-                println!(
-                    "Amount {} withdrawable starting from epoch {}",
-                    latest_withdraw_amount_post - latest_withdraw_amount_pre,
-                    latest_withdraw_epoch_post
-                );
-            }
-            std::cmp::Ordering::Greater => {
-                println!(
-                    "Amount {} withdrawable starting from epoch {}",
-                    latest_withdraw_amount_post, latest_withdraw_epoch_post
-                );
-            }
-        }
-    } else {
-        println!(
-            "Amount {} withdrawable starting from epoch {}",
-            latest_withdraw_amount_post, latest_withdraw_epoch_post
-        );
-    }
-}
-
-pub async fn submit_withdraw(ctx: Context, args: args::Withdraw) {
-    let validator = ctx.get(&args.validator);
-    let source = ctx.get_opt(&args.source);
-
-    let epoch = match args.tx.epoch {
-        Some(epoch) if args.tx.unchecked => epoch,
-        _ => {
-            rpc::query_and_print_epoch(args::Query {
-                ledger_address: args.tx.ledger_address.clone(),
-            })
-            .await
-        }
-    };
-
-    if !args.tx.unchecked {
-        // Check that the validator address exists on chain
-        let client = HttpClient::new(args.tx.ledger_address.clone()).unwrap();
-        let is_validator = rpc::is_validator(&client, &validator).await;
-        if !is_validator {
-            eprintln!(
-                "The address {} doesn't belong to any known validator account.",
-                validator
-            );
-            if !args.tx.force {
-                safe_exit(1)
-            }
-        }
-        // Check the source's current unbond amount
-        let bond_source = source.clone().unwrap_or_else(|| validator.clone());
-
-        let tokens = rpc::query_withdrawable_tokens(
-            &client,
-            &bond_source,
-            &validator,
-            Some(epoch),
-        )
-        .await;
-        if tokens == 0.into() {
-            eprintln!(
-                "There are no unbonded bonds ready to withdraw in the current \
-                 epoch {}.",
-                epoch
-            );
-            rpc::query_and_print_unbonds(&client, &bond_source, &validator)
-                .await;
-            if !args.tx.force {
-                safe_exit(1)
-            }
-        } else {
-            println!("Found {tokens} tokens that can be withdrawn.");
-            println!("Submitting transaction to withdraw them...");
-        }
-    }
-
-    let data = pos::Withdraw { validator, source };
-    let data = data.try_to_vec().expect("Encoding tx data shouldn't fail");
-
-    let tx_code_hash =
-        query_wasm_code_hash(TX_WITHDRAW_WASM, args.tx.ledger_address.clone())
-            .await
-            .unwrap();
-    let mut tx = Tx::new(TxType::Raw);
-    tx.header.chain_id = ctx.config.ledger.chain_id.clone();
-    tx.header.expiration = args.tx.expiration;
-    tx.set_data(Data::new(data));
-    tx.set_code(Code::from_hash(tx_code_hash));
-
-    let default_signer = args.source.unwrap_or(args.validator);
-    process_tx(
-        ctx,
-        &args.tx,
-        tx,
-        TxSigningKey::WalletAddress(default_signer),
-        #[cfg(not(feature = "mainnet"))]
-        false,
-    )
-    .await;
-}
-
-pub async fn submit_validator_commission_change(
-    ctx: Context,
-    args: args::TxCommissionRateChange,
-) {
-    let epoch = match args.tx.epoch {
-        Some(epoch) if args.tx.unchecked => epoch,
-        _ => {
-            rpc::query_and_print_epoch(args::Query {
-                ledger_address: args.tx.ledger_address.clone(),
-            })
-            .await
-        }
-    };
-
-    let tx_code_hash = query_wasm_code_hash(
-        TX_CHANGE_COMMISSION_WASM,
-        args.tx.ledger_address.clone(),
-    )
-    .await
-    .unwrap();
-    let client = HttpClient::new(args.tx.ledger_address.clone()).unwrap();
-
-    // TODO: put following two let statements in its own function
-    let params_key = namada::ledger::pos::params_key();
-    let params = query_storage_value::<PosParams>(&client, &params_key)
-        .await
-        .expect("Parameter should be defined.");
-
-    let validator = ctx.get(&args.validator);
-    if !args.tx.unchecked {
-        let client = HttpClient::new(args.tx.ledger_address.clone()).unwrap();
-        if rpc::is_validator(&client, &validator).await {
-            if args.rate < Decimal::ZERO || args.rate > Decimal::ONE {
-                eprintln!(
-                    "Invalid new commission rate, received {}",
-                    args.rate
-                );
-                if !args.tx.force {
-                    safe_exit(1)
-                }
-            }
-
-            let pipeline_epoch_minus_one = epoch + params.pipeline_len - 1;
-
-            match rpc::query_commission_rate(
-                &client,
-                &validator,
-                Some(pipeline_epoch_minus_one),
-            )
-            .await
-            {
-                Some(CommissionPair {
-                    commission_rate,
-                    max_commission_change_per_epoch,
-                }) => {
-                    if (args.rate - commission_rate).abs()
-                        > max_commission_change_per_epoch
-                    {
-                        eprintln!(
-                            "New rate is too large of a change with respect \
-                             to the predecessor epoch in which the rate will \
-                             take effect."
-                        );
-
-                        if !args.tx.force {
-                            safe_exit(1)
-                        }
-                    }
-                }
-                None => {
-                    eprintln!("Error retrieving from storage");
-                    if !args.tx.force {
-                        safe_exit(1)
-                    }
-                }
-            }
-        }
-    }
-
-    let data = pos::CommissionChange {
-        validator: ctx.get(&args.validator),
-        new_rate: args.rate,
-    };
-    let data = data.try_to_vec().expect("Encoding tx data shouldn't fail");
-
-    let mut tx = Tx::new(TxType::Raw);
-    tx.header.chain_id = ctx.config.ledger.chain_id.clone();
-    tx.header.expiration = args.tx.expiration;
-    tx.set_data(Data::new(data));
-    tx.set_code(Code::from_hash(tx_code_hash));
-
-    let default_signer = args.validator;
-    process_tx(
-        ctx,
-        &args.tx,
-        tx,
-        TxSigningKey::WalletAddress(default_signer),
-        #[cfg(not(feature = "mainnet"))]
-        false,
-    )
-    .await;
-}
-
-/// Capture the result of running a transaction
-enum ProcessTxResponse {
-    /// Result of submitting a transaction to the blockchain
-    Applied(TxResponse),
-    /// Result of submitting a transaction to the mempool
-    Broadcast(Response),
-    /// Result of dry running transaction
-    DryRun,
-}
-
-impl ProcessTxResponse {
-    /// Get the the accounts that were reported to be initialized
-    fn initialized_accounts(&self) -> Vec<Address> {
-        match self {
-            Self::Applied(result) => result.initialized_accounts.clone(),
-            _ => vec![],
-        }
-    }
-=======
 pub async fn submit_bond<C: namada::ledger::queries::Client + Sync>(
     client: &C,
     ctx: &mut Context,
@@ -3335,8 +1060,7 @@
         &mut ctx.wallet,
         args,
     )
-    .await
->>>>>>> a9a3e323
+        .await
 }
 
 /// Submit transaction and wait for result. Returns a list of addresses
@@ -3350,7 +1074,7 @@
     #[cfg(not(feature = "mainnet"))] requires_pow: bool,
 ) -> Result<(Context, Vec<Address>), tx::Error> {
     let args = args::Tx {
-        chain_id: args.clone().chain_id.or_else(|| Some(tx.chain_id.clone())),
+        chain_id: args.clone().chain_id.or_else(|| Some(tx.header.chain_id.clone())),
         ..args.clone()
     };
     let res: Vec<Address> = tx::process_tx::<C, _>(
@@ -3362,7 +1086,8 @@
         #[cfg(not(feature = "mainnet"))]
         requires_pow,
     )
-    .await?;
+        .await?
+    .initialized_accounts();
     Ok((ctx, res))
 }
 
