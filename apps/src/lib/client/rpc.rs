//! Client RPC queries

use std::cmp::Ordering;
use std::collections::{HashMap, HashSet};
use std::fs::File;
use std::io::{self, Write};
use std::iter::Iterator;
use std::path::PathBuf;
use std::str::FromStr;

use borsh::{BorshDeserialize, BorshSerialize};
use data_encoding::HEXLOWER;
use itertools::Either;
use masp_primitives::asset_type::AssetType;
use masp_primitives::merkle_tree::MerklePath;
use masp_primitives::sapling::{Node, ViewingKey};
use masp_primitives::zip32::ExtendedFullViewingKey;
use namada::core::types::transaction::governance::ProposalType;
use namada::ledger::args::InputAmount;
use namada::ledger::events::Event;
use namada::ledger::governance::parameters::GovParams;
use namada::ledger::governance::storage as gov_storage;
use namada::ledger::masp::{
    Conversions, MaspAmount, MaspChange, PinnedBalanceError, ShieldedContext,
    ShieldedUtils,
};
use namada::ledger::native_vp::governance::utils::{self, Votes};
use namada::ledger::parameters::{storage as param_storage, EpochDuration};
use namada::ledger::pos::{
    self, BondId, BondsAndUnbondsDetail, CommissionPair, PosParams, Slash,
};
use namada::ledger::queries::RPC;
use namada::ledger::rpc::{
    enriched_bonds_and_unbonds, format_denominated_amount, query_epoch,
    TxResponse,
};
use namada::ledger::storage::ConversionState;
use namada::ledger::wallet::{AddressVpType, Wallet};
use namada::proof_of_stake::types::WeightedValidator;
use namada::types::address::{masp, Address};
use namada::types::control_flow::ProceedOrElse;
use namada::types::governance::{
    OfflineProposal, OfflineVote, ProposalVote, VotePower, VoteType,
};
use namada::types::hash::Hash;
use namada::types::key::*;
use namada::types::masp::{BalanceOwner, ExtendedViewingKey, PaymentAddress};
use namada::types::storage::{BlockHeight, BlockResults, Epoch, Key, KeySeg};
use namada::types::token::{Change, Denomination, MaspDenom, TokenAddress};
use namada::types::{storage, token};
use namada::{display, display_line, edisplay, prompt};
use tokio::time::Instant;

use crate::cli::utils::prompt;
use crate::cli::{self, args};
use crate::facade::tendermint::merkle::proof::Proof;
use crate::facade::tendermint_rpc::error::Error as TError;
use crate::wallet::CliWalletUtils;

/// Query the status of a given transaction.
///
/// If a response is not delivered until `deadline`, we exit the cli with an
/// error.
pub async fn query_tx_status<C: namada::ledger::queries::Client + Sync>(
    client: &C,
    status: namada::ledger::rpc::TxEventQuery<'_>,
    deadline: Instant,
) -> Event {
    namada::ledger::rpc::query_tx_status(client, status, deadline)
        .await
        .proceed()
}

/// Query and print the epoch of the last committed block
pub async fn query_and_print_epoch<
    C: namada::ledger::queries::Client + Sync,
>(
    client: &C,
) -> Epoch {
    let epoch = namada::ledger::rpc::query_epoch(client).await;
    display_line!("Last committed epoch: {}", epoch);
    epoch
}

/// Query the last committed block
pub async fn query_block<C: namada::ledger::queries::Client + Sync>(
    client: &C,
) {
    let block = namada::ledger::rpc::query_block(client).await;
    match block {
        Some(block) => {
            display_line!(
                "Last committed block ID: {}, height: {}, time: {}",
                block.hash,
                block.height,
                block.time
            );
        }
        None => {
            display_line!("No block has been committed yet.");
        }
    }
}

/// Query the results of the last committed block
pub async fn query_results<C: namada::ledger::queries::Client + Sync>(
    client: &C,
    _args: args::Query,
) -> Vec<BlockResults> {
    unwrap_client_response::<C, Vec<BlockResults>>(
        RPC.shell().read_results(client).await,
    )
}

/// Query the specified accepted transfers from the ledger
pub async fn query_transfers<
    C: namada::ledger::queries::Client + Sync,
    U: ShieldedUtils,
>(
    client: &C,
    wallet: &mut Wallet<CliWalletUtils>,
    shielded: &mut ShieldedContext<U>,
    args: args::QueryTransfers,
) {
    let query_token = args.token;
    let sub_prefix = args.sub_prefix.map(|s| Key::parse(s).unwrap());
    let query_owner = args.owner.map_or_else(
        || Either::Right(wallet.get_addresses().into_values().collect()),
        Either::Left,
    );
    let _ = shielded.load().await;
    // Obtain the effects of all shielded and transparent transactions
    let transfers = shielded
        .query_tx_deltas(
            client,
            &query_owner,
            &query_token,
            &wallet.get_viewing_keys(),
        )
        .await;
    // To facilitate lookups of human-readable token names
    let vks = wallet.get_viewing_keys();
    // To enable ExtendedFullViewingKeys to be displayed instead of ViewingKeys
    let fvk_map: HashMap<_, _> = vks
        .values()
        .map(|fvk| (ExtendedFullViewingKey::from(*fvk).fvk.vk, fvk))
        .collect();
    // Now display historical shielded and transparent transactions
    for ((height, idx), (epoch, tfer_delta, tx_delta)) in transfers {
        // Check if this transfer pertains to the supplied owner
        let mut relevant = match &query_owner {
            Either::Left(BalanceOwner::FullViewingKey(fvk)) => tx_delta
                .contains_key(&ExtendedFullViewingKey::from(*fvk).fvk.vk),
            Either::Left(BalanceOwner::Address(owner)) => {
                tfer_delta.contains_key(owner)
            }
            Either::Left(BalanceOwner::PaymentAddress(_owner)) => false,
            Either::Right(_) => true,
        };
        // Realize and decode the shielded changes to enable relevance check
        let mut shielded_accounts = HashMap::new();
        for (acc, amt) in tx_delta {
            // Realize the rewards that would have been attained upon the
            // transaction's reception
            let amt = shielded
                .compute_exchanged_amount(
                    client,
                    amt,
                    epoch,
                    Conversions::new(),
                )
                .await
                .0;
            let dec = shielded.decode_amount(client, amt, epoch).await;
            shielded_accounts.insert(acc, dec);
        }
        // Check if this transfer pertains to the supplied token
        relevant &= match &query_token {
            Some(token) => {
                let check = |(tok, chg): (&TokenAddress, &Change)| {
                    tok.sub_prefix == sub_prefix
                        && &tok.address == token
                        && !chg.is_zero()
                };
                tfer_delta.values().cloned().any(
                    |MaspChange { ref asset, change }| check((asset, &change)),
                ) || shielded_accounts
                    .values()
                    .cloned()
                    .any(|x| x.iter().any(check))
            }
            None => true,
        };
        // Filter out those entries that do not satisfy user query
        if !relevant {
            continue;
        }
        display_line!(
            "Height: {}, Index: {}, Transparent Transfer:",
            height,
            idx
        );
        // Display the transparent changes first
        for (account, MaspChange { ref asset, change }) in tfer_delta {
            if account != masp() {
                display!("  {}:", account);
                let token_alias = lookup_alias(wallet, &asset.address);
                let sign = match change.cmp(&Change::zero()) {
                    Ordering::Greater => "+",
                    Ordering::Less => "-",
                    Ordering::Equal => "",
                };
                display!(
                    " {}{} {}",
                    sign,
                    format_denominated_amount(client, asset, change.into(),)
                        .await,
                    asset.format_with_alias(&token_alias)
                );
            }
            display_line!();
        }
        // Then display the shielded changes afterwards
        // TODO: turn this to a display impl
        // (account, amt)
        for (account, masp_change) in shielded_accounts {
            if fvk_map.contains_key(&account) {
                display!("  {}:", fvk_map[&account]);
                for (token_addr, val) in masp_change {
                    let token_alias = lookup_alias(wallet, &token_addr.address);
                    let sign = match val.cmp(&Change::zero()) {
                        Ordering::Greater => "+",
                        Ordering::Less => "-",
                        Ordering::Equal => "",
                    };
                    display!(
                        " {}{} {}",
                        sign,
                        format_denominated_amount(
                            client,
                            &token_addr,
                            val.into(),
                        )
                        .await,
                        token_addr.format_with_alias(&token_alias),
                    );
                }
                display_line!();
            }
        }
    }
}

/// Query the raw bytes of given storage key
pub async fn query_raw_bytes<C: namada::ledger::queries::Client + Sync>(
    client: &C,
    args: args::QueryRawBytes,
) {
    let response = unwrap_client_response::<C, _>(
        RPC.shell()
            .storage_value(client, None, None, false, &args.storage_key)
            .await,
    );
    if !response.data.is_empty() {
        display_line!("Found data: 0x{}", HEXLOWER.encode(&response.data));
    } else {
        display_line!("No data found for key {}", args.storage_key);
    }
}

/// Query token balance(s)
pub async fn query_balance<
    C: namada::ledger::queries::Client + Sync,
    U: ShieldedUtils,
>(
    client: &C,
    wallet: &mut Wallet<CliWalletUtils>,
    shielded: &mut ShieldedContext<U>,
    args: args::QueryBalance,
) {
    // Query the balances of shielded or transparent account types depending on
    // the CLI arguments
    match &args.owner {
        Some(BalanceOwner::FullViewingKey(_viewing_key)) => {
            query_shielded_balance(client, wallet, shielded, args).await
        }
        Some(BalanceOwner::Address(_owner)) => {
            query_transparent_balance(client, wallet, args).await
        }
        Some(BalanceOwner::PaymentAddress(_owner)) => {
            query_pinned_balance(client, wallet, shielded, args).await
        }
        None => {
            // Print pinned balance
            query_pinned_balance(client, wallet, shielded, args.clone()).await;
            // Print shielded balance
            query_shielded_balance(client, wallet, shielded, args.clone())
                .await;
            // Then print transparent balance
            query_transparent_balance(client, wallet, args).await;
        }
    };
}

/// Query token balance(s)
pub async fn query_transparent_balance<
    C: namada::ledger::queries::Client + Sync,
>(
    client: &C,
    wallet: &mut Wallet<CliWalletUtils>,
    args: args::QueryBalance,
) {
    let tokens = wallet.get_addresses_with_vp_type(AddressVpType::Token);
    match (args.token, args.owner) {
        (Some(token), Some(owner)) => {
            let (balance_key, sub_prefix) = match &args.sub_prefix {
                Some(sub_prefix) => {
                    let sub_prefix = Key::parse(sub_prefix).unwrap();
                    let prefix =
                        token::multitoken_balance_prefix(&token, &sub_prefix);
                    (
                        token::multitoken_balance_key(
                            &prefix,
                            &owner.address().unwrap(),
                        ),
                        Some(sub_prefix),
                    )
                }
                None => (
                    token::balance_key(&token, &owner.address().unwrap()),
                    None,
                ),
            };
            let token_alias = lookup_alias(wallet, &token);
            match query_storage_value::<C, token::Amount>(client, &balance_key)
                .await
            {
                Some(balance) => {
                    let balance = format_denominated_amount(
                        client,
                        &TokenAddress {
                            address: token,
                            sub_prefix,
                        },
                        balance,
                    )
                    .await;
                    match &args.sub_prefix {
                        Some(sub_prefix) => {
                            display_line!(
                                "{} with {}: {}",
                                token_alias,
                                sub_prefix,
                                balance
                            );
                        }
                        None => display_line!("{}: {}", token_alias, balance),
                    }
                }
                None => {
                    display_line!(
                        "No {} balance found for {}",
                        token_alias,
                        owner
                    )
                }
            }
        }
        (None, Some(owner)) => {
            for token in tokens {
                let prefix =
                    token::balance_key(&token, &owner.address().unwrap());
                let balances =
                    query_storage_prefix::<C, token::Amount>(client, &prefix)
                        .await;
                if let Some(balances) = balances {
                    print_balances(
                        client,
                        wallet,
                        balances,
                        &token,
                        owner.address().as_ref(),
                    )
                    .await;
                }
            }
        }
        (Some(token), None) => {
            let prefix = token::balance_prefix(&token);
            let balances =
                query_storage_prefix::<C, token::Amount>(client, &prefix).await;
            if let Some(balances) = balances {
                print_balances(client, wallet, balances, &token, None).await;
            }
        }
        (None, None) => {
            for token in tokens {
                let key = token::balance_prefix(&token);
                let balances =
                    query_storage_prefix::<C, token::Amount>(client, &key)
                        .await;
                if let Some(balances) = balances {
                    print_balances(client, wallet, balances, &token, None)
                        .await;
                }
            }
        }
    }
}

/// Query the token pinned balance(s)
pub async fn query_pinned_balance<
    C: namada::ledger::queries::Client + Sync,
    U: ShieldedUtils,
>(
    client: &C,
    wallet: &mut Wallet<CliWalletUtils>,
    shielded: &mut ShieldedContext<U>,
    args: args::QueryBalance,
) {
    // Map addresses to token names
    let tokens = wallet.get_addresses_with_vp_type(AddressVpType::Token);
    let owners = if let Some(pa) = args.owner.and_then(|x| x.payment_address())
    {
        vec![pa]
    } else {
        wallet
            .get_payment_addrs()
            .into_values()
            .filter(PaymentAddress::is_pinned)
            .collect()
    };
    // Get the viewing keys with which to try note decryptions
    let viewing_keys: Vec<ViewingKey> = wallet
        .get_viewing_keys()
        .values()
        .map(|fvk| ExtendedFullViewingKey::from(*fvk).fvk.vk)
        .collect();
    let _ = shielded.load().await;
    // Print the token balances by payment address
    let pinned_error = Err(PinnedBalanceError::InvalidViewingKey);
    for owner in owners {
        let mut balance = pinned_error.clone();
        // Find the viewing key that can recognize payments the current payment
        // address
        for vk in &viewing_keys {
            balance = shielded
                .compute_exchanged_pinned_balance(client, owner, vk)
                .await;
            if balance != pinned_error {
                break;
            }
        }
        // If a suitable viewing key was not found, then demand it from the user
        if balance == pinned_error {
<<<<<<< HEAD
            let vk_str =
                prompt(&format!("Enter the viewing key for {}: ", owner));
=======
            let vk_str = prompt!("Enter the viewing key for {}: ", owner);
>>>>>>> c9470cd9
            let fvk = match ExtendedViewingKey::from_str(vk_str.trim()) {
                Ok(fvk) => fvk,
                _ => {
                    edisplay!("Invalid viewing key entered");
                    continue;
                }
            };
            let vk = ExtendedFullViewingKey::from(fvk).fvk.vk;
            // Use the given viewing key to decrypt pinned transaction data
            balance = shielded
                .compute_exchanged_pinned_balance(client, owner, &vk)
                .await
        }

        // Now print out the received quantities according to CLI arguments
        match (balance, args.token.as_ref(), args.sub_prefix.as_ref()) {
            (Err(PinnedBalanceError::InvalidViewingKey), _, _) => {
                display_line!(
                    "Supplied viewing key cannot decode transactions to given \
                     payment address."
                )
            }
            (Err(PinnedBalanceError::NoTransactionPinned), _, _) => {
                display_line!(
                    "Payment address {} has not yet been consumed.",
                    owner
                )
            }
            (Ok((balance, epoch)), Some(token), sub_prefix) => {
                let token_alias = lookup_alias(wallet, token);

                let token_address = TokenAddress {
                    address: token.clone(),
                    sub_prefix: sub_prefix
                        .map(|string| Key::parse(string).unwrap()),
                };
                let total_balance = balance
                    .get(&(epoch, token_address.clone()))
                    .cloned()
                    .unwrap_or_default();

                if total_balance.is_zero() {
                    display_line!(
                        "Payment address {} was consumed during epoch {}. \
                         Received no shielded {}",
                        owner,
                        epoch,
                        token_address.format_with_alias(&token_alias)
                    );
                } else {
                    let formatted = format_denominated_amount(
                        client,
                        &token_address,
                        total_balance.into(),
                    )
                    .await;
                    display_line!(
                        "Payment address {} was consumed during epoch {}. \
                         Received {} {}",
                        owner,
                        epoch,
                        formatted,
                        token_address.format_with_alias(&token_alias),
                    );
                }
            }
            (Ok((balance, epoch)), None, _) => {
                let mut found_any = false;

                for ((_, token_addr), value) in balance
                    .iter()
                    .filter(|((token_epoch, _), _)| *token_epoch == epoch)
                {
                    if !found_any {
                        display_line!(
                            "Payment address {} was consumed during epoch {}. \
                             Received:",
                            owner,
                            epoch
                        );
                        found_any = true;
                    }
                    let formatted = format_denominated_amount(
                        client,
                        token_addr,
                        (*value).into(),
                    )
                    .await;
                    let token_alias = tokens
                        .get(&token_addr.address)
                        .map(|a| a.to_string())
                        .unwrap_or_else(|| token_addr.address.to_string());
                    display_line!(
                        " {}: {}",
                        token_addr.format_with_alias(&token_alias),
                        formatted,
                    );
                }
                if !found_any {
                    display_line!(
                        "Payment address {} was consumed during epoch {}. \
                         Received no shielded assets.",
                        owner,
                        epoch
                    );
                }
            }
        }
    }
}

async fn print_balances<C: namada::ledger::queries::Client + Sync>(
    client: &C,
    wallet: &Wallet<CliWalletUtils>,
    balances: impl Iterator<Item = (storage::Key, token::Amount)>,
    token: &Address,
    target: Option<&Address>,
) {
    let stdout = io::stdout();
    let w = &mut stdout.lock();

    let token_alias = lookup_alias(wallet, token);
    display_line!(w; "Token {}", token_alias).unwrap();
    let mut print_num = 0;
    for (key, balance) in balances {
        let (o, s) = match token::is_any_multitoken_balance_key(&key) {
            Some((sub_prefix, [tok, owner])) => (
                owner.clone(),
                format!(
                    "with {}: {}, owned by {}",
                    sub_prefix.clone(),
                    format_denominated_amount(
                        client,
                        &TokenAddress {
                            address: tok.clone(),
                            sub_prefix: Some(sub_prefix)
                        },
                        balance
                    )
                    .await,
                    lookup_alias(wallet, owner)
                ),
            ),
            None => {
                if let Some([tok, owner]) =
                    token::is_any_token_balance_key(&key)
                {
                    (
                        owner.clone(),
                        format!(
                            ": {}, owned by {}",
                            format_denominated_amount(
                                client,
                                &TokenAddress {
                                    address: tok.clone(),
                                    sub_prefix: None
                                },
                                balance
                            )
                            .await,
                            lookup_alias(wallet, owner)
                        ),
                    )
                } else {
                    continue;
                }
            }
        };
        let s = match target {
            Some(t) if o == *t => s,
            Some(_) => continue,
            None => s,
        };
        display_line!(w; "{}", s).unwrap();
        print_num += 1;
    }

    if print_num == 0 {
        match target {
            Some(t) => {
                display_line!(w; "No balances owned by {}", lookup_alias(wallet, t))
                    .unwrap()
            }
            None => {
                display_line!(w; "No balances for token {}", token_alias).unwrap()
            }
        }
    }
}

/// Query Proposals
pub async fn query_proposal<C: namada::ledger::queries::Client + Sync>(
    client: &C,
    args: args::QueryProposal,
) {
    async fn print_proposal<C: namada::ledger::queries::Client + Sync>(
        client: &C,
        id: u64,
        current_epoch: Epoch,
        details: bool,
    ) -> Option<()> {
        let author_key = gov_storage::get_author_key(id);
        let start_epoch_key = gov_storage::get_voting_start_epoch_key(id);
        let end_epoch_key = gov_storage::get_voting_end_epoch_key(id);
        let proposal_type_key = gov_storage::get_proposal_type_key(id);

        let author =
            query_storage_value::<C, Address>(client, &author_key).await?;
        let start_epoch =
            query_storage_value::<C, Epoch>(client, &start_epoch_key).await?;
        let end_epoch =
            query_storage_value::<C, Epoch>(client, &end_epoch_key).await?;
        let proposal_type =
            query_storage_value::<C, ProposalType>(client, &proposal_type_key)
                .await?;

        if details {
            let content_key = gov_storage::get_content_key(id);
            let grace_epoch_key = gov_storage::get_grace_epoch_key(id);
            let content = query_storage_value::<C, HashMap<String, String>>(
                client,
                &content_key,
            )
            .await?;
            let grace_epoch =
                query_storage_value::<C, Epoch>(client, &grace_epoch_key)
                    .await?;

            display_line!("Proposal: {}", id);
            display_line!("{:4}Type: {}", "", proposal_type);
            display_line!("{:4}Author: {}", "", author);
            display_line!("{:4}Content:", "");
            for (key, value) in &content {
                display_line!("{:8}{}: {}", "", key, value);
            }
            display_line!("{:4}Start Epoch: {}", "", start_epoch);
            display_line!("{:4}End Epoch: {}", "", end_epoch);
            display_line!("{:4}Grace Epoch: {}", "", grace_epoch);
            let votes = get_proposal_votes(client, start_epoch, id).await;
            let total_stake = get_total_staked_tokens(client, start_epoch)
                .await
                .try_into()
                .unwrap();
            if start_epoch > current_epoch {
                display_line!("{:4}Status: pending", "");
            } else if start_epoch <= current_epoch && current_epoch <= end_epoch
            {
                match utils::compute_tally(votes, total_stake, &proposal_type) {
                    Ok(partial_proposal_result) => {
                        display_line!(
                            "{:4}Yay votes: {}",
                            "",
                            partial_proposal_result.total_yay_power
                        );
                        display_line!(
                            "{:4}Nay votes: {}",
                            "",
                            partial_proposal_result.total_nay_power
                        );
                        display_line!("{:4}Status: on-going", "");
                    }
                    Err(msg) => {
                        edisplay!("Error in tally computation: {}", msg)
                    }
                }
            } else {
                match utils::compute_tally(votes, total_stake, &proposal_type) {
                    Ok(proposal_result) => {
                        display_line!("{:4}Status: done", "");
                        display_line!("{:4}Result: {}", "", proposal_result);
                    }
                    Err(msg) => {
                        edisplay!("Error in tally computation: {}", msg)
                    }
                }
            }
        } else {
            display_line!("Proposal: {}", id);
            display_line!("{:4}Type: {}", "", proposal_type);
            display_line!("{:4}Author: {}", "", author);
            display_line!("{:4}Start Epoch: {}", "", start_epoch);
            display_line!("{:4}End Epoch: {}", "", end_epoch);
            if start_epoch > current_epoch {
                display_line!("{:4}Status: pending", "");
            } else if start_epoch <= current_epoch && current_epoch <= end_epoch
            {
                display_line!("{:4}Status: on-going", "");
            } else {
                display_line!("{:4}Status: done", "");
            }
        }

        Some(())
    }

    let current_epoch = query_and_print_epoch(client).await;
    match args.proposal_id {
        Some(id) => {
            if print_proposal::<C>(client, id, current_epoch, true)
                .await
                .is_none()
            {
                edisplay!("No valid proposal was found with id {}", id)
            }
        }
        None => {
            let last_proposal_id_key = gov_storage::get_counter_key();
            let last_proposal_id =
                query_storage_value::<C, u64>(client, &last_proposal_id_key)
                    .await
                    .unwrap();

            for id in 0..last_proposal_id {
                if print_proposal::<C>(client, id, current_epoch, false)
                    .await
                    .is_none()
                {
                    edisplay!("No valid proposal was found with id {}", id)
                };
            }
        }
    }
}

/// Query token shielded balance(s)
pub async fn query_shielded_balance<
    C: namada::ledger::queries::Client + Sync,
    U: ShieldedUtils,
>(
    client: &C,
    wallet: &mut Wallet<CliWalletUtils>,
    shielded: &mut ShieldedContext<U>,
    args: args::QueryBalance,
) {
    // Used to control whether balances for all keys or a specific key are
    // printed
    let owner = args.owner.and_then(|x| x.full_viewing_key());
    // Used to control whether conversions are automatically performed
    let no_conversions = args.no_conversions;
    // Viewing keys are used to query shielded balances. If a spending key is
    // provided, then convert to a viewing key first.
    let viewing_keys = match owner {
        Some(viewing_key) => vec![viewing_key],
        None => wallet.get_viewing_keys().values().copied().collect(),
    };
    let _ = shielded.load().await;
    let fvks: Vec<_> = viewing_keys
        .iter()
        .map(|fvk| ExtendedFullViewingKey::from(*fvk).fvk.vk)
        .collect();
    shielded.fetch(client, &[], &fvks).await;
    // Save the update state so that future fetches can be short-circuited
    let _ = shielded.save().await;
    // The epoch is required to identify timestamped tokens
    let epoch = query_and_print_epoch(client).await;
    // Map addresses to token names
    let tokens = wallet.get_addresses_with_vp_type(AddressVpType::Token);
    match (args.token, owner.is_some()) {
        // Here the user wants to know the balance for a specific token
        (Some(token), true) => {
            // Query the multi-asset balance at the given spending key
            let viewing_key =
                ExtendedFullViewingKey::from(viewing_keys[0]).fvk.vk;
            let balance: MaspAmount = if no_conversions {
                shielded
                    .compute_shielded_balance(client, &viewing_key)
                    .await
                    .expect("context should contain viewing key")
            } else {
                shielded
                    .compute_exchanged_balance(client, &viewing_key, epoch)
                    .await
                    .expect("context should contain viewing key")
            };

            let token_alias = lookup_alias(wallet, &token);

            let token_address = TokenAddress {
                address: token,
                sub_prefix: args.sub_prefix.map(|k| Key::parse(k).unwrap()),
            };

            let total_balance = balance
                .get(&(epoch, token_address.clone()))
                .cloned()
                .unwrap_or_default();
            if total_balance.is_zero() {
                display_line!(
                    "No shielded {} balance found for given key",
                    token_address.format_with_alias(&token_alias)
                );
            } else {
                display_line!(
                    "{}: {}",
                    token_address.format_with_alias(&token_alias),
                    format_denominated_amount(
                        client,
                        &token_address,
                        token::Amount::from(total_balance)
                    )
                    .await
                );
            }
        }
        // Here the user wants to know the balance of all tokens across users
        (None, false) => {
            // Maps asset types to balances divided by viewing key
            let mut balances = HashMap::new();
            for fvk in viewing_keys {
                // Query the multi-asset balance at the given spending key
                let viewing_key = ExtendedFullViewingKey::from(fvk).fvk.vk;
                let balance = if no_conversions {
                    shielded
                        .compute_shielded_balance(client, &viewing_key)
                        .await
                        .expect("context should contain viewing key")
                } else {
                    shielded
                        .compute_exchanged_balance(client, &viewing_key, epoch)
                        .await
                        .expect("context should contain viewing key")
                };
                for (key, value) in balance.iter() {
                    if !balances.contains_key(key) {
                        balances.insert(key.clone(), Vec::new());
                    }
                    balances.get_mut(key).unwrap().push((fvk, *value));
                }
            }

            // These are the asset types for which we have human-readable names
            let mut read_tokens: HashMap<Address, Vec<Option<Key>>> =
                HashMap::new();
            // Print non-zero balances whose asset types can be decoded
            // TODO Implement a function for this

            let mut balance_map = HashMap::new();
            for ((asset_epoch, token_addr), balances) in balances {
                if asset_epoch == epoch {
                    // remove this from here, should not be making the
                    // hashtable creation any uglier
                    if balances.is_empty() {
                        display_line!(
                            "No shielded {} balance found for any wallet key",
                            &token_addr
                        );
                    }
                    for (fvk, value) in balances {
                        balance_map.insert((fvk, token_addr.clone()), value);
                    }
                }
            }
            for (
                (
                    fvk,
                    TokenAddress {
                        address: addr,
                        sub_prefix,
                    },
                ),
                token_balance,
            ) in balance_map
            {
                read_tokens
                    .entry(addr.clone())
                    .and_modify(|addr_vec| addr_vec.push(sub_prefix.clone()))
                    .or_insert_with(|| vec![sub_prefix.clone()]);
                let token_address = TokenAddress {
                    address: addr,
                    sub_prefix,
                };
                // Only assets with the current timestamp count
                let alias = tokens
                    .get(&token_address.address)
                    .map(|a| a.to_string())
                    .unwrap_or_else(|| token_address.address.to_string());
                display_line!(
                    "Shielded Token {}:",
                    token_address.format_with_alias(&alias),
                );
                let formatted = format_denominated_amount(
                    client,
                    &token_address,
                    token_balance.into(),
                )
                .await;
                display_line!("  {}, owned by {}", formatted, fvk);
            }
            // Print zero balances for remaining assets
            for token in tokens {
                if let Some(sub_addrs) = read_tokens.get(&token) {
                    let token_alias = lookup_alias(wallet, &token);
                    for sub_addr in sub_addrs {
                        match sub_addr {
                            // abstract out these prints
                            Some(sub_addr) => {
                                display_line!(
                                    "Shielded Token {}/{}:",
                                    token_alias,
                                    sub_addr
                                );
                                display_line!(
                                    "No shielded {}/{} balance found for any \
                                     wallet key",
                                    token_alias,
                                    sub_addr
                                );
                            }
                            None => {
                                display_line!(
                                    "Shielded Token {}:",
                                    token_alias,
                                );
                                display_line!(
                                    "No shielded {} balance found for any \
                                     wallet key",
                                    token_alias
                                );
                            }
                        }
                    }
                }
            }
        }
        // Here the user wants to know the balance for a specific token across
        // users
        (Some(token), false) => {
            // Compute the unique asset identifier from the token address
            let token = token;
            let _asset_type = AssetType::new(
                (token.clone(), epoch.0)
                    .try_to_vec()
                    .expect("token addresses should serialize")
                    .as_ref(),
            )
            .unwrap();
            let token_alias = lookup_alias(wallet, &token);
            display_line!("Shielded Token {}:", token_alias);
            let mut found_any = false;
            let token_alias = lookup_alias(wallet, &token);
            let token_address = TokenAddress {
                address: token.clone(),
                sub_prefix: args
                    .sub_prefix
                    .as_ref()
                    .map(|k| Key::parse(k).unwrap()),
            };
            display_line!(
                "Shielded Token {}:",
                token_address.format_with_alias(&token_alias),
            );
            for fvk in viewing_keys {
                // Query the multi-asset balance at the given spending key
                let viewing_key = ExtendedFullViewingKey::from(fvk).fvk.vk;
                let balance = if no_conversions {
                    shielded
                        .compute_shielded_balance(client, &viewing_key)
                        .await
                        .expect("context should contain viewing key")
                } else {
                    shielded
                        .compute_exchanged_balance(client, &viewing_key, epoch)
                        .await
                        .expect("context should contain viewing key")
                };

                for ((_, address), val) in balance.iter() {
                    if !val.is_zero() {
                        found_any = true;
                    }
                    let formatted = format_denominated_amount(
                        client,
                        address,
                        (*val).into(),
                    )
                    .await;
                    display_line!("  {}, owned by {}", formatted, fvk);
                }
            }
            if !found_any {
                display_line!(
                    "No shielded {} balance found for any wallet key",
                    token_address.format_with_alias(&token_alias),
                );
            }
        }
        // Here the user wants to know all possible token balances for a key
        (None, true) => {
            // Query the multi-asset balance at the given spending key
            let viewing_key =
                ExtendedFullViewingKey::from(viewing_keys[0]).fvk.vk;
            if no_conversions {
                let balance = shielded
                    .compute_shielded_balance(client, &viewing_key)
                    .await
                    .expect("context should contain viewing key");
                // Print balances by human-readable token names
                print_decoded_balance_with_epoch(client, wallet, balance).await;
            } else {
                let balance = shielded
                    .compute_exchanged_balance(client, &viewing_key, epoch)
                    .await
                    .expect("context should contain viewing key");
                // Print balances by human-readable token names
                print_decoded_balance(client, wallet, balance, epoch).await;
            }
        }
    }
}

pub async fn print_decoded_balance<
    C: namada::ledger::queries::Client + Sync,
>(
    client: &C,
    wallet: &mut Wallet<CliWalletUtils>,
    decoded_balance: MaspAmount,
    epoch: Epoch,
) {
    if decoded_balance.is_empty() {
        display_line!("No shielded balance found for given key");
    } else {
        for ((_, token_addr), amount) in decoded_balance
            .iter()
            .filter(|((token_epoch, _), _)| *token_epoch == epoch)
        {
            display_line!(
                "{} : {}",
                token_addr.format_with_alias(&lookup_alias(
                    wallet,
                    &token_addr.address
                )),
                format_denominated_amount(client, token_addr, (*amount).into())
                    .await,
            );
        }
    }
}

pub async fn print_decoded_balance_with_epoch<
    C: namada::ledger::queries::Client + Sync,
>(
    client: &C,
    wallet: &mut Wallet<CliWalletUtils>,
    decoded_balance: MaspAmount,
) {
    let tokens = wallet.get_addresses_with_vp_type(AddressVpType::Token);
    if decoded_balance.is_empty() {
        display_line!("No shielded balance found for given key");
    }
    for ((epoch, token_addr), value) in decoded_balance.iter() {
        let asset_value = (*value).into();
        let alias = tokens
            .get(&token_addr.address)
            .map(|a| a.to_string())
            .unwrap_or_else(|| token_addr.to_string());
        display_line!(
            "{} | {} : {}",
            token_addr.format_with_alias(&alias),
            epoch,
            format_denominated_amount(client, token_addr, asset_value).await,
        );
    }
}

/// Query token amount of owner.
pub async fn get_token_balance<C: namada::ledger::queries::Client + Sync>(
    client: &C,
    token: &Address,
    owner: &Address,
) -> Option<token::Amount> {
    namada::ledger::rpc::get_token_balance(client, token, owner).await
}

pub async fn query_proposal_result<
    C: namada::ledger::queries::Client + Sync,
>(
    client: &C,
    args: args::QueryProposalResult,
) {
    let current_epoch = query_epoch(client).await;

    match args.proposal_id {
        Some(id) => {
            let end_epoch_key = gov_storage::get_voting_end_epoch_key(id);
            let end_epoch =
                query_storage_value::<C, Epoch>(client, &end_epoch_key).await;

            match end_epoch {
                Some(end_epoch) => {
                    if current_epoch > end_epoch {
                        let votes =
                            get_proposal_votes(client, end_epoch, id).await;
                        let proposal_type_key =
                            gov_storage::get_proposal_type_key(id);
                        let proposal_type = query_storage_value::<
                            C,
                            ProposalType,
                        >(
                            client, &proposal_type_key
                        )
                        .await
                        .expect("Could not read proposal type from storage");
                        let total_stake =
                            get_total_staked_tokens(client, end_epoch)
                                .await
                                .try_into()
                                .unwrap();
                        display_line!("Proposal: {}", id);
                        match utils::compute_tally(
                            votes,
                            total_stake,
                            &proposal_type,
                        ) {
                            Ok(proposal_result) => {
                                display_line!(
                                    "{:4}Result: {}",
                                    "",
                                    proposal_result
                                )
                            }
                            Err(msg) => {
                                edisplay!("Error in tally computation: {}", msg)
                            }
                        }
                    } else {
                        edisplay!("Proposal is still in progress.");
                        cli::safe_exit(1)
                    }
                }
                None => {
                    edisplay!("Error while retriving proposal.");
                    cli::safe_exit(1)
                }
            }
        }
        None => {
            if args.offline {
                match args.proposal_folder {
                    Some(path) => {
                        let mut dir = tokio::fs::read_dir(&path)
                            .await
                            .expect("Should be able to read the directory.");
                        let mut files = HashSet::new();
                        let mut is_proposal_present = false;

                        while let Some(entry) =
                            dir.next_entry().await.transpose()
                        {
                            match entry {
                                Ok(entry) => match entry.file_type().await {
                                    Ok(entry_stat) => {
                                        if entry_stat.is_file() {
                                            if entry.file_name().eq(&"proposal")
                                            {
                                                is_proposal_present = true
                                            } else if entry
                                                .file_name()
                                                .to_string_lossy()
                                                .starts_with("proposal-vote-")
                                            {
                                                // Folder may contain other
                                                // files than just the proposal
                                                // and the votes
                                                files.insert(entry.path());
                                            }
                                        }
                                    }
                                    Err(e) => {
                                        edisplay!(
                                            "Can't read entry type: {}.",
                                            e
                                        );
                                        cli::safe_exit(1)
                                    }
                                },
                                Err(e) => {
                                    edisplay!("Can't read entry: {}.", e);
                                    cli::safe_exit(1)
                                }
                            }
                        }

                        if !is_proposal_present {
                            edisplay!(
                                "The folder must contain the offline proposal \
                                 in a file named \"proposal\""
                            );
                            cli::safe_exit(1)
                        }

                        let file = File::open(path.join("proposal"))
                            .expect("Proposal file must exist.");
                        let proposal: OfflineProposal =
                            serde_json::from_reader(file).expect(
                                "JSON was not well-formatted for proposal.",
                            );

                        let public_key =
                            get_public_key(client, &proposal.address)
                                .await
                                .expect("Public key should exist.");

                        if !proposal.check_signature(&public_key) {
                            edisplay!("Bad proposal signature.");
                            cli::safe_exit(1)
                        }

                        let votes = get_proposal_offline_votes(
                            client,
                            proposal.clone(),
                            files,
                        )
                        .await;
                        let total_stake = get_total_staked_tokens(
                            client,
                            proposal.tally_epoch,
                        )
                        .await
                        .try_into()
                        .unwrap();
                        match utils::compute_tally(
                            votes,
                            total_stake,
                            &ProposalType::Default(None),
                        ) {
                            Ok(proposal_result) => {
                                display_line!(
                                    "{:4}Result: {}",
                                    "",
                                    proposal_result
                                )
                            }
                            Err(msg) => {
                                edisplay!("Error in tally computation: {}", msg)
                            }
                        }
                    }
                    None => {
                        edisplay!(
                            "Offline flag must be followed by data-path."
                        );
                        cli::safe_exit(1)
                    }
                };
            } else {
                edisplay!(
                    "Either --proposal-id or --data-path should be provided \
                     as arguments."
                );
                cli::safe_exit(1)
            }
        }
    }
}

pub async fn query_protocol_parameters<
    C: namada::ledger::queries::Client + Sync,
>(
    client: &C,
    _args: args::QueryProtocolParameters,
) {
    let gov_parameters = get_governance_parameters(client).await;
    display_line!("Governance Parameters\n {:4}", gov_parameters);

    display_line!("Protocol parameters");
    let key = param_storage::get_epoch_duration_storage_key();
    let epoch_duration = query_storage_value::<C, EpochDuration>(client, &key)
        .await
        .expect("Parameter should be definied.");
    display_line!(
        "{:4}Min. epoch duration: {}",
        "",
        epoch_duration.min_duration
    );
    display_line!(
        "{:4}Min. number of blocks: {}",
        "",
        epoch_duration.min_num_of_blocks
    );

    let key = param_storage::get_max_expected_time_per_block_key();
    let max_block_duration = query_storage_value::<C, u64>(client, &key)
        .await
        .expect("Parameter should be defined.");
    display_line!("{:4}Max. block duration: {}", "", max_block_duration);

    let key = param_storage::get_tx_whitelist_storage_key();
    let vp_whitelist = query_storage_value::<C, Vec<String>>(client, &key)
        .await
        .expect("Parameter should be defined.");
    display_line!("{:4}VP whitelist: {:?}", "", vp_whitelist);

    let key = param_storage::get_tx_whitelist_storage_key();
    let tx_whitelist = query_storage_value::<C, Vec<String>>(client, &key)
        .await
        .expect("Parameter should be defined.");
    display_line!("{:4}Transactions whitelist: {:?}", "", tx_whitelist);

    display_line!("PoS parameters");
    let key = pos::params_key();
    let pos_params = query_storage_value::<C, PosParams>(client, &key)
        .await
        .expect("Parameter should be defined.");
    display_line!(
        "{:4}Block proposer reward: {}",
        "",
        pos_params.block_proposer_reward
    );
    display_line!(
        "{:4}Block vote reward: {}",
        "",
        pos_params.block_vote_reward
    );
    display_line!(
        "{:4}Duplicate vote minimum slash rate: {}",
        "",
        pos_params.duplicate_vote_min_slash_rate
    );
    display_line!(
        "{:4}Light client attack minimum slash rate: {}",
        "",
        pos_params.light_client_attack_min_slash_rate
    );
    display_line!(
        "{:4}Max. validator slots: {}",
        "",
        pos_params.max_validator_slots
    );
    display_line!("{:4}Pipeline length: {}", "", pos_params.pipeline_len);
    display_line!("{:4}Unbonding length: {}", "", pos_params.unbonding_len);
    display_line!("{:4}Votes per token: {}", "", pos_params.tm_votes_per_token);
}

pub async fn query_bond<C: namada::ledger::queries::Client + Sync>(
    client: &C,
    source: &Address,
    validator: &Address,
    epoch: Option<Epoch>,
) -> token::Amount {
    unwrap_client_response::<C, token::Amount>(
        RPC.vp().pos().bond(client, source, validator, &epoch).await,
    )
}

pub async fn query_unbond_with_slashing<
    C: namada::ledger::queries::Client + Sync,
>(
    client: &C,
    source: &Address,
    validator: &Address,
) -> HashMap<(Epoch, Epoch), token::Amount> {
    unwrap_client_response::<C, HashMap<(Epoch, Epoch), token::Amount>>(
        RPC.vp()
            .pos()
            .unbond_with_slashing(client, source, validator)
            .await,
    )
}

pub async fn query_and_print_unbonds<
    C: namada::ledger::queries::Client + Sync,
>(
    client: &C,
    source: &Address,
    validator: &Address,
) {
    let unbonds = query_unbond_with_slashing(client, source, validator).await;
    let current_epoch = query_epoch(client).await;

    let mut total_withdrawable = token::Amount::default();
    let mut not_yet_withdrawable = HashMap::<Epoch, token::Amount>::new();
    for ((_start_epoch, withdraw_epoch), amount) in unbonds.into_iter() {
        if withdraw_epoch <= current_epoch {
            total_withdrawable += amount;
        } else {
            let withdrawable_amount =
                not_yet_withdrawable.entry(withdraw_epoch).or_default();
            *withdrawable_amount += amount;
        }
    }
    if total_withdrawable != token::Amount::default() {
        display_line!(
            "Total withdrawable now: {}.",
            total_withdrawable.to_string_native()
        );
    }
    if !not_yet_withdrawable.is_empty() {
        display_line!("Current epoch: {current_epoch}.")
    }
    for (withdraw_epoch, amount) in not_yet_withdrawable {
        display_line!(
            "Amount {} withdrawable starting from epoch {withdraw_epoch}.",
            amount.to_string_native(),
        );
    }
}

pub async fn query_withdrawable_tokens<
    C: namada::ledger::queries::Client + Sync,
>(
    client: &C,
    bond_source: &Address,
    validator: &Address,
    epoch: Option<Epoch>,
) -> token::Amount {
    unwrap_client_response::<C, token::Amount>(
        RPC.vp()
            .pos()
            .withdrawable_tokens(client, bond_source, validator, &epoch)
            .await,
    )
}

/// Query PoS bond(s) and unbond(s)
pub async fn query_bonds<C: namada::ledger::queries::Client + Sync>(
    client: &C,
    _wallet: &mut Wallet<CliWalletUtils>,
    args: args::QueryBonds,
) -> std::io::Result<()> {
    let epoch = query_and_print_epoch(client).await;

    let source = args.owner;
    let validator = args.validator;

    let stdout = io::stdout();
    let w = &mut stdout.lock();

    let bonds_and_unbonds =
        enriched_bonds_and_unbonds(client, epoch, &source, &validator).await;

    for (bond_id, details) in &bonds_and_unbonds.data {
        let bond_type = if bond_id.source == bond_id.validator {
            format!("Self-bonds from {}", bond_id.validator)
        } else {
            format!(
                "Delegations from {} to {}",
                bond_id.source, bond_id.validator
            )
        };
        display_line!(w; "{}:", bond_type)?;
        for bond in &details.data.bonds {
            display_line!(
                w; "  Remaining active bond from epoch {}: Δ {}",
                bond.start,
                bond.amount.to_string_native()
            )?;
        }
        if details.bonds_total != token::Amount::zero() {
            display_line!(
                w; "Active (slashed) bonds total: {}",
                details.bonds_total_active().to_string_native()
            )?;
        }
        display_line!(w; "Bonds total: {}", details.bonds_total.to_string_native())?;
        display_line!();

        if !details.data.unbonds.is_empty() {
            let bond_type = if bond_id.source == bond_id.validator {
                format!("Unbonded self-bonds from {}", bond_id.validator)
            } else {
                format!("Unbonded delegations from {}", bond_id.source)
            };
            display_line!(w; "{}:", bond_type)?;
            for unbond in &details.data.unbonds {
                display_line!(
                    w;
                    "  Withdrawable from epoch {} (active from {}): Δ {}",
                    unbond.withdraw,
                    unbond.start,
                    unbond.amount.to_string_native()
                )?;
            }
            display_line!(
                w;
                "Unbonded total: {}",
                details.unbonds_total.to_string_native()
            )?;
        }
        display_line!(
            w; "Withdrawable total: {}",
            details.total_withdrawable.to_string_native()
        )?;
        display_line!();
    }
    if bonds_and_unbonds.bonds_total != bonds_and_unbonds.bonds_total_slashed {
        display_line!(
            w;
            "All bonds total active: {}",
            bonds_and_unbonds.bonds_total_active().to_string_native()
        )?;
    }
    display_line!(
        w;
        "All bonds total: {}",
        bonds_and_unbonds.bonds_total.to_string_native()
    )?;

    if bonds_and_unbonds.unbonds_total
        != bonds_and_unbonds.unbonds_total_slashed
    {
        display_line!(
            w;
            "All unbonds total active: {}",
            bonds_and_unbonds.unbonds_total_active().to_string_native()
        )?;
    }
    display_line!(
        w;
        "All unbonds total: {}",
        bonds_and_unbonds.unbonds_total.to_string_native()
    )?;
    display_line!(
        w;
        "All unbonds total withdrawable: {}",
        bonds_and_unbonds.total_withdrawable.to_string_native()
    )?;
    Ok(())
}

/// Query PoS bonded stake
pub async fn query_bonded_stake<C: namada::ledger::queries::Client + Sync>(
    client: &C,
    args: args::QueryBondedStake,
) {
    let epoch = match args.epoch {
        Some(epoch) => epoch,
        None => query_and_print_epoch(client).await,
    };

    match args.validator {
        Some(validator) => {
            let validator = validator;
            // Find bonded stake for the given validator
            let stake = get_validator_stake(client, epoch, &validator).await;
            match stake {
                Some(stake) => {
                    // TODO: show if it's in consensus set, below capacity, or
                    // below threshold set
                    display_line!(
                        "Bonded stake of validator {validator}: {}",
                        stake.to_string_native()
                    )
                }
                None => {
                    display_line!("No bonded stake found for {validator}")
                }
            }
        }
        None => {
            let consensus =
                unwrap_client_response::<C, HashSet<WeightedValidator>>(
                    RPC.vp()
                        .pos()
                        .consensus_validator_set(client, &Some(epoch))
                        .await,
                );
            let below_capacity =
                unwrap_client_response::<C, HashSet<WeightedValidator>>(
                    RPC.vp()
                        .pos()
                        .below_capacity_validator_set(client, &Some(epoch))
                        .await,
                );

            // Iterate all validators
            let stdout = io::stdout();
            let w = &mut stdout.lock();

            writeln!(w, "Consensus validators:").unwrap();
            for val in consensus {
                writeln!(
                    w,
                    "  {}: {}",
                    val.address.encode(),
                    val.bonded_stake.to_string_native()
                )
                .unwrap();
            }
            if !below_capacity.is_empty() {
                writeln!(w, "Below capacity validators:").unwrap();
                for val in &below_capacity {
                    writeln!(
                        w,
                        "  {}: {}",
                        val.address.encode(),
                        val.bonded_stake.to_string_native()
                    )
                    .unwrap();
                }
            }
        }
    }

    let total_staked_tokens = get_total_staked_tokens(client, epoch).await;
    display_line!(
        "Total bonded stake: {}",
        total_staked_tokens.to_string_native()
    );
}

/// Query and return validator's commission rate and max commission rate change
/// per epoch
pub async fn query_commission_rate<
    C: namada::ledger::queries::Client + Sync,
>(
    client: &C,
    validator: &Address,
    epoch: Option<Epoch>,
) -> Option<CommissionPair> {
    unwrap_client_response::<C, Option<CommissionPair>>(
        RPC.vp()
            .pos()
            .validator_commission(client, validator, &epoch)
            .await,
    )
}

/// Query PoS validator's commission rate information
pub async fn query_and_print_commission_rate<
    C: namada::ledger::queries::Client + Sync,
>(
    client: &C,
    _wallet: &mut Wallet<CliWalletUtils>,
    args: args::QueryCommissionRate,
) {
    let validator = args.validator;

    let info: Option<CommissionPair> =
        query_commission_rate(client, &validator, args.epoch).await;
    match info {
        Some(CommissionPair {
            commission_rate: rate,
            max_commission_change_per_epoch: change,
        }) => {
            display_line!(
                "Validator {} commission rate: {}, max change per epoch: {}",
                validator.encode(),
                rate,
                change
            );
        }
        None => {
            display_line!(
                "Address {} is not a validator (did not find commission rate \
                 and max change)",
                validator.encode(),
            );
        }
    }
}

/// Query PoS slashes
pub async fn query_slashes<C: namada::ledger::queries::Client + Sync>(
    client: &C,
    _wallet: &mut Wallet<CliWalletUtils>,
    args: args::QuerySlashes,
) {
    let params_key = pos::params_key();
    let params = query_storage_value::<C, PosParams>(client, &params_key)
        .await
        .expect("Parameter should be defined.");

    match args.validator {
        Some(validator) => {
            let validator = validator;
            // Find slashes for the given validator
            let slashes: Vec<Slash> = unwrap_client_response::<C, Vec<Slash>>(
                RPC.vp().pos().validator_slashes(client, &validator).await,
            );
            if !slashes.is_empty() {
                let stdout = io::stdout();
                let w = &mut stdout.lock();
                for slash in slashes {
                    writeln!(
                        w,
                        "Slash epoch {}, type {}, rate {}",
                        slash.epoch, slash.r#type, slash.rate
                    )
                    .unwrap();
                }
            } else {
                display_line!("No slashes found for {}", validator.encode())
            }
        }
        None => {
            let all_slashes: HashMap<Address, Vec<Slash>> =
                unwrap_client_response::<C, HashMap<Address, Vec<Slash>>>(
                    RPC.vp().pos().slashes(client).await,
                );

            if !all_slashes.is_empty() {
                let stdout = io::stdout();
                let w = &mut stdout.lock();
                for (validator, slashes) in all_slashes.into_iter() {
                    for slash in slashes {
                        writeln!(
                            w,
                            "Slash epoch {}, block height {}, rate {}, type \
                             {}, validator {}",
                            slash.epoch,
                            slash.block_height,
                            slash.r#type.get_slash_rate(&params),
                            slash.r#type,
                            validator,
                        )
                        .unwrap();
                    }
                }
            } else {
                display_line!("No slashes found")
            }
        }
    }
}

pub async fn query_delegations<C: namada::ledger::queries::Client + Sync>(
    client: &C,
    _wallet: &mut Wallet<CliWalletUtils>,
    args: args::QueryDelegations,
) {
    let owner = args.owner;
    let delegations = unwrap_client_response::<C, HashSet<Address>>(
        RPC.vp().pos().delegation_validators(client, &owner).await,
    );
    if delegations.is_empty() {
        display_line!("No delegations found");
    } else {
        display_line!("Found delegations to:");
        for delegation in delegations {
            display_line!("  {delegation}");
        }
    }
}

pub async fn query_find_validator<C: namada::ledger::queries::Client + Sync>(
    client: &C,
    args: args::QueryFindValidator,
) {
    let args::QueryFindValidator { query: _, tm_addr } = args;
    if tm_addr.len() != 40 {
        edisplay!(
            "Expected 40 characters in Tendermint address, got {}",
            tm_addr.len()
        );
        cli::safe_exit(1);
    }
    let tm_addr = tm_addr.to_ascii_uppercase();
    let validator = unwrap_client_response::<C, _>(
        RPC.vp().pos().validator_by_tm_addr(client, &tm_addr).await,
    );
    match validator {
        Some(address) => {
            display_line!("Found validator address \"{address}\".")
        }
        None => {
            display_line!(
                "No validator with Tendermint address {tm_addr} found."
            )
        }
    }
}

/// Dry run a transaction
pub async fn dry_run_tx<C>(client: &C, tx_bytes: Vec<u8>)
where
    C: namada::ledger::queries::Client + Sync,
    C::Error: std::fmt::Display,
{
    display_line!(
        "Dry-run result: {}",
        namada::ledger::rpc::dry_run_tx(client, tx_bytes).await
    );
}

/// Get account's public key stored in its storage sub-space
pub async fn get_public_key<C: namada::ledger::queries::Client + Sync>(
    client: &C,
    address: &Address,
) -> Option<common::PublicKey> {
    namada::ledger::rpc::get_public_key(client, address).await
}

/// Check if the given address is a known validator.
pub async fn is_validator<C: namada::ledger::queries::Client + Sync>(
    client: &C,
    address: &Address,
) -> bool {
    namada::ledger::rpc::is_validator(client, address).await
}

/// Check if a given address is a known delegator
pub async fn is_delegator<C: namada::ledger::queries::Client + Sync>(
    client: &C,
    address: &Address,
) -> bool {
    namada::ledger::rpc::is_delegator(client, address).await
}

pub async fn is_delegator_at<C: namada::ledger::queries::Client + Sync>(
    client: &C,
    address: &Address,
    epoch: Epoch,
) -> bool {
    namada::ledger::rpc::is_delegator_at(client, address, epoch).await
}

/// Check if the address exists on chain. Established address exists if it has a
/// stored validity predicate. Implicit and internal addresses always return
/// true.
pub async fn known_address<C: namada::ledger::queries::Client + Sync>(
    client: &C,
    address: &Address,
) -> bool {
    namada::ledger::rpc::known_address(client, address).await
}

/// Query for all conversions.
pub async fn query_conversions<C: namada::ledger::queries::Client + Sync>(
    client: &C,
    wallet: &mut Wallet<CliWalletUtils>,
    args: args::QueryConversions,
) {
    // The chosen token type of the conversions
    let target_token = args.token;
    // To facilitate human readable token addresses
    let tokens = wallet.get_addresses_with_vp_type(AddressVpType::Token);
    let masp_addr = masp();
    let key_prefix: Key = masp_addr.to_db_key().into();
    let state_key = key_prefix
        .push(&(token::CONVERSION_KEY_PREFIX.to_owned()))
        .unwrap();
    let conv_state =
        query_storage_value::<C, ConversionState>(client, &state_key)
            .await
            .expect("Conversions should be defined");
    // Track whether any non-sentinel conversions are found
    let mut conversions_found = false;
    for ((addr, sub, _), epoch, conv, _) in conv_state.assets.values() {
        let amt: masp_primitives::transaction::components::Amount =
            conv.clone().into();
        // If the user has specified any targets, then meet them
        // If we have a sentinel conversion, then skip printing
        if matches!(&target_token, Some(target) if target != addr)
            || matches!(&args.epoch, Some(target) if target != epoch)
            || amt == masp_primitives::transaction::components::Amount::zero()
        {
            continue;
        }
        conversions_found = true;
        // Print the asset to which the conversion applies
        display!(
            "{}{}[{}]: ",
            tokens.get(addr).cloned().unwrap_or_else(|| addr.clone()),
            sub.as_ref().map(|k| format!("/{}", k)).unwrap_or_default(),
            epoch,
        );
        // Now print out the components of the allowed conversion
        let mut prefix = "";
        for (asset_type, val) in amt.components() {
            // Look up the address and epoch of asset to facilitate pretty
            // printing
            let ((addr, sub, _), epoch, _, _) = &conv_state.assets[asset_type];
            // Now print out this component of the conversion
            display!(
                "{}{} {}{}[{}]",
                prefix,
                val,
                tokens.get(addr).cloned().unwrap_or_else(|| addr.clone()),
                sub.as_ref().map(|k| format!("/{}", k)).unwrap_or_default(),
                epoch
            );
            // Future iterations need to be prefixed with +
            prefix = " + ";
        }
        // Allowed conversions are always implicit equations
        display_line!(" = 0");
    }
    if !conversions_found {
        display_line!("No conversions found satisfying specified criteria.");
    }
}

/// Query a conversion.
pub async fn query_conversion<C: namada::ledger::queries::Client + Sync>(
    client: &C,
    asset_type: AssetType,
) -> Option<(
    Address,
    Option<Key>,
    MaspDenom,
    Epoch,
    masp_primitives::transaction::components::Amount,
    MerklePath<Node>,
)> {
    namada::ledger::rpc::query_conversion(client, asset_type).await
}

/// Query a wasm code hash
pub async fn query_wasm_code_hash<C: namada::ledger::queries::Client + Sync>(
    client: &C,
    code_path: impl AsRef<str>,
) -> Option<Hash> {
    namada::ledger::rpc::query_wasm_code_hash(client, code_path).await
}

/// Query a storage value and decode it with [`BorshDeserialize`].
pub async fn query_storage_value<C: namada::ledger::queries::Client + Sync, T>(
    client: &C,
    key: &storage::Key,
) -> Option<T>
where
    T: BorshDeserialize,
{
    namada::ledger::rpc::query_storage_value(client, key).await
}

/// Query a storage value and the proof without decoding.
pub async fn query_storage_value_bytes<
    C: namada::ledger::queries::Client + Sync,
>(
    client: &C,
    key: &storage::Key,
    height: Option<BlockHeight>,
    prove: bool,
) -> (Option<Vec<u8>>, Option<Proof>) {
    namada::ledger::rpc::query_storage_value_bytes(client, key, height, prove)
        .await
}

/// Query a range of storage values with a matching prefix and decode them with
/// [`BorshDeserialize`]. Returns an iterator of the storage keys paired with
/// their associated values.
pub async fn query_storage_prefix<
    C: namada::ledger::queries::Client + Sync,
    T,
>(
    client: &C,
    key: &storage::Key,
) -> Option<impl Iterator<Item = (storage::Key, T)>>
where
    T: BorshDeserialize,
{
    namada::ledger::rpc::query_storage_prefix(client, key).await
}

/// Query to check if the given storage key exists.
pub async fn query_has_storage_key<
    C: namada::ledger::queries::Client + Sync,
>(
    client: &C,
    key: &storage::Key,
) -> bool {
    namada::ledger::rpc::query_has_storage_key(client, key).await
}

/// Call the corresponding `tx_event_query` RPC method, to fetch
/// the current status of a transation.
pub async fn query_tx_events<C: namada::ledger::queries::Client + Sync>(
    client: &C,
    tx_event_query: namada::ledger::rpc::TxEventQuery<'_>,
) -> std::result::Result<
    Option<Event>,
    <C as namada::ledger::queries::Client>::Error,
> {
    namada::ledger::rpc::query_tx_events(client, tx_event_query).await
}

/// Lookup the full response accompanying the specified transaction event
// TODO: maybe remove this in favor of `query_tx_status`
pub async fn query_tx_response<C: namada::ledger::queries::Client + Sync>(
    client: &C,
    tx_query: namada::ledger::rpc::TxEventQuery<'_>,
) -> Result<TxResponse, TError> {
    namada::ledger::rpc::query_tx_response(client, tx_query).await
}

/// Lookup the results of applying the specified transaction to the
/// blockchain.
pub async fn query_result<C: namada::ledger::queries::Client + Sync>(
    client: &C,
    args: args::QueryResult,
) {
    // First try looking up application event pertaining to given hash.
    let tx_response = query_tx_response(
        client,
        namada::ledger::rpc::TxEventQuery::Applied(&args.tx_hash),
    )
    .await;
    match tx_response {
        Ok(result) => {
            display_line!(
                "Transaction was applied with result: {}",
                serde_json::to_string_pretty(&result).unwrap()
            )
        }
        Err(err1) => {
            // If this fails then instead look for an acceptance event.
            let tx_response = query_tx_response(
                client,
                namada::ledger::rpc::TxEventQuery::Accepted(&args.tx_hash),
            )
            .await;
            match tx_response {
                Ok(result) => display_line!(
                    "Transaction was accepted with result: {}",
                    serde_json::to_string_pretty(&result).unwrap()
                ),
                Err(err2) => {
                    // Print the errors that caused the lookups to fail
                    edisplay!("{}\n{}", err1, err2);
                    cli::safe_exit(1)
                }
            }
        }
    }
}

pub async fn get_proposal_votes<C: namada::ledger::queries::Client + Sync>(
    client: &C,
    epoch: Epoch,
    proposal_id: u64,
) -> Votes {
    namada::ledger::rpc::get_proposal_votes(client, epoch, proposal_id).await
}

pub async fn get_proposal_offline_votes<
    C: namada::ledger::queries::Client + Sync,
>(
    client: &C,
    proposal: OfflineProposal,
    files: HashSet<PathBuf>,
) -> Votes {
    // let validators = get_all_validators(client, proposal.tally_epoch).await;

    let proposal_hash = proposal.compute_hash();

    let mut yay_validators: HashMap<Address, (VotePower, ProposalVote)> =
        HashMap::new();
    let mut delegators: HashMap<
        Address,
        HashMap<Address, (VotePower, ProposalVote)>,
    > = HashMap::new();

    for path in files {
        let file = File::open(&path).expect("Proposal file must exist.");
        let proposal_vote: OfflineVote = serde_json::from_reader(file)
            .expect("JSON was not well-formatted for offline vote.");

        let key = pk_key(&proposal_vote.address);
        let public_key = query_storage_value(client, &key)
            .await
            .expect("Public key should exist.");

        if !proposal_vote.proposal_hash.eq(&proposal_hash)
            || !proposal_vote.check_signature(&public_key)
        {
            continue;
        }

        if proposal_vote.vote.is_yay()
            // && validators.contains(&proposal_vote.address)
            && unwrap_client_response::<C,bool>(
                RPC.vp().pos().is_validator(client, &proposal_vote.address).await,
            )
        {
            let amount: VotePower = get_validator_stake(
                client,
                proposal.tally_epoch,
                &proposal_vote.address,
            )
            .await
            .unwrap_or_default()
            .try_into()
            .expect("Amount out of bounds");
            yay_validators.insert(
                proposal_vote.address,
                (amount, ProposalVote::Yay(VoteType::Default)),
            );
        } else if is_delegator_at(
            client,
            &proposal_vote.address,
            proposal.tally_epoch,
        )
        .await
        {
            // TODO: decide whether to do this with `bond_with_slashing` RPC
            // endpoint or with `bonds_and_unbonds`
            let bonds_and_unbonds: pos::types::BondsAndUnbondsDetails =
                unwrap_client_response::<C, pos::types::BondsAndUnbondsDetails>(
                    RPC.vp()
                        .pos()
                        .bonds_and_unbonds(
                            client,
                            &Some(proposal_vote.address.clone()),
                            &None,
                        )
                        .await,
                );
            for (
                BondId {
                    source: _,
                    validator,
                },
                BondsAndUnbondsDetail {
                    bonds,
                    unbonds: _,
                    slashes: _,
                },
            ) in bonds_and_unbonds
            {
                let mut delegated_amount = token::Amount::zero();
                for delta in bonds {
                    if delta.start <= proposal.tally_epoch {
                        delegated_amount += delta.amount
                            - delta.slashed_amount.unwrap_or_default();
                    }
                }

                let entry = delegators
                    .entry(proposal_vote.address.clone())
                    .or_default();
                entry.insert(
                    validator,
                    (
                        VotePower::try_from(delegated_amount).unwrap(),
                        proposal_vote.vote.clone(),
                    ),
                );
            }

            // let key = pos::bonds_for_source_prefix(&proposal_vote.address);
            // let bonds_iter =
            //     query_storage_prefix::<pos::Bonds>(client, &key).await;
            // if let Some(bonds) = bonds_iter {
            //     for (key, epoched_bonds) in bonds {
            //         // Look-up slashes for the validator in this key and
            //         // apply them if any
            //         let validator =
            // pos::get_validator_address_from_bond(&key)
            //             .expect(
            //                 "Delegation key should contain validator
            // address.",             );
            //         let slashes_key = pos::validator_slashes_key(&validator);
            //         let slashes = query_storage_value::<pos::Slashes>(
            //             client,
            //             &slashes_key,
            //         )
            //         .await
            //         .unwrap_or_default();
            //         let mut delegated_amount: token::Amount = 0.into();
            //         let bond = epoched_bonds
            //             .get(proposal.tally_epoch)
            //             .expect("Delegation bond should be defined.");
            //         let mut to_deduct = bond.neg_deltas;
            //         for (start_epoch, &(mut delta)) in
            //             bond.pos_deltas.iter().sorted()
            //         {
            //             // deduct bond's neg_deltas
            //             if to_deduct > delta {
            //                 to_deduct -= delta;
            //                 // If the whole bond was deducted, continue to
            //                 // the next one
            //                 continue;
            //             } else {
            //                 delta -= to_deduct;
            //                 to_deduct = token::Amount::zero();
            //             }

            //             delta = apply_slashes(
            //                 &slashes,
            //                 delta,
            //                 *start_epoch,
            //                 None,
            //                 None,
            //             );
            //             delegated_amount += delta;
            //         }

            //         let validator_address =
            //             pos::get_validator_address_from_bond(&key).expect(
            //                 "Delegation key should contain validator
            // address.",             );
            //         if proposal_vote.vote.is_yay() {
            //             let entry = yay_delegators
            //                 .entry(proposal_vote.address.clone())
            //                 .or_default();
            //             entry.insert(
            //                 validator_address,
            //                 VotePower::from(delegated_amount),
            //             );
            //         } else {
            //             let entry = nay_delegators
            //                 .entry(proposal_vote.address.clone())
            //                 .or_default();
            //             entry.insert(
            //                 validator_address,
            //                 VotePower::from(delegated_amount),
            //             );
            //         }
            //     }
            // }
        }
    }

    Votes {
        yay_validators,
        delegators,
    }
}

pub async fn get_bond_amount_at<C: namada::ledger::queries::Client + Sync>(
    client: &C,
    delegator: &Address,
    validator: &Address,
    epoch: Epoch,
) -> Option<token::Amount> {
    let (_total, total_active) =
        unwrap_client_response::<C, (token::Amount, token::Amount)>(
            RPC.vp()
                .pos()
                .bond_with_slashing(client, delegator, validator, &Some(epoch))
                .await,
        );
    Some(total_active)
}

pub async fn get_all_validators<C: namada::ledger::queries::Client + Sync>(
    client: &C,
    epoch: Epoch,
) -> HashSet<Address> {
    namada::ledger::rpc::get_all_validators(client, epoch).await
}

pub async fn get_total_staked_tokens<
    C: namada::ledger::queries::Client + Sync,
>(
    client: &C,
    epoch: Epoch,
) -> token::Amount {
    namada::ledger::rpc::get_total_staked_tokens(client, epoch).await
}

/// Get the total stake of a validator at the given epoch. The total stake is a
/// sum of validator's self-bonds and delegations to their address.
/// Returns `None` when the given address is not a validator address. For a
/// validator with `0` stake, this returns `Ok(token::Amount::zero())`.
async fn get_validator_stake<C: namada::ledger::queries::Client + Sync>(
    client: &C,
    epoch: Epoch,
    validator: &Address,
) -> Option<token::Amount> {
    unwrap_client_response::<C, Option<token::Amount>>(
        RPC.vp()
            .pos()
            .validator_stake(client, validator, &Some(epoch))
            .await,
    )
}

pub async fn get_delegators_delegation<
    C: namada::ledger::queries::Client + Sync,
>(
    client: &C,
    address: &Address,
) -> HashSet<Address> {
    namada::ledger::rpc::get_delegators_delegation(client, address).await
}

pub async fn get_governance_parameters<
    C: namada::ledger::queries::Client + Sync,
>(
    client: &C,
) -> GovParams {
    namada::ledger::rpc::get_governance_parameters(client).await
}

/// Try to find an alias for a given address from the wallet. If not found,
/// formats the address into a string.
fn lookup_alias(wallet: &Wallet<CliWalletUtils>, addr: &Address) -> String {
    match wallet.find_alias(addr) {
        Some(alias) => format!("{}", alias),
        None => format!("{}", addr),
    }
}

/// A helper to unwrap client's response. Will shut down process on error.
fn unwrap_client_response<C: namada::ledger::queries::Client, T>(
    response: Result<T, C::Error>,
) -> T {
    response.unwrap_or_else(|_err| {
        edisplay!("Error in the query");
        cli::safe_exit(1)
    })
}

/// Get the correct representation of the amount given the token type.
pub async fn validate_amount<C: namada::ledger::queries::Client + Sync>(
    client: &C,
    amount: InputAmount,
    token: &Address,
    sub_prefix: &Option<Key>,
    force: bool,
) -> token::DenominatedAmount {
    let input_amount = match amount {
        InputAmount::Unvalidated(amt) => amt.canonical(),
        InputAmount::Validated(amt) => return amt,
    };
    let denom = unwrap_client_response::<C, Option<Denomination>>(
        RPC.vp()
            .token()
            .denomination(client, token, sub_prefix)
            .await,
    )
    .unwrap_or_else(|| {
        if force {
            display_line!(
                "No denomination found for token: {token}, but --force was \
                 passed. Defaulting to the provided denomination."
            );
            input_amount.denom
        } else {
            display_line!(
                "No denomination found for token: {token}, the input \
                 arguments could not be parsed."
            );
            cli::safe_exit(1);
        }
    });
    if denom < input_amount.denom && !force {
        display_line!(
            "The input amount contained a higher precision than allowed by \
             {token}."
        );
        cli::safe_exit(1);
    } else {
        input_amount.increase_precision(denom).unwrap_or_else(|_| {
            display_line!(
                "The amount provided requires more the 256 bits to represent."
            );
            cli::safe_exit(1);
        })
    }
}<|MERGE_RESOLUTION|>--- conflicted
+++ resolved
@@ -51,7 +51,6 @@
 use namada::{display, display_line, edisplay, prompt};
 use tokio::time::Instant;
 
-use crate::cli::utils::prompt;
 use crate::cli::{self, args};
 use crate::facade::tendermint::merkle::proof::Proof;
 use crate::facade::tendermint_rpc::error::Error as TError;
@@ -453,12 +452,7 @@
         }
         // If a suitable viewing key was not found, then demand it from the user
         if balance == pinned_error {
-<<<<<<< HEAD
-            let vk_str =
-                prompt(&format!("Enter the viewing key for {}: ", owner));
-=======
             let vk_str = prompt!("Enter the viewing key for {}: ", owner);
->>>>>>> c9470cd9
             let fvk = match ExtendedViewingKey::from_str(vk_str.trim()) {
                 Ok(fvk) => fvk,
                 _ => {
