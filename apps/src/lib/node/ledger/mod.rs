--- conflicted
+++ resolved
@@ -1,13 +1,8 @@
 mod abortable;
 mod broadcaster;
-<<<<<<< HEAD
+pub mod ethereum_oracle;
 pub mod shell;
 pub mod shims;
-=======
-pub mod ethereum_oracle;
-mod shell;
-mod shims;
->>>>>>> 4401da83
 pub mod storage;
 pub mod tendermint_node;
 
