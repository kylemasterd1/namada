//! Shell methods for querying state
use std::cmp::max;
use std::default::Default;

use borsh::BorshDeserialize;
use ferveo_common::TendermintValidator;
<<<<<<< HEAD
use namada::ledger::eth_bridge::storage::bridge_pool::{
    get_key_from_hash, get_signed_root_key,
};
=======
>>>>>>> f075efd2
use namada::ledger::parameters::EpochDuration;
use namada::ledger::pos::namada_proof_of_stake::types::VotingPower;
use namada::ledger::pos::types::WeightedValidator;
use namada::ledger::pos::PosParams;
use namada::ledger::queries::{RequestCtx, ResponseQuery};
use namada::ledger::storage_api;
use namada::types::address::Address;
use namada::types::ethereum_events::EthAddress;
<<<<<<< HEAD
use namada::types::keccak::encode::Encode;
use namada::types::keccak::KeccakHash;
=======
>>>>>>> f075efd2
use namada::types::key;
use namada::types::key::dkg_session_keys::DkgPublicKey;
use namada::types::storage::Epoch;
use namada::types::token::{self, Amount};
use namada::types::vote_extensions::validator_set_update::EthAddrBook;

use super::*;
use crate::facade::tendermint_proto::google::protobuf;
use crate::facade::tendermint_proto::types::EvidenceParams;
use crate::node::ledger::response;

#[derive(Error, Debug)]
pub enum Error {
    #[error(
        "The address '{:?}' is not among the active validator set for epoch \
         {1}"
    )]
    NotValidatorAddress(Address, Epoch),
    #[error(
        "The public key '{0}' is not among the active validator set for epoch \
         {1}"
    )]
    #[allow(dead_code)]
    NotValidatorKey(String, Epoch),
    #[error(
        "The public key hash '{0}' is not among the active validator set for \
         epoch {1}"
    )]
    NotValidatorKeyHash(String, Epoch),
    #[error("Invalid validator tendermint address")]
    InvalidTMAddress,
}

impl<D, H> Shell<D, H>
where
    D: DB + for<'iter> DBIter<'iter> + Sync + 'static,
    H: StorageHasher + Sync + 'static,
{
    /// Uses `path` in the query to forward the request to the
    /// right query method and returns the result (which may be
    /// the default if `path` is not a supported string.
    /// INVARIANT: This method must be stateless.
    pub fn query(&self, query: request::Query) -> response::Query {
        let ctx = RequestCtx {
            storage: &self.storage,
            event_log: self.event_log(),
            vp_wasm_cache: self.vp_wasm_cache.read_only(),
            tx_wasm_cache: self.tx_wasm_cache.read_only(),
            storage_read_past_height_limit: self.storage_read_past_height_limit,
        };

        // Convert request to domain-type
        let request = match namada::ledger::queries::RequestQuery::try_from_tm(
            &self.storage,
            query,
        ) {
            Ok(request) => request,
            Err(err) => {
                return response::Query {
                    code: 1,
                    info: format!("Unexpected query: {}", err),
                    ..Default::default()
                };
            }
        };

        // Invoke the root RPC handler - returns borsh-encoded data on success
        let result = namada::ledger::queries::handle_path(ctx, &request);
        match result {
            Ok(ResponseQuery {
                data,
                info,
                proof_ops,
            }) => response::Query {
                value: data,
                info,
                proof_ops,
                ..Default::default()
            },
            Err(err) => response::Query {
                code: 1,
                info: format!("RPC error: {}", err),
                ..Default::default()
            },
        }
    }

    /// Query events in the event log matching the given query.
    pub fn query_event_log(
        &self,
<<<<<<< HEAD
        request_bytes: Vec<u8>,
    ) -> response::Query {
        if let Ok(transfer_hashes) =
            <Vec<KeccakHash>>::try_from_slice(request_bytes.as_slice())
        {
            // get the latest signed merkle root of the Ethereum bridge pool
            let signed_root: MultiSignedMerkleRoot = match self
                .storage
                .read(&get_signed_root_key())
                .expect("Reading the database should not faile")
            {
                (Some(bytes), _) => {
                    BorshDeserialize::try_from_slice(bytes.as_slice()).unwrap()
                }
                _ => {
                    return response::Query {
                        code: 1,
                        log: "No signed root for the Ethereum bridge pool \
                              exists in storage."
                            .into(),
                        info: "No signed root for the Ethereum bridge pool \
                               exists in storage."
                            .into(),
                        ..Default::default()
                    };
                }
            };

            // get the merkle tree corresponding to the above root.
            let tree = MerkleTree::<H>::new(
                self.storage
                    .db
                    .read_merkle_tree_stores(signed_root.height)
                    .expect("We should always be able to read the database")
                    .expect(
                        "Every signed root should correspond to an existing \
                         block height",
                    ),
            );
            // from the hashes of the transfers, get the actual values.
            let keys: Vec<_> =
                transfer_hashes.iter().map(get_key_from_hash).collect();
            let values: Vec<PendingTransfer> = keys
                .iter()
                .filter_map(|key| match self.storage.read(key) {
                    Ok((Some(bytes), _)) => {
                        BorshDeserialize::try_from_slice(&bytes[..]).ok()
                    }
                    _ => None,
                })
                .collect();
            if values.len() != keys.len() {
                return response::Query {
                    code: 1,
                    log: "One or more of the provided hashes had no \
                          corresponding transfer in storage."
                        .into(),
                    info: "One or more of the provided hashes had no \
                           corresponding transfer in storage."
                        .into(),
                    ..Default::default()
                };
            }
            // get the membership proof
            match tree.get_sub_tree_existence_proof(
                &keys,
                values.into_iter().map(MerkleValue::from).collect(),
            ) {
                Ok(BridgePool(proof)) => response::Query {
                    code: 0,
                    value: RelayProof {
                        // TODO: use actual validators
                        validator_args: Default::default(),
                        root: signed_root,
                        proof,
                        // TODO: Use real nonce
                        nonce: 0.into(),
                    }
                    .encode(),
                    ..Default::default()
                },
                Err(e) => response::Query {
                    code: 1,
                    log: e.to_string(),
                    info: e.to_string(),
                    ..Default::default()
                },
                _ => unreachable!(),
            }
        } else {
            response::Query {
                code: 1,
                log: "Could not deserialize transfers".into(),
                info: "Could not deserialize transfers".into(),
                ..Default::default()
            }
        }
=======
        token: &Address,
        owner: &Address,
    ) -> token::Amount {
        let balance = storage_api::StorageRead::read(
            &self.storage,
            &token::balance_key(token, owner),
        );
        // Storage read must not fail, but there might be no value, in which
        // case default (0) is returned
        balance
            .expect("Storage read in the protocol must not fail")
            .unwrap_or_default()
>>>>>>> f075efd2
    }
}

/// API for querying the blockchain state.
pub(crate) trait QueriesExt {
    /// Get the set of active validators for a given epoch (defaulting to the
    /// epoch of the current yet-to-be-committed block).
    fn get_active_validators(
        &self,
        epoch: Option<Epoch>,
    ) -> BTreeSet<WeightedValidator<Address>>;

    /// Lookup the total voting power for an epoch (defaulting to the
    /// epoch of the current yet-to-be-committed block).
    fn get_total_voting_power(&self, epoch: Option<Epoch>) -> VotingPower;

    /// Simple helper function for the ledger to get balances
    /// of the specified token at the specified address
    fn get_balance(
        &self,
        token: &Address,
        owner: &Address,
    ) -> std::result::Result<Amount, String>;

    fn get_evidence_params(
        &self,
        epoch_duration: &EpochDuration,
        pos_params: &PosParams,
    ) -> EvidenceParams;

    /// Lookup data about a validator from their protocol signing key
    fn get_validator_from_protocol_pk(
        &self,
        pk: &key::common::PublicKey,
        epoch: Option<Epoch>,
    ) -> std::result::Result<TendermintValidator<EllipticCurve>, Error>;

    /// Lookup data about a validator from their address
    fn get_validator_from_address(
        &self,
        address: &Address,
        epoch: Option<Epoch>,
    ) -> std::result::Result<(VotingPower, common::PublicKey), Error>;

    /// Given a tendermint validator, the address is the hash
    /// of the validators public key. We look up the native
    /// address from storage using this hash.
    // TODO: We may change how this lookup is done, see
    // https://github.com/anoma/namada/issues/200
    fn get_validator_from_tm_address(
        &self,
        tm_address: &[u8],
        epoch: Option<Epoch>,
    ) -> std::result::Result<Address, Error>;

    /// Determines if it is possible to send a validator set update vote
    /// extension at the provided [`BlockHeight`] in [`SendValsetUpd`].
    ///
    /// This is done by checking if we are at the second block of a new epoch.
    fn can_send_validator_set_update(&self, can_send: SendValsetUpd) -> bool;

    /// Given some [`BlockHeight`], return the corresponding [`Epoch`].
    fn get_epoch(&self, height: BlockHeight) -> Option<Epoch>;

    /// Retrieves the [`BlockHeight`] that is currently being decided.
    fn get_current_decision_height(&self) -> BlockHeight;

    /// For a given Namada validator, return its corresponding Ethereum bridge
    /// address.
    fn get_ethbridge_from_namada_addr(
        &self,
        validator: &Address,
        epoch: Option<Epoch>,
    ) -> Option<EthAddress>;

    /// For a given Namada validator, return its corresponding Ethereum
    /// governance address.
    fn get_ethgov_from_namada_addr(
        &self,
        validator: &Address,
        epoch: Option<Epoch>,
    ) -> Option<EthAddress>;

    /// Extension of [`Self::get_active_validators`], which additionally returns
    /// all Ethereum addresses of some validator.
    fn get_active_eth_addresses<'db>(
        &'db self,
        epoch: Option<Epoch>,
    ) -> Box<dyn Iterator<Item = (EthAddrBook, Address, VotingPower)> + 'db>;
}

impl<D, H> QueriesExt for Storage<D, H>
where
    D: DB + for<'iter> DBIter<'iter>,
    H: StorageHasher,
{
    fn get_active_validators(
        &self,
        epoch: Option<Epoch>,
    ) -> BTreeSet<WeightedValidator<Address>> {
        let epoch = epoch.unwrap_or_else(|| self.get_current_epoch().0);
        let validator_set = self.read_validator_set();
        validator_set
            .get(epoch)
            .expect("Validators for an epoch should be known")
            .active
            .clone()
    }

    #[cfg(not(feature = "ABCI"))]
    fn get_total_voting_power(&self, epoch: Option<Epoch>) -> VotingPower {
        self.get_active_validators(epoch)
            .iter()
            .map(|validator| u64::from(validator.voting_power))
            .sum::<u64>()
            .into()
    }

    fn get_balance(
        &self,
        token: &Address,
        owner: &Address,
    ) -> std::result::Result<Amount, String> {
        let height = self.get_block_height().0;
        let (balance, _) = self
            .read_with_height(&token::balance_key(token, owner), height)
            .map_err(|err| {
                format!(
                    "Unable to read token {} balance of the given address {}: \
                     {:?}",
                    token, owner, err
                )
            })?;
        let balance = match balance {
            Some(balance) => balance,
            None => {
                return Err(format!(
                    "Unable to read token {} balance of the given address {}",
                    token, owner
                ));
            }
        };
        BorshDeserialize::try_from_slice(&balance[..]).map_err(|err| {
            format!(
                "Unable to deserialize the balance of the given address: {:?}",
                err
            )
        })
    }

    fn get_evidence_params(
        &self,
        epoch_duration: &EpochDuration,
        pos_params: &PosParams,
    ) -> EvidenceParams {
        // Minimum number of epochs before tokens are unbonded and can be
        // withdrawn
        let len_before_unbonded = max(pos_params.unbonding_len as i64 - 1, 0);
        let max_age_num_blocks: i64 =
            epoch_duration.min_num_of_blocks as i64 * len_before_unbonded;
        let min_duration_secs = epoch_duration.min_duration.0 as i64;
        let max_age_duration = Some(protobuf::Duration {
            seconds: min_duration_secs * len_before_unbonded,
            nanos: 0,
        });
        EvidenceParams {
            max_age_num_blocks,
            max_age_duration,
            ..EvidenceParams::default()
        }
    }

    fn get_validator_from_protocol_pk(
        &self,
        pk: &key::common::PublicKey,
        epoch: Option<Epoch>,
    ) -> std::result::Result<TendermintValidator<EllipticCurve>, Error> {
        let pk_bytes = pk
            .try_to_vec()
            .expect("Serializing public key should not fail");
        let epoch = epoch.unwrap_or_else(|| self.get_current_epoch().0);
        self.get_active_validators(Some(epoch))
            .iter()
            .find(|validator| {
                let pk_key = key::protocol_pk_key(&validator.address);
                match self.read(&pk_key) {
                    Ok((Some(bytes), _)) => bytes == pk_bytes,
                    _ => false,
                }
            })
            .map(|validator| {
                let dkg_key =
                    key::dkg_session_keys::dkg_pk_key(&validator.address);
                let bytes = self
                    .read(&dkg_key)
                    .expect("Validator should have public dkg key")
                    .0
                    .expect("Validator should have public dkg key");
                let dkg_publickey =
                    &<DkgPublicKey as BorshDeserialize>::deserialize(
                        &mut bytes.as_ref(),
                    )
                    .expect(
                        "DKG public key in storage should be deserializable",
                    );
                TendermintValidator {
                    power: validator.voting_power.into(),
                    address: validator.address.to_string(),
                    public_key: dkg_publickey.into(),
                }
            })
            .ok_or_else(|| Error::NotValidatorKey(pk.to_string(), epoch))
    }

    #[cfg(not(feature = "ABCI"))]
    fn get_validator_from_address(
        &self,
        address: &Address,
        epoch: Option<Epoch>,
    ) -> std::result::Result<(VotingPower, common::PublicKey), Error> {
        let epoch = epoch.unwrap_or_else(|| self.get_current_epoch().0);
        self.get_active_validators(Some(epoch))
            .iter()
            .find(|validator| address == &validator.address)
            .map(|validator| {
                let protocol_pk_key = key::protocol_pk_key(&validator.address);
                let bytes = self
                    .read(&protocol_pk_key)
                    .expect("Validator should have public protocol key")
                    .0
                    .expect("Validator should have public protocol key");
                let protocol_pk: common::PublicKey =
                    BorshDeserialize::deserialize(&mut bytes.as_ref()).expect(
                        "Protocol public key in storage should be \
                         deserializable",
                    );
                (validator.voting_power, protocol_pk)
            })
            .ok_or_else(|| Error::NotValidatorAddress(address.clone(), epoch))
    }

    fn get_validator_from_tm_address(
        &self,
        tm_address: &[u8],
        epoch: Option<Epoch>,
    ) -> std::result::Result<Address, Error> {
        let epoch = epoch.unwrap_or_else(|| self.get_current_epoch().0);
        let validator_raw_hash = core::str::from_utf8(tm_address)
            .map_err(|_| Error::InvalidTMAddress)?;
        self.read_validator_address_raw_hash(&validator_raw_hash)
            .ok_or_else(|| {
                Error::NotValidatorKeyHash(
                    validator_raw_hash.to_string(),
                    epoch,
                )
            })
    }

    #[cfg(feature = "abcipp")]
    fn can_send_validator_set_update(&self, _can_send: SendValsetUpd) -> bool {
        // TODO: implement this method for ABCI++; should only be able to send
        // a validator set update at the second block of an epoch
        true
    }

    #[cfg(not(feature = "abcipp"))]
    fn can_send_validator_set_update(&self, can_send: SendValsetUpd) -> bool {
        // when checking vote extensions in Prepare
        // and ProcessProposal, we simply return true
        if matches!(can_send, SendValsetUpd::AtPrevHeight) {
            return true;
        }

        let current_decision_height = self.get_current_decision_height();

        // NOTE: the first stored height in `fst_block_heights_of_each_epoch`
        // is 0, because of a bug (should be 1), so this code needs to
        // handle that case
        //
        // we can remove this check once that's fixed
        match current_decision_height {
            BlockHeight(1) => return false,
            BlockHeight(2) => return true,
            _ => (),
        }

        let fst_heights_of_each_epoch =
            self.block.pred_epochs.first_block_heights();

        fst_heights_of_each_epoch
            .last()
            .map(|&h| {
                let second_height_of_epoch = h + 1;
                current_decision_height == second_height_of_epoch
            })
            .unwrap_or(false)
    }

    #[inline]
    fn get_epoch(&self, height: BlockHeight) -> Option<Epoch> {
        self.block.pred_epochs.get_epoch(height)
    }

    #[inline]
    fn get_current_decision_height(&self) -> BlockHeight {
        self.last_height + 1
    }

    #[inline]
    fn get_ethbridge_from_namada_addr(
        &self,
        validator: &Address,
        epoch: Option<Epoch>,
    ) -> Option<EthAddress> {
        let epoch = epoch.unwrap_or_else(|| self.get_current_epoch().0);
        self.read_validator_eth_hot_key(validator)
            .as_ref()
            .and_then(|epk| epk.get(epoch).and_then(|pk| pk.try_into().ok()))
    }

    #[inline]
    fn get_ethgov_from_namada_addr(
        &self,
        validator: &Address,
        epoch: Option<Epoch>,
    ) -> Option<EthAddress> {
        let epoch = epoch.unwrap_or_else(|| self.get_current_epoch().0);
        self.read_validator_eth_cold_key(validator)
            .as_ref()
            .and_then(|epk| epk.get(epoch).and_then(|pk| pk.try_into().ok()))
    }

    #[inline]
    fn get_active_eth_addresses<'db>(
        &'db self,
        epoch: Option<Epoch>,
    ) -> Box<dyn Iterator<Item = (EthAddrBook, Address, VotingPower)> + 'db>
    {
        let epoch = epoch.unwrap_or_else(|| self.get_current_epoch().0);
        Box::new(self.get_active_validators(Some(epoch)).into_iter().map(
            move |validator| {
                let hot_key_addr = self
                    .get_ethbridge_from_namada_addr(
                        &validator.address,
                        Some(epoch),
                    )
                    .expect(
                        "All Namada validators should have an Ethereum bridge \
                         key",
                    );
                let cold_key_addr = self
                    .get_ethgov_from_namada_addr(
                        &validator.address,
                        Some(epoch),
                    )
                    .expect(
                        "All Namada validators should have an Ethereum \
                         governance key",
                    );
                let eth_addr_book = EthAddrBook {
                    hot_key_addr,
                    cold_key_addr,
                };
                (eth_addr_book, validator.address, validator.voting_power)
            },
        ))
    }
}

/// This enum is used as a parameter to
/// [`QueriesExt::can_send_validator_set_update`].
pub enum SendValsetUpd {
    /// Check if it is possible to send a validator set update
    /// vote extension at the current block height.
    Now,
    /// Check if it is possible to send a validator set update
    /// vote extension at the previous block height.
    AtPrevHeight,
}

#[cfg(test)]
mod test_queries {
<<<<<<< HEAD
    use namada::ledger::eth_bridge::storage::bridge_pool::{
        get_pending_key, BridgePoolTree,
    };
    use namada::types::eth_bridge_pool::{GasFee, TransferToEthereum};
    use namada::types::ethereum_events::EthAddress;

=======
>>>>>>> f075efd2
    use super::*;
    use crate::node::ledger::shell::test_utils;
    use crate::node::ledger::shims::abcipp_shim_types::shim::request::FinalizeBlock;

    macro_rules! test_can_send_validator_set_update {
        (epoch_assertions: $epoch_assertions:expr $(,)?) => {
            /// Test if [`QueriesExt::can_send_validator_set_update`] behaves as
            /// expected.
            #[test]
            fn test_can_send_validator_set_update() {
                let (mut shell, _recv, _) = test_utils::setup_at_height(0u64);

                let epoch_assertions = $epoch_assertions;

                // test `SendValsetUpd::Now`  and `SendValsetUpd::AtPrevHeight`
                for (curr_epoch, curr_block_height, can_send) in
                    epoch_assertions
                {
                    shell.storage.last_height =
                        BlockHeight(curr_block_height - 1);
                    assert_eq!(
                        curr_block_height,
                        shell.storage.get_current_decision_height().0
                    );
                    assert_eq!(
                        shell.storage.get_epoch(curr_block_height.into()),
                        Some(Epoch(curr_epoch))
                    );
                    assert_eq!(
                        shell
                            .storage
                            .can_send_validator_set_update(SendValsetUpd::Now),
                        can_send,
                    );
                    // TODO(feature = "abcipp"): test
                    // `SendValsetUpd::AtPrevHeight`; `idx` is the value
                    // of the current index being iterated over
                    // the array `epoch_assertions`
                    //
                    // ```ignore
                    // if let Some((epoch, height, can_send)) =
                    //     epoch_assertions.get(_idx.wrapping_sub(1)).copied()
                    // {
                    //     assert_eq!(
                    //         shell.storage.get_epoch(height.into()),
                    //         Some(Epoch(epoch))
                    //     );
                    //     assert_eq!(
                    //         shell.storage.can_send_validator_set_update(
                    //             SendValsetUpd::AtPrevHeight
                    //         ),
                    //         can_send,
                    //     );
                    // }
                    // ```
                    let time = namada::types::time::DateTimeUtc::now();
                    let mut req = FinalizeBlock::default();
                    req.header.time = time;
                    shell.finalize_block(req).expect("Test failed");
                    shell.commit();
                    shell.storage.next_epoch_min_start_time = time;
                }
            }
        };
    }

    #[cfg(feature = "abcipp")]
    test_can_send_validator_set_update! {
        // TODO(feature = "abcipp"): add some epoch assertions
        epoch_assertions: []
    }

    #[cfg(not(feature = "abcipp"))]
    test_can_send_validator_set_update! {
        epoch_assertions: [
            // (current epoch, current block height, can send valset upd)
            (0, 1, false),
            (0, 2, true),
            (0, 3, false),
            (0, 4, false),
            (0, 5, false),
            (0, 6, false),
            (0, 7, false),
            (0, 8, false),
            (0, 9, false),
            // we will change epoch here
            (0, 10, false),
            (1, 11, true),
            (1, 12, false),
            (1, 13, false),
            (1, 14, false),
            (1, 15, false),
            (1, 16, false),
            (1, 17, false),
            (1, 18, false),
            (1, 19, false),
            // we will change epoch here
            (1, 20, false),
            (2, 21, true),
            (2, 22, false),
            (2, 23, false),
            (2, 24, false),
            (2, 25, false),
            (2, 26, false),
            (2, 27, false),
            (2, 28, false),
        ],
    }
<<<<<<< HEAD

    /// Test that reading the bridge pool works
    #[test]
    fn test_read_bridge_pool() {
        let (mut shell, _, _) = test_utils::setup();
        let transfer = PendingTransfer {
            transfer: TransferToEthereum {
                asset: EthAddress([0; 20]),
                recipient: EthAddress([0; 20]),
                sender: bertha_address(),
                amount: 0.into(),
                nonce: 0.into(),
            },
            gas_fee: GasFee {
                amount: 0.into(),
                payer: bertha_address(),
            },
        };

        // write a transfer into the bridge pool
        shell
            .storage
            .write(&get_pending_key(&transfer), transfer.clone())
            .expect("Test failed");

        // commit the changes and increase block height
        shell.storage.commit().expect("Test failed");
        shell.storage.block.height = shell.storage.block.height + 1;

        // check the response
        let resp = shell.read_ethereum_bridge_pool();
        assert_eq!(resp.code, 0);
        let pool =
            BTreeSet::<PendingTransfer>::try_from_slice(resp.value.as_slice())
                .expect("Test failed");
        assert_eq!(pool, BTreeSet::from([transfer]));
    }

    /// Test that reading the bridge pool always gets
    /// the latest pool
    #[test]
    fn test_bridge_pool_updates() {
        let (mut shell, _, _) = test_utils::setup();
        let transfer = PendingTransfer {
            transfer: TransferToEthereum {
                asset: EthAddress([0; 20]),
                recipient: EthAddress([0; 20]),
                sender: bertha_address(),
                amount: 0.into(),
                nonce: 0.into(),
            },
            gas_fee: GasFee {
                amount: 0.into(),
                payer: bertha_address(),
            },
        };

        // write a transfer into the bridge pool
        shell
            .storage
            .write(&get_pending_key(&transfer), transfer.clone())
            .expect("Test failed");

        // commit the changes and increase block height
        shell.storage.commit().expect("Test failed");
        shell.storage.block.height = shell.storage.block.height + 1;

        // update the pool
        shell
            .storage
            .delete(&get_pending_key(&transfer))
            .expect("Test failed");
        let mut transfer2 = transfer;
        transfer2.transfer.amount = 1.into();
        shell
            .storage
            .write(&get_pending_key(&transfer2), transfer2.clone())
            .expect("Test failed");

        // commit the changes and increase block height
        shell.storage.commit().expect("Test failed");
        shell.storage.block.height = shell.storage.block.height + 1;

        // check the response
        let resp = shell.read_ethereum_bridge_pool();
        assert_eq!(resp.code, 0);
        let pool =
            BTreeSet::<PendingTransfer>::try_from_slice(resp.value.as_slice())
                .expect("Test failed");
        assert_eq!(pool, BTreeSet::from([transfer2]));
    }

    /// Test that we can get a merkle proof even if the signed
    /// merkle roots is lagging behind the pool
    #[test]
    fn test_get_merkle_proof() {
        let (mut shell, _, _) = test_utils::setup();
        let transfer = PendingTransfer {
            transfer: TransferToEthereum {
                asset: EthAddress([0; 20]),
                recipient: EthAddress([0; 20]),
                sender: bertha_address(),
                amount: 0.into(),
                nonce: 0.into(),
            },
            gas_fee: GasFee {
                amount: 0.into(),
                payer: bertha_address(),
            },
        };

        // write a transfer into the bridge pool
        shell
            .storage
            .write(&get_pending_key(&transfer), transfer.clone())
            .expect("Test failed");

        // create a signed Merkle root for this pool
        let signed_root = MultiSignedMerkleRoot {
            sigs: Default::default(),
            root: transfer.keccak256(),
            height: Default::default(),
        };

        // commit the changes and increase block height
        shell.storage.commit().expect("Test failed");
        shell.storage.block.height = shell.storage.block.height + 1;

        // update the pool
        let mut transfer2 = transfer.clone();
        transfer2.transfer.amount = 1.into();
        shell
            .storage
            .write(&get_pending_key(&transfer2), transfer2.clone())
            .expect("Test failed");

        // add the signature for the pool at the previous block height
        shell
            .storage
            .write(&get_signed_root_key(), signed_root.try_to_vec().unwrap())
            .expect("Test failed");

        // commit the changes and increase block height
        shell.storage.commit().expect("Test failed");
        shell.storage.block.height = shell.storage.block.height + 1;

        let resp = shell.generate_bridge_pool_proof(
            vec![transfer.keccak256()]
                .try_to_vec()
                .expect("Test failed"),
        );
        assert_eq!(resp.code, 0);

        let tree = BridgePoolTree::new(
            transfer.keccak256(),
            BTreeSet::from([transfer.keccak256()]),
        );
        let proof = tree
            .get_membership_proof(vec![transfer])
            .expect("Test failed");

        let proof = RelayProof {
            validator_args: Default::default(),
            root: signed_root,
            proof,
            // TODO: Use a real nonce
            nonce: 0.into(),
        }
        .encode();
        assert_eq!(proof, resp.value);
    }

    /// Test if the no merkle tree including a transfer
    /// has had its root signed, then we cannot generate
    /// a proof.
    #[test]
    fn test_cannot_get_proof() {
        let (mut shell, _, _) = test_utils::setup();
        let transfer = PendingTransfer {
            transfer: TransferToEthereum {
                asset: EthAddress([0; 20]),
                recipient: EthAddress([0; 20]),
                sender: bertha_address(),
                amount: 0.into(),
                nonce: 0.into(),
            },
            gas_fee: GasFee {
                amount: 0.into(),
                payer: bertha_address(),
            },
        };

        // write a transfer into the bridge pool
        shell
            .storage
            .write(&get_pending_key(&transfer), transfer.clone())
            .expect("Test failed");

        // create a signed Merkle root for this pool
        let signed_root = MultiSignedMerkleRoot {
            sigs: Default::default(),
            root: transfer.keccak256(),
            height: Default::default(),
        };

        // commit the changes and increase block height
        shell.storage.commit().expect("Test failed");
        shell.storage.block.height = shell.storage.block.height + 1;

        // update the pool
        let mut transfer2 = transfer;
        transfer2.transfer.amount = 1.into();
        shell
            .storage
            .write(&get_pending_key(&transfer2), transfer2.clone())
            .expect("Test failed");

        // add the signature for the pool at the previous block height
        shell
            .storage
            .write(&get_signed_root_key(), signed_root.try_to_vec().unwrap())
            .expect("Test failed");

        // commit the changes and increase block height
        shell.storage.commit().expect("Test failed");
        shell.storage.block.height = shell.storage.block.height + 1;

        // this is in the pool, but its merkle root has not been signed yet
        let resp = shell.generate_bridge_pool_proof(
            vec![transfer2.keccak256()]
                .try_to_vec()
                .expect("Test failed"),
        );
        // thus proof generation should fail
        assert_eq!(resp.code, 1);
    }
=======
>>>>>>> f075efd2
}<|MERGE_RESOLUTION|>--- conflicted
+++ resolved
@@ -4,12 +4,6 @@
 
 use borsh::BorshDeserialize;
 use ferveo_common::TendermintValidator;
-<<<<<<< HEAD
-use namada::ledger::eth_bridge::storage::bridge_pool::{
-    get_key_from_hash, get_signed_root_key,
-};
-=======
->>>>>>> f075efd2
 use namada::ledger::parameters::EpochDuration;
 use namada::ledger::pos::namada_proof_of_stake::types::VotingPower;
 use namada::ledger::pos::types::WeightedValidator;
@@ -18,11 +12,6 @@
 use namada::ledger::storage_api;
 use namada::types::address::Address;
 use namada::types::ethereum_events::EthAddress;
-<<<<<<< HEAD
-use namada::types::keccak::encode::Encode;
-use namada::types::keccak::KeccakHash;
-=======
->>>>>>> f075efd2
 use namada::types::key;
 use namada::types::key::dkg_session_keys::DkgPublicKey;
 use namada::types::storage::Epoch;
@@ -113,105 +102,6 @@
     /// Query events in the event log matching the given query.
     pub fn query_event_log(
         &self,
-<<<<<<< HEAD
-        request_bytes: Vec<u8>,
-    ) -> response::Query {
-        if let Ok(transfer_hashes) =
-            <Vec<KeccakHash>>::try_from_slice(request_bytes.as_slice())
-        {
-            // get the latest signed merkle root of the Ethereum bridge pool
-            let signed_root: MultiSignedMerkleRoot = match self
-                .storage
-                .read(&get_signed_root_key())
-                .expect("Reading the database should not faile")
-            {
-                (Some(bytes), _) => {
-                    BorshDeserialize::try_from_slice(bytes.as_slice()).unwrap()
-                }
-                _ => {
-                    return response::Query {
-                        code: 1,
-                        log: "No signed root for the Ethereum bridge pool \
-                              exists in storage."
-                            .into(),
-                        info: "No signed root for the Ethereum bridge pool \
-                               exists in storage."
-                            .into(),
-                        ..Default::default()
-                    };
-                }
-            };
-
-            // get the merkle tree corresponding to the above root.
-            let tree = MerkleTree::<H>::new(
-                self.storage
-                    .db
-                    .read_merkle_tree_stores(signed_root.height)
-                    .expect("We should always be able to read the database")
-                    .expect(
-                        "Every signed root should correspond to an existing \
-                         block height",
-                    ),
-            );
-            // from the hashes of the transfers, get the actual values.
-            let keys: Vec<_> =
-                transfer_hashes.iter().map(get_key_from_hash).collect();
-            let values: Vec<PendingTransfer> = keys
-                .iter()
-                .filter_map(|key| match self.storage.read(key) {
-                    Ok((Some(bytes), _)) => {
-                        BorshDeserialize::try_from_slice(&bytes[..]).ok()
-                    }
-                    _ => None,
-                })
-                .collect();
-            if values.len() != keys.len() {
-                return response::Query {
-                    code: 1,
-                    log: "One or more of the provided hashes had no \
-                          corresponding transfer in storage."
-                        .into(),
-                    info: "One or more of the provided hashes had no \
-                           corresponding transfer in storage."
-                        .into(),
-                    ..Default::default()
-                };
-            }
-            // get the membership proof
-            match tree.get_sub_tree_existence_proof(
-                &keys,
-                values.into_iter().map(MerkleValue::from).collect(),
-            ) {
-                Ok(BridgePool(proof)) => response::Query {
-                    code: 0,
-                    value: RelayProof {
-                        // TODO: use actual validators
-                        validator_args: Default::default(),
-                        root: signed_root,
-                        proof,
-                        // TODO: Use real nonce
-                        nonce: 0.into(),
-                    }
-                    .encode(),
-                    ..Default::default()
-                },
-                Err(e) => response::Query {
-                    code: 1,
-                    log: e.to_string(),
-                    info: e.to_string(),
-                    ..Default::default()
-                },
-                _ => unreachable!(),
-            }
-        } else {
-            response::Query {
-                code: 1,
-                log: "Could not deserialize transfers".into(),
-                info: "Could not deserialize transfers".into(),
-                ..Default::default()
-            }
-        }
-=======
         token: &Address,
         owner: &Address,
     ) -> token::Amount {
@@ -224,7 +114,6 @@
         balance
             .expect("Storage read in the protocol must not fail")
             .unwrap_or_default()
->>>>>>> f075efd2
     }
 }
 
@@ -607,15 +496,6 @@
 
 #[cfg(test)]
 mod test_queries {
-<<<<<<< HEAD
-    use namada::ledger::eth_bridge::storage::bridge_pool::{
-        get_pending_key, BridgePoolTree,
-    };
-    use namada::types::eth_bridge_pool::{GasFee, TransferToEthereum};
-    use namada::types::ethereum_events::EthAddress;
-
-=======
->>>>>>> f075efd2
     use super::*;
     use crate::node::ledger::shell::test_utils;
     use crate::node::ledger::shims::abcipp_shim_types::shim::request::FinalizeBlock;
@@ -724,243 +604,4 @@
             (2, 28, false),
         ],
     }
-<<<<<<< HEAD
-
-    /// Test that reading the bridge pool works
-    #[test]
-    fn test_read_bridge_pool() {
-        let (mut shell, _, _) = test_utils::setup();
-        let transfer = PendingTransfer {
-            transfer: TransferToEthereum {
-                asset: EthAddress([0; 20]),
-                recipient: EthAddress([0; 20]),
-                sender: bertha_address(),
-                amount: 0.into(),
-                nonce: 0.into(),
-            },
-            gas_fee: GasFee {
-                amount: 0.into(),
-                payer: bertha_address(),
-            },
-        };
-
-        // write a transfer into the bridge pool
-        shell
-            .storage
-            .write(&get_pending_key(&transfer), transfer.clone())
-            .expect("Test failed");
-
-        // commit the changes and increase block height
-        shell.storage.commit().expect("Test failed");
-        shell.storage.block.height = shell.storage.block.height + 1;
-
-        // check the response
-        let resp = shell.read_ethereum_bridge_pool();
-        assert_eq!(resp.code, 0);
-        let pool =
-            BTreeSet::<PendingTransfer>::try_from_slice(resp.value.as_slice())
-                .expect("Test failed");
-        assert_eq!(pool, BTreeSet::from([transfer]));
-    }
-
-    /// Test that reading the bridge pool always gets
-    /// the latest pool
-    #[test]
-    fn test_bridge_pool_updates() {
-        let (mut shell, _, _) = test_utils::setup();
-        let transfer = PendingTransfer {
-            transfer: TransferToEthereum {
-                asset: EthAddress([0; 20]),
-                recipient: EthAddress([0; 20]),
-                sender: bertha_address(),
-                amount: 0.into(),
-                nonce: 0.into(),
-            },
-            gas_fee: GasFee {
-                amount: 0.into(),
-                payer: bertha_address(),
-            },
-        };
-
-        // write a transfer into the bridge pool
-        shell
-            .storage
-            .write(&get_pending_key(&transfer), transfer.clone())
-            .expect("Test failed");
-
-        // commit the changes and increase block height
-        shell.storage.commit().expect("Test failed");
-        shell.storage.block.height = shell.storage.block.height + 1;
-
-        // update the pool
-        shell
-            .storage
-            .delete(&get_pending_key(&transfer))
-            .expect("Test failed");
-        let mut transfer2 = transfer;
-        transfer2.transfer.amount = 1.into();
-        shell
-            .storage
-            .write(&get_pending_key(&transfer2), transfer2.clone())
-            .expect("Test failed");
-
-        // commit the changes and increase block height
-        shell.storage.commit().expect("Test failed");
-        shell.storage.block.height = shell.storage.block.height + 1;
-
-        // check the response
-        let resp = shell.read_ethereum_bridge_pool();
-        assert_eq!(resp.code, 0);
-        let pool =
-            BTreeSet::<PendingTransfer>::try_from_slice(resp.value.as_slice())
-                .expect("Test failed");
-        assert_eq!(pool, BTreeSet::from([transfer2]));
-    }
-
-    /// Test that we can get a merkle proof even if the signed
-    /// merkle roots is lagging behind the pool
-    #[test]
-    fn test_get_merkle_proof() {
-        let (mut shell, _, _) = test_utils::setup();
-        let transfer = PendingTransfer {
-            transfer: TransferToEthereum {
-                asset: EthAddress([0; 20]),
-                recipient: EthAddress([0; 20]),
-                sender: bertha_address(),
-                amount: 0.into(),
-                nonce: 0.into(),
-            },
-            gas_fee: GasFee {
-                amount: 0.into(),
-                payer: bertha_address(),
-            },
-        };
-
-        // write a transfer into the bridge pool
-        shell
-            .storage
-            .write(&get_pending_key(&transfer), transfer.clone())
-            .expect("Test failed");
-
-        // create a signed Merkle root for this pool
-        let signed_root = MultiSignedMerkleRoot {
-            sigs: Default::default(),
-            root: transfer.keccak256(),
-            height: Default::default(),
-        };
-
-        // commit the changes and increase block height
-        shell.storage.commit().expect("Test failed");
-        shell.storage.block.height = shell.storage.block.height + 1;
-
-        // update the pool
-        let mut transfer2 = transfer.clone();
-        transfer2.transfer.amount = 1.into();
-        shell
-            .storage
-            .write(&get_pending_key(&transfer2), transfer2.clone())
-            .expect("Test failed");
-
-        // add the signature for the pool at the previous block height
-        shell
-            .storage
-            .write(&get_signed_root_key(), signed_root.try_to_vec().unwrap())
-            .expect("Test failed");
-
-        // commit the changes and increase block height
-        shell.storage.commit().expect("Test failed");
-        shell.storage.block.height = shell.storage.block.height + 1;
-
-        let resp = shell.generate_bridge_pool_proof(
-            vec![transfer.keccak256()]
-                .try_to_vec()
-                .expect("Test failed"),
-        );
-        assert_eq!(resp.code, 0);
-
-        let tree = BridgePoolTree::new(
-            transfer.keccak256(),
-            BTreeSet::from([transfer.keccak256()]),
-        );
-        let proof = tree
-            .get_membership_proof(vec![transfer])
-            .expect("Test failed");
-
-        let proof = RelayProof {
-            validator_args: Default::default(),
-            root: signed_root,
-            proof,
-            // TODO: Use a real nonce
-            nonce: 0.into(),
-        }
-        .encode();
-        assert_eq!(proof, resp.value);
-    }
-
-    /// Test if the no merkle tree including a transfer
-    /// has had its root signed, then we cannot generate
-    /// a proof.
-    #[test]
-    fn test_cannot_get_proof() {
-        let (mut shell, _, _) = test_utils::setup();
-        let transfer = PendingTransfer {
-            transfer: TransferToEthereum {
-                asset: EthAddress([0; 20]),
-                recipient: EthAddress([0; 20]),
-                sender: bertha_address(),
-                amount: 0.into(),
-                nonce: 0.into(),
-            },
-            gas_fee: GasFee {
-                amount: 0.into(),
-                payer: bertha_address(),
-            },
-        };
-
-        // write a transfer into the bridge pool
-        shell
-            .storage
-            .write(&get_pending_key(&transfer), transfer.clone())
-            .expect("Test failed");
-
-        // create a signed Merkle root for this pool
-        let signed_root = MultiSignedMerkleRoot {
-            sigs: Default::default(),
-            root: transfer.keccak256(),
-            height: Default::default(),
-        };
-
-        // commit the changes and increase block height
-        shell.storage.commit().expect("Test failed");
-        shell.storage.block.height = shell.storage.block.height + 1;
-
-        // update the pool
-        let mut transfer2 = transfer;
-        transfer2.transfer.amount = 1.into();
-        shell
-            .storage
-            .write(&get_pending_key(&transfer2), transfer2.clone())
-            .expect("Test failed");
-
-        // add the signature for the pool at the previous block height
-        shell
-            .storage
-            .write(&get_signed_root_key(), signed_root.try_to_vec().unwrap())
-            .expect("Test failed");
-
-        // commit the changes and increase block height
-        shell.storage.commit().expect("Test failed");
-        shell.storage.block.height = shell.storage.block.height + 1;
-
-        // this is in the pool, but its merkle root has not been signed yet
-        let resp = shell.generate_bridge_pool_proof(
-            vec![transfer2.keccak256()]
-                .try_to_vec()
-                .expect("Test failed"),
-        );
-        // thus proof generation should fail
-        assert_eq!(resp.code, 1);
-    }
-=======
->>>>>>> f075efd2
 }