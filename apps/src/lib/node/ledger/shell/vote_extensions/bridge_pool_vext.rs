--- conflicted
+++ resolved
@@ -200,13 +200,6 @@
 
 #[cfg(test)]
 mod test_bp_vote_extensions {
-<<<<<<< HEAD
-    #[cfg(feature = "abcipp")]
-    use borsh::BorshDeserialize;
-    #[cfg(not(feature = "abcipp"))]
-=======
-    use borsh_ext::BorshSerializeExt;
->>>>>>> 08477dd2
     use namada::core::ledger::eth_bridge::storage::bridge_pool::get_key_from_hash;
     use namada::ledger::pos::PosQueries;
     use namada::ledger::storage_api::StorageWrite;
