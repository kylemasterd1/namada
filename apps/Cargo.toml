--- conflicted
+++ resolved
@@ -62,13 +62,8 @@
 
 
 [dependencies]
-<<<<<<< HEAD
-namada = {path = "../shared", features = ["masp-tx-gen", "multicore", "http-client", "tendermint-rpc"]}
-namada_sdk = {path = "../sdk", default-features = false, features = ["wasm-runtime", "masp-tx-gen"]}
-=======
-namada = {path = "../shared", features = ["ferveo-tpke", "multicore", "http-client"]}
+namada = {path = "../shared", features = ["multicore", "http-client", "tendermint-rpc"]}
 namada_sdk = {path = "../sdk", default-features = false, features = ["wasm-runtime"]}
->>>>>>> 4944b0e2
 namada_test_utils = {path = "../test_utils", optional = true}
 ark-serialize.workspace = true
 ark-std.workspace = true
