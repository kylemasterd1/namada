--- conflicted
+++ resolved
@@ -156,12 +156,8 @@
 tower-abci = {version = "0.1.0", optional = true}
 tracing = "0.1.30"
 tracing-log = "0.1.2"
-<<<<<<< HEAD
-tracing-subscriber = {version = "0.3.7", features = ["env-filter"]}
+tracing-subscriber = {version = "0.3.7", features = ["env-filter", "json"]}
 web30 = "0.19.1"
-=======
-tracing-subscriber = {version = "0.3.7", features = ["env-filter", "json"]}
->>>>>>> 5da82f09
 websocket = "0.26.2"
 winapi = "0.3.9"
 #libmasp = { git = "https://github.com/anoma/masp", branch = "murisi/masp-incentive" }
