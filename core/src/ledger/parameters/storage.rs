//! Parameters storage

use namada_macros::StorageKeys;

use super::ADDRESS;
use crate::types::address::Address;
use crate::types::storage::{DbKeySeg, Key};

#[derive(StorageKeys)]
struct Keys {
    // ========================================
    // Ethereum bridge parameters
    // ========================================
    /// Sub-key for storing the initial Ethereum block height when
    /// events will first be extracted from.
    eth_start_height: &'static str,
    /// Sub-key for storing the acitve / inactive status of the Ethereum
    /// bridge.
    active_status: &'static str,
    /// Sub-key for storing the minimum confirmations parameter
    min_confirmations: &'static str,
    /// Sub-key for storing the Ethereum address for wNam.
    native_erc20: &'static str,
    /// Sub-lkey for storing the Ethereum address of the bridge contract.
    bridge_contract_address: &'static str,
    // ========================================
    // PoS parameters
    // ========================================
    pos_gain_d: &'static str,
    pos_gain_p: &'static str,
    pos_inflation_amount: &'static str,
    staked_ratio: &'static str,
    // ========================================
    // Core parameters
    // ========================================
    epoch_duration: &'static str,
    epochs_per_year: &'static str,
    implicit_vp: &'static str,
    max_expected_time_per_block: &'static str,
    tx_whitelist: &'static str,
    vp_whitelist: &'static str,
    max_proposal_bytes: &'static str,
    max_block_gas: &'static str,
<<<<<<< HEAD
    gas_cost: &'static str,
=======
    faucet_account: &'static str,
    minimum_gas_price: &'static str,
>>>>>>> 520f0b5b
    fee_unshielding_gas_limit: &'static str,
    fee_unshielding_descriptions_limit: &'static str,
    max_signatures_per_transaction: &'static str,
}

/// Returns if the key is a parameter key.
pub fn is_parameter_key(key: &Key) -> bool {
    matches!(&key.segments[0], DbKeySeg::AddressSeg(addr) if addr == &ADDRESS)
}

/// Returns if the key is a protocol parameter key.
pub fn is_protocol_parameter_key(key: &Key) -> bool {
    let segment = match &key.segments[..] {
        [DbKeySeg::AddressSeg(addr), DbKeySeg::StringSeg(segment)]
            if addr == &ADDRESS =>
        {
            segment.as_str()
        }
        _ => return false,
    };
    Keys::ALL.binary_search(&segment).is_ok()
}

/// Returns if the key is an epoch storage key.
pub fn is_epoch_duration_storage_key(key: &Key) -> bool {
    is_epoch_duration_key_at_addr(key, &ADDRESS)
}

/// Returns if the key is the max_expected_time_per_block key.
pub fn is_max_expected_time_per_block_key(key: &Key) -> bool {
    is_max_expected_time_per_block_key_at_addr(key, &ADDRESS)
}

/// Returns if the key is the tx_whitelist key.
pub fn is_tx_whitelist_key(key: &Key) -> bool {
    is_tx_whitelist_key_at_addr(key, &ADDRESS)
}

/// Returns if the key is the vp_whitelist key.
pub fn is_vp_whitelist_key(key: &Key) -> bool {
    is_vp_whitelist_key_at_addr(key, &ADDRESS)
}

/// Returns if the key is the implicit VP key.
pub fn is_implicit_vp_key(key: &Key) -> bool {
    is_implicit_vp_key_at_addr(key, &ADDRESS)
}

/// Returns if the key is the epoch_per_year key.
pub fn is_epochs_per_year_key(key: &Key) -> bool {
    is_epochs_per_year_key_at_addr(key, &ADDRESS)
}

/// Returns if the key is the pos_gain_p key.
pub fn is_pos_gain_p_key(key: &Key) -> bool {
    is_pos_gain_p_key_at_addr(key, &ADDRESS)
}

/// Returns if the key is the pos_gain_d key.
pub fn is_pos_gain_d_key(key: &Key) -> bool {
    is_pos_gain_d_key_at_addr(key, &ADDRESS)
}

/// Returns if the key is the staked ratio key.
pub fn is_staked_ratio_key(key: &Key) -> bool {
    is_staked_ratio_key_at_addr(key, &ADDRESS)
}

/// Returns if the key is the PoS reward rate key.
pub fn is_pos_inflation_amount_key(key: &Key) -> bool {
    is_pos_inflation_amount_key_at_addr(key, &ADDRESS)
}

/// Returns if the key is the max proposal bytes key.
pub fn is_max_proposal_bytes_key(key: &Key) -> bool {
    is_max_proposal_bytes_key_at_addr(key, &ADDRESS)
}

/// Storage key used for epoch parameter.
pub fn get_epoch_duration_storage_key() -> Key {
    get_epoch_duration_key_at_addr(ADDRESS)
}

/// Storage key used for vp whitelist parameter.
pub fn get_vp_whitelist_storage_key() -> Key {
    get_vp_whitelist_key_at_addr(ADDRESS)
}

/// Storage key used for tx whitelist parameter.
pub fn get_tx_whitelist_storage_key() -> Key {
    get_tx_whitelist_key_at_addr(ADDRESS)
}

/// Storage key used for the fee unshielding gas limit
pub fn get_fee_unshielding_gas_limit_key() -> Key {
    get_fee_unshielding_gas_limit_key_at_addr(ADDRESS)
}

/// Storage key used for the fee unshielding descriptions limit
pub fn get_fee_unshielding_descriptions_limit_key() -> Key {
    get_fee_unshielding_descriptions_limit_key_at_addr(ADDRESS)
}

/// Storage key used for max_epected_time_per_block parameter.
pub fn get_max_expected_time_per_block_key() -> Key {
    get_max_expected_time_per_block_key_at_addr(ADDRESS)
}

/// Storage key used for implicit VP parameter.
pub fn get_implicit_vp_key() -> Key {
    get_implicit_vp_key_at_addr(ADDRESS)
}

/// Storage key used for epochs_per_year parameter.
pub fn get_epochs_per_year_key() -> Key {
    get_epochs_per_year_key_at_addr(ADDRESS)
}

/// Storage key used for pos_gain_p parameter.
pub fn get_pos_gain_p_key() -> Key {
    get_pos_gain_p_key_at_addr(ADDRESS)
}

/// Storage key used for pos_gain_d parameter.
pub fn get_pos_gain_d_key() -> Key {
    get_pos_gain_d_key_at_addr(ADDRESS)
}

/// Storage key used for staked ratio parameter.
pub fn get_staked_ratio_key() -> Key {
    get_staked_ratio_key_at_addr(ADDRESS)
}

/// Storage key used for the inflation amount parameter.
pub fn get_pos_inflation_amount_key() -> Key {
    get_pos_inflation_amount_key_at_addr(ADDRESS)
}

/// Storage key used for the max proposal bytes.
pub fn get_max_proposal_bytes_key() -> Key {
    get_max_proposal_bytes_key_at_addr(ADDRESS)
}

/// Storage key used for the max block gas.
pub fn get_max_block_gas_key() -> Key {
    get_max_block_gas_key_at_addr(ADDRESS)
}

/// Storage key used for the gas cost table
pub fn get_gas_cost_key() -> Key {
    get_minimum_gas_price_key_at_addr(ADDRESS)
}

/// Storage key used for the max signatures per transaction key
pub fn get_max_signatures_per_transaction_key() -> Key {
    get_max_signatures_per_transaction_key_at_addr(ADDRESS)
}<|MERGE_RESOLUTION|>--- conflicted
+++ resolved
@@ -41,12 +41,7 @@
     vp_whitelist: &'static str,
     max_proposal_bytes: &'static str,
     max_block_gas: &'static str,
-<<<<<<< HEAD
-    gas_cost: &'static str,
-=======
-    faucet_account: &'static str,
     minimum_gas_price: &'static str,
->>>>>>> 520f0b5b
     fee_unshielding_gas_limit: &'static str,
     fee_unshielding_descriptions_limit: &'static str,
     max_signatures_per_transaction: &'static str,
