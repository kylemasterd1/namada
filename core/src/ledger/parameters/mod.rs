--- conflicted
+++ resolved
@@ -261,17 +261,10 @@
 
 /// Update the epochs_per_year parameter in storage. Returns the parameters and
 /// gas cost.
-<<<<<<< HEAD
-pub fn update_epochs_per_year_parameter<DB, H>(
-    storage: &mut Storage<DB, H>,
+pub fn update_epochs_per_year_parameter<S>(
+    storage: &mut S,
     value: &u64,
-) -> std::result::Result<u64, WriteError>
-=======
-pub fn update_epochs_per_year_parameter<S>(
-    storage: &mut S,
-    value: &u64,
-) -> storage_api::Result<()>
->>>>>>> be403f73
+) -> storage_api::Result<()>
 where
     S: StorageRead + StorageWrite,
 {
@@ -281,37 +274,23 @@
 
 /// Update the PoS P-gain parameter in storage. Returns the parameters and gas
 /// cost.
-<<<<<<< HEAD
-pub fn update_pos_gain_p_parameter<DB, H>(
-    storage: &mut Storage<DB, H>,
+pub fn update_pos_gain_p_parameter<S>(
+    storage: &mut S,
     value: &Decimal,
-) -> std::result::Result<u64, WriteError>
-=======
-pub fn update_pos_gain_p_parameter<S>(
+) -> storage_api::Result<()>
+where
+    S: StorageRead + StorageWrite,
+{
+    let key = storage::get_pos_gain_p_key();
+    storage.write(&key, value)
+}
+
+/// Update the PoS D-gain parameter in storage. Returns the parameters and gas
+/// cost.
+pub fn update_pos_gain_d_parameter<S>(
     storage: &mut S,
     value: &Decimal,
 ) -> storage_api::Result<()>
->>>>>>> be403f73
-where
-    S: StorageRead + StorageWrite,
-{
-    let key = storage::get_pos_gain_p_key();
-    storage.write(&key, value)
-}
-
-/// Update the PoS D-gain parameter in storage. Returns the parameters and gas
-/// cost.
-<<<<<<< HEAD
-pub fn update_pos_gain_d_parameter<DB, H>(
-    storage: &mut Storage<DB, H>,
-    value: &Decimal,
-) -> std::result::Result<u64, WriteError>
-=======
-pub fn update_pos_gain_d_parameter<S>(
-    storage: &mut S,
-    value: &Decimal,
-) -> storage_api::Result<()>
->>>>>>> be403f73
 where
     S: StorageRead + StorageWrite,
 {
@@ -321,17 +300,10 @@
 
 /// Update the PoS staked ratio parameter in storage. Returns the parameters and
 /// gas cost.
-<<<<<<< HEAD
-pub fn update_staked_ratio_parameter<DB, H>(
-    storage: &mut Storage<DB, H>,
+pub fn update_staked_ratio_parameter<S>(
+    storage: &mut S,
     value: &Decimal,
-) -> std::result::Result<u64, WriteError>
-=======
-pub fn update_staked_ratio_parameter<S>(
-    storage: &mut S,
-    value: &Decimal,
-) -> storage_api::Result<()>
->>>>>>> be403f73
+) -> storage_api::Result<()>
 where
     S: StorageRead + StorageWrite,
 {
@@ -341,17 +313,10 @@
 
 /// Update the PoS inflation rate parameter in storage. Returns the parameters
 /// and gas cost.
-<<<<<<< HEAD
-pub fn update_pos_inflation_amount_parameter<DB, H>(
-    storage: &mut Storage<DB, H>,
+pub fn update_pos_inflation_amount_parameter<S>(
+    storage: &mut S,
     value: &u64,
-) -> std::result::Result<u64, WriteError>
-=======
-pub fn update_pos_inflation_amount_parameter<S>(
-    storage: &mut S,
-    value: &u64,
-) -> storage_api::Result<()>
->>>>>>> be403f73
+) -> storage_api::Result<()>
 where
     S: StorageRead + StorageWrite,
 {
