//! Storage types
use std::convert::{TryFrom, TryInto};
use std::fmt::Display;
use std::io::Write;
use std::num::ParseIntError;
use std::ops::{Add, Deref, Div, Mul, Rem, Sub};
use std::str::FromStr;

use arse_merkle_tree::traits::Value;
use arse_merkle_tree::{InternalKey, Key as TreeKey};
use borsh::{BorshDeserialize, BorshSchema, BorshSerialize};
use data_encoding::BASE32HEX_NOPAD;
use index_set::vec::VecIndexSet;
use serde::{Deserialize, Serialize};
use thiserror::Error;

use super::key::common;
use crate::bytes::ByteBuf;
use crate::types::address::{self, Address};
use crate::types::hash::Hash;
use crate::types::time::DateTimeUtc;

/// The maximum size of an IBC key (in bytes) allowed in merkle-ized storage
pub const IBC_KEY_LIMIT: usize = 120;

#[allow(missing_docs)]
#[derive(Error, Debug)]
pub enum Error {
    #[error("TEMPORARY error: {error}")]
    Temporary { error: String },
    #[error("Error parsing address: {0}")]
    ParseAddress(address::DecodeError),
    #[error("Error parsing address from a storage key")]
    ParseAddressFromKey,
    #[error("Reserved prefix or string is specified: {0}")]
    InvalidKeySeg(String),
    #[error("Error parsing key segment {0}")]
    ParseKeySeg(String),
    #[error("Could not parse string: '{0}' into requested type: {1}")]
    ParseError(String, String),
}

/// Result for functions that may fail
pub type Result<T> = std::result::Result<T, Error>;

/// The length of the block's hash string
pub const BLOCK_HASH_LENGTH: usize = 32;

/// The separator of storage key segments
pub const KEY_SEGMENT_SEPARATOR: char = '/';
/// The reserved storage key prefix for addresses
pub const RESERVED_ADDRESS_PREFIX: char = '#';
/// The reserved storage key prefix for validity predicates
pub const VP_KEY_PREFIX: char = '?';
/// The reserved storage key for validity predicates
pub const RESERVED_VP_KEY: &str = "?";

/// Transaction index within block.
#[derive(
    Default,
    Clone,
    Copy,
    BorshSerialize,
    BorshDeserialize,
    PartialEq,
    Eq,
    PartialOrd,
    Ord,
    Hash,
    Debug,
    Serialize,
    Deserialize,
)]
pub struct TxIndex(pub u32);

impl Display for TxIndex {
    fn fmt(&self, f: &mut std::fmt::Formatter<'_>) -> std::fmt::Result {
        write!(f, "{}", self.0)
    }
}

impl Add<u32> for TxIndex {
    type Output = TxIndex;

    fn add(self, rhs: u32) -> Self::Output {
        Self(self.0 + rhs)
    }
}

impl From<TxIndex> for u32 {
    fn from(index: TxIndex) -> Self {
        index.0
    }
}

/// Represents the indices of the accepted transactions
/// in a block.
#[derive(
    Clone,
    PartialEq,
    Eq,
    PartialOrd,
    Ord,
    Hash,
    Debug,
    Serialize,
    Deserialize,
    BorshSerialize,
    BorshDeserialize,
    Default,
)]
pub struct BlockResults(VecIndexSet<u128>);

impl BlockResults {
    /// Accept the tx at the given position.
    #[inline]
    pub fn accept(&mut self, index: usize) {
        self.0.remove(index)
    }

    /// Reject the tx at the given position.
    #[inline]
    pub fn reject(&mut self, index: usize) {
        self.0.insert(index)
    }

    /// Check if the tx at the given position is accepted.
    #[inline]
    pub fn is_accepted(&self, index: usize) -> bool {
        !self.0.contains(index)
    }

    /// Return an iterator over the removed txs
    /// in this [`BlockResults`] instance.
    #[inline]
    pub fn iter_removed(&self) -> impl Iterator<Item = usize> + '_ {
        self.0.iter()
    }
}

/// Height of a block, i.e. the level.
#[derive(
    Default,
    Clone,
    Copy,
    BorshSerialize,
    BorshDeserialize,
    BorshSchema,
    PartialEq,
    Eq,
    PartialOrd,
    Ord,
    Hash,
    Debug,
    Serialize,
    Deserialize,
)]
pub struct BlockHeight(pub u64);

impl Display for BlockHeight {
    fn fmt(&self, f: &mut std::fmt::Formatter<'_>) -> std::fmt::Result {
        write!(f, "{}", self.0)
    }
}

impl FromStr for BlockHeight {
    type Err = ParseIntError;

    fn from_str(s: &str) -> std::result::Result<Self, Self::Err> {
        let raw: u64 = FromStr::from_str(s)?;
        Ok(Self(raw))
    }
}

impl Add<u64> for BlockHeight {
    type Output = BlockHeight;

    fn add(self, rhs: u64) -> Self::Output {
        Self(self.0 + rhs)
    }
}

impl From<BlockHeight> for u64 {
    fn from(height: BlockHeight) -> Self {
        height.0
    }
}

/// Hash of a block as fixed-size byte array
#[derive(
    Clone,
    Default,
    BorshSerialize,
    BorshDeserialize,
    PartialEq,
    Eq,
    PartialOrd,
    Ord,
    Hash,
    Serialize,
    Deserialize,
)]
pub struct BlockHash(pub [u8; BLOCK_HASH_LENGTH]);

impl From<Hash> for BlockHash {
    fn from(hash: Hash) -> Self {
        BlockHash(hash.0)
    }
}

impl From<u64> for BlockHeight {
    fn from(height: u64) -> Self {
        BlockHeight(height)
    }
}

impl TryFrom<i64> for BlockHeight {
    type Error = String;

    fn try_from(value: i64) -> std::result::Result<Self, Self::Error> {
        value
            .try_into()
            .map(BlockHeight)
            .map_err(|e| format!("Unexpected height value {}, {}", value, e))
    }
}
impl BlockHeight {
    /// Get the height of the next block
    pub fn next_height(&self) -> BlockHeight {
        BlockHeight(self.0 + 1)
    }
}

impl TryFrom<&[u8]> for BlockHash {
    type Error = self::Error;

    fn try_from(value: &[u8]) -> Result<Self> {
        if value.len() != BLOCK_HASH_LENGTH {
            return Err(Error::Temporary {
                error: format!(
                    "Unexpected block hash length {}, expected {}",
                    value.len(),
                    BLOCK_HASH_LENGTH
                ),
            });
        }
        let mut hash = [0; 32];
        hash.copy_from_slice(value);
        Ok(BlockHash(hash))
    }
}

impl TryFrom<Vec<u8>> for BlockHash {
    type Error = self::Error;

    fn try_from(value: Vec<u8>) -> Result<Self> {
        if value.len() != BLOCK_HASH_LENGTH {
            return Err(Error::Temporary {
                error: format!(
                    "Unexpected block hash length {}, expected {}",
                    value.len(),
                    BLOCK_HASH_LENGTH
                ),
            });
        }
        let mut hash = [0; 32];
        hash.copy_from_slice(&value);
        Ok(BlockHash(hash))
    }
}

impl core::fmt::Debug for BlockHash {
    fn fmt(&self, f: &mut std::fmt::Formatter<'_>) -> std::fmt::Result {
        let hash = format!("{}", ByteBuf(&self.0));
        f.debug_tuple("BlockHash").field(&hash).finish()
    }
}

/// The data from Tendermint header
/// relevant for Namada storage
#[derive(Clone, Debug, BorshSerialize, BorshDeserialize)]
pub struct Header {
    /// Merkle root hash of block
    pub hash: Hash,
    /// Timestamp associated to block
    pub time: DateTimeUtc,
    /// Hash of the addresses of the next validator set
    pub next_validators_hash: Hash,
}

impl Header {
    /// The number of bytes when this header is encoded
    pub fn encoded_len(&self) -> usize {
        self.try_to_vec().unwrap().len()
    }
}

/// A storage key is made of storage key segments [`DbKeySeg`], separated by
/// [`KEY_SEGMENT_SEPARATOR`].
#[derive(
    Clone,
    BorshSerialize,
    BorshDeserialize,
    BorshSchema,
    Debug,
    Default,
    Eq,
    PartialEq,
    Ord,
    PartialOrd,
    Hash,
    Serialize,
    Deserialize,
)]
pub struct Key {
    /// The segments of the key in the original (left-to-right) order.
    pub segments: Vec<DbKeySeg>,
}

/// A [`Key`] made of borrowed key segments [`DbKeySeg`].
#[derive(Clone, Debug, Eq, PartialEq, Ord, PartialOrd, Hash)]
pub struct KeyRef<'a> {
    /// Reference of key segments
    pub segments: &'a [DbKeySeg],
}

impl From<DbKeySeg> for Key {
    fn from(seg: DbKeySeg) -> Self {
        Self {
            segments: vec![seg],
        }
    }
}

impl FromStr for Key {
    type Err = Error;

    fn from_str(s: &str) -> Result<Self> {
        Key::parse(s)
    }
}

/// Storage keys that are utf8 encoded strings
#[derive(Eq, PartialEq, Copy, Clone, Hash)]
pub struct StringKey {
    /// The original key string, in bytes
    pub original: [u8; IBC_KEY_LIMIT],
    /// The utf8 bytes representation of the key to be
    /// used internally in the merkle tree
    pub tree_key: InternalKey<IBC_KEY_LIMIT>,
    /// The length of the input (without the padding)
    pub length: usize,
}

#[allow(missing_docs)]
#[derive(Error, Debug)]
pub enum TreeKeyError {
    #[error("Invalid key for merkle tree: {0}")]
    InvalidMerkleKey(String),
}

impl TreeKey<IBC_KEY_LIMIT> for StringKey {
    type Error = TreeKeyError;

    fn as_slice(&self) -> &[u8] {
        &self.original.as_slice()[..self.length]
    }

    fn try_from_bytes(bytes: &[u8]) -> std::result::Result<Self, Self::Error> {
        let mut tree_key = [0u8; IBC_KEY_LIMIT];
        let mut original = [0u8; IBC_KEY_LIMIT];
        let mut length = 0;
        for (i, byte) in bytes.iter().enumerate() {
            if i >= IBC_KEY_LIMIT {
                return Err(TreeKeyError::InvalidMerkleKey(
                    "Input IBC key is too large".into(),
                ));
            }
            original[i] = *byte;
            tree_key[i] = byte.wrapping_add(1);
            length += 1;
        }
        Ok(Self {
            original,
            tree_key: tree_key.into(),
            length,
        })
    }
}

impl Deref for StringKey {
    type Target = InternalKey<IBC_KEY_LIMIT>;

    fn deref(&self) -> &Self::Target {
        &self.tree_key
    }
}

impl BorshSerialize for StringKey {
    fn serialize<W: Write>(&self, writer: &mut W) -> std::io::Result<()> {
        let to_serialize = (self.original.to_vec(), self.tree_key, self.length);
        BorshSerialize::serialize(&to_serialize, writer)
    }
}

impl BorshDeserialize for StringKey {
    fn deserialize(buf: &mut &[u8]) -> std::io::Result<Self> {
        use std::io::ErrorKind;
        let (original, tree_key, length): (
            Vec<u8>,
            InternalKey<IBC_KEY_LIMIT>,
            usize,
        ) = BorshDeserialize::deserialize(buf)?;
        let original: [u8; IBC_KEY_LIMIT] =
            original.try_into().map_err(|_| {
                std::io::Error::new(
                    ErrorKind::InvalidData,
                    "Input byte vector is too large",
                )
            })?;
        Ok(Self {
            original,
            tree_key,
            length,
        })
    }
}

/// A wrapper around raw bytes to be stored as values
/// in a merkle tree
#[derive(Clone, Debug, PartialEq, Eq, BorshSerialize, BorshDeserialize)]
pub struct TreeBytes(pub Vec<u8>);

impl TreeBytes {
    /// The value indicating that a leaf should be deleted
    pub fn zero() -> Self {
        Self(vec![])
    }

    /// Check if an instance is the zero value
    pub fn is_zero(&self) -> bool {
        self.0.is_empty()
    }
}

impl From<Vec<u8>> for TreeBytes {
    fn from(bytes: Vec<u8>) -> Self {
        Self(bytes)
    }
}

impl From<TreeBytes> for Vec<u8> {
    fn from(bytes: TreeBytes) -> Self {
        bytes.0
    }
}

impl Value for TreeBytes {
    fn as_slice(&self) -> &[u8] {
        self.0.as_slice()
    }

    fn zero() -> Self {
        TreeBytes::zero()
    }
}

impl Key {
    /// Parses string and returns a key
    pub fn parse(string: impl AsRef<str>) -> Result<Self> {
        let mut segments = Vec::new();
        for s in string.as_ref().split(KEY_SEGMENT_SEPARATOR) {
            segments.push(DbKeySeg::parse(s.to_owned())?);
        }
        Ok(Key { segments })
    }

    /// Returns a new key with segments of `Self` and the given segment
    pub fn push<T: KeySeg>(&self, other: &T) -> Result<Self> {
        let mut segments = self.segments.clone();
        segments.push(DbKeySeg::parse(other.raw())?);
        Ok(Key { segments })
    }

    /// Returns a new key with segments of `Self` and the given key
    pub fn join(&self, other: &Key) -> Self {
        let mut segments = self.segments.clone();
        let mut added = other.segments.clone();
        segments.append(&mut added);
        Key { segments }
    }

    /// Returns the addresses from the key segments
    pub fn find_addresses(&self) -> Vec<Address> {
        let mut addresses = Vec::new();
        for s in &self.segments {
            match s {
                DbKeySeg::AddressSeg(addr) => addresses.push(addr.clone()),
                _ => continue,
            }
        }
        addresses
    }

    /// Return the segment at the index parameter
    pub fn get_at(&self, index: usize) -> Option<&DbKeySeg> {
        self.segments.get(index)
    }

    /// Returns the length
    pub fn len(&self) -> usize {
        self.to_string().len()
    }

    /// Returns `true` if the key is empty
    pub fn is_empty(&self) -> bool {
        self.len() == 0
    }

    /// Returns the first segment of the key, or `None` if it is empty.
    pub fn first(&self) -> Option<&DbKeySeg> {
        self.segments.first()
    }

    /// Returns the last segment of the key, or `None` if it is empty.
    pub fn last(&self) -> Option<&DbKeySeg> {
        self.segments.last()
    }

    /// Returns the prefix before the last segment and last segment of the key,
    /// or `None` if it is empty.
    pub fn split_last(&self) -> Option<(KeyRef<'_>, &DbKeySeg)> {
        let (last, prefix) = self.segments.split_last()?;
        Some((KeyRef { segments: prefix }, last))
    }

    /// Returns a key of the validity predicate of the given address
    /// Only this function can push "?" segment for validity predicate
    pub fn validity_predicate(addr: &Address) -> Self {
        let mut segments = Self::from(addr.to_db_key()).segments;
        segments.push(DbKeySeg::StringSeg(RESERVED_VP_KEY.to_owned()));
        Key { segments }
    }

    /// Check if the given key is a key to a validity predicate. If it is,
    /// returns the address of the account.
    pub fn is_validity_predicate(&self) -> Option<&Address> {
        match &self.segments[..] {
            [DbKeySeg::AddressSeg(address), DbKeySeg::StringSeg(sub_key)]
                if sub_key == RESERVED_VP_KEY =>
            {
                Some(address)
            }
            _ => None,
        }
    }

    /// Returns a key from the given DB key path that has the height and
    /// the space type
    pub fn parse_db_key(db_key: &str) -> Result<Self> {
        let mut segments: Vec<&str> =
            db_key.split(KEY_SEGMENT_SEPARATOR).collect();
        let key = match segments.get(3) {
            Some(seg) if *seg == RESERVED_VP_KEY => {
                // the path of a validity predicate should be
                // height/subspace/{address}/?
                let mut addr_str =
                    (*segments.get(2).expect("the address not found"))
                        .to_owned();
                let _ = addr_str.remove(0);
                let addr = Address::decode(&addr_str)
                    .expect("cannot decode the address");
                Self::validity_predicate(&addr)
            }
            _ => Self::parse(
                segments
                    .split_off(2)
                    .join(&KEY_SEGMENT_SEPARATOR.to_string()),
            )
            .map_err(|e| {
                Error::ParseKeySeg(format!(
                    "Cannot parse key segments {}: {}",
                    db_key, e
                ))
            })?,
        };
        Ok(key)
    }

    /// Returns a sub key without the first segment
    pub fn sub_key(&self) -> Result<Self> {
        match self.segments.split_first() {
            Some((_, rest)) => {
                if rest.is_empty() {
                    Err(Error::Temporary {
                        error: format!(
                            "The key doesn't have the sub segments: {}",
                            self
                        ),
                    })
                } else {
                    Ok(Self {
                        segments: rest.to_vec(),
                    })
                }
            }
            None => Err(Error::Temporary {
                error: "The key is empty".to_owned(),
            }),
        }
    }

    /// Check if the key begins with the given prefix and returns:
    ///   - `Some(Some(suffix))` the suffix after the match with, if any, or
    ///   - `Some(None)` if the prefix is matched, but it has no suffix, or
    ///   - `None` if it doesn't match
    pub fn split_prefix(&self, prefix: &Self) -> Option<Option<Self>> {
        if self.segments.len() < prefix.segments.len() {
            return None;
        } else if self == prefix {
            return Some(None);
        }
        // This is safe, because we check that the length of segments in self >=
        // in prefix above
        let (self_prefix, rest) = self.segments.split_at(prefix.segments.len());
        if self_prefix == prefix.segments {
            Some(Some(Key {
                segments: rest.to_vec(),
            }))
        } else {
            None
        }
    }
}

impl Display for Key {
    fn fmt(&self, f: &mut std::fmt::Formatter<'_>) -> std::fmt::Result {
        let key = self
            .segments
            .iter()
            .map(DbKeySeg::raw)
            .collect::<Vec<String>>()
            .join(&KEY_SEGMENT_SEPARATOR.to_string());
        f.write_str(&key)
    }
}

impl KeyRef<'_> {
    /// Check if [`KeyRef`] is equal to a [`Key`].
    pub fn eq_owned(&self, other: &Key) -> bool {
        self.segments == other.segments
    }

    /// Returns the prefix before the last segment and last segment of the key,
    /// or `None` if it is empty.
    pub fn split_last(&self) -> Option<(KeyRef<'_>, &DbKeySeg)> {
        let (last, prefix) = self.segments.split_last()?;
        Some((KeyRef { segments: prefix }, last))
    }
}

// TODO use std::convert::{TryFrom, Into}?
/// Represents a segment in a path that may be used as a database key
pub trait KeySeg {
    /// Reverse of `into_string`. Convert key segment to `Self`.
    fn parse(string: String) -> Result<Self>
    where
        Self: Sized;

    /// Convert `Self` to a string.
    fn raw(&self) -> String;

    /// Convert `Self` to a key segment. This mapping should preserve the
    /// ordering of `Self`
    fn to_db_key(&self) -> DbKeySeg;
}

/// A storage key segment
#[derive(
    Clone,
    BorshSerialize,
    BorshDeserialize,
    BorshSchema,
    Debug,
    Eq,
    PartialEq,
    Ord,
    PartialOrd,
    Hash,
    Serialize,
    Deserialize,
)]
pub enum DbKeySeg {
    /// A segment made of an address
    AddressSeg(Address),
    /// Any other key segment
    StringSeg(String),
}

impl KeySeg for DbKeySeg {
    fn parse(mut string: String) -> Result<Self> {
        // a separator should not be included
        if string.contains(KEY_SEGMENT_SEPARATOR) {
            return Err(Error::InvalidKeySeg(string));
        }
        match string.chars().next() {
            // address hashes are prefixed with `'#'`
            Some(c) if c == RESERVED_ADDRESS_PREFIX => {
                let _ = string.remove(0);
                Address::decode(&string)
                    .map_err(Error::ParseAddress)
                    .map(DbKeySeg::AddressSeg)
            }
            _ => Ok(DbKeySeg::StringSeg(string)),
        }
    }

    fn raw(&self) -> String {
        match self {
            DbKeySeg::AddressSeg(addr) => {
                format!("{}{}", RESERVED_ADDRESS_PREFIX, addr.encode())
            }
            DbKeySeg::StringSeg(seg) => seg.to_owned(),
        }
    }

    fn to_db_key(&self) -> DbKeySeg {
        self.clone()
    }
}

impl KeySeg for String {
    fn parse(string: String) -> Result<Self> {
        Ok(string)
    }

    fn raw(&self) -> String {
        self.to_owned()
    }

    fn to_db_key(&self) -> DbKeySeg {
        DbKeySeg::StringSeg(self.clone())
    }
}

impl KeySeg for BlockHeight {
    fn parse(string: String) -> Result<Self> {
        let h = string.parse::<u64>().map_err(|e| {
            Error::ParseKeySeg(format!(
                "Unexpected height value {}, {}",
                string, e
            ))
        })?;
        Ok(BlockHeight(h))
    }

    fn raw(&self) -> String {
        self.0.raw()
    }

    fn to_db_key(&self) -> DbKeySeg {
        DbKeySeg::StringSeg(self.raw())
    }
}

impl KeySeg for Address {
    fn parse(mut seg: String) -> Result<Self> {
        match seg.chars().next() {
            Some(c) if c == RESERVED_ADDRESS_PREFIX => {
                let _ = seg.remove(0);
                Address::decode(seg).map_err(Error::ParseAddress)
            }
            _ => Err(Error::ParseAddressFromKey),
        }
    }

    fn raw(&self) -> String {
        format!("{}{}", RESERVED_ADDRESS_PREFIX, self.encode())
    }

    fn to_db_key(&self) -> DbKeySeg {
        DbKeySeg::AddressSeg(self.clone())
    }
}

/// Implement [`KeySeg`] for a type via base32hex of its BE bytes (using
/// `to_le_bytes()` and `from_le_bytes` methods) that maintains sort order of
/// the original data.
// TODO this could be a bit more efficient without the string conversion (atm
// with base32hex), if we can use bytes for storage key directly (which we can
// with rockDB, but atm, we're calling `to_string()` using the custom `Display`
// impl from here)
macro_rules! impl_int_key_seg {
    ($unsigned:ty, $signed:ty, $len:literal) => {
        impl KeySeg for $unsigned {
            fn parse(string: String) -> Result<Self> {
                let bytes =
                    BASE32HEX_NOPAD.decode(string.as_ref()).map_err(|err| {
                        Error::ParseKeySeg(format!(
                            "Failed parsing {} with {}",
                            string, err
                        ))
                    })?;
                let mut fixed_bytes = [0; $len];
                fixed_bytes.copy_from_slice(&bytes);
                Ok(<$unsigned>::from_be_bytes(fixed_bytes))
            }

            fn raw(&self) -> String {
                BASE32HEX_NOPAD.encode(&self.to_be_bytes())
            }

            fn to_db_key(&self) -> DbKeySeg {
                DbKeySeg::StringSeg(self.raw())
            }
        }

        impl KeySeg for $signed {
            fn parse(string: String) -> Result<Self> {
                // get signed int from a unsigned int complemented with a min
                // value
                let complemented = <$unsigned>::parse(string)?;
                let signed = (complemented as $signed) ^ <$signed>::MIN;
                Ok(signed)
            }

            fn raw(&self) -> String {
                // signed int is converted to unsigned int that preserves the
                // order by complementing it with a min value
                let complemented = (*self ^ <$signed>::MIN) as $unsigned;
                complemented.raw()
            }

            fn to_db_key(&self) -> DbKeySeg {
                DbKeySeg::StringSeg(self.raw())
            }
        }
    };
}

impl_int_key_seg!(u8, i8, 1);
impl_int_key_seg!(u16, i16, 2);
impl_int_key_seg!(u32, i32, 4);
impl_int_key_seg!(u64, i64, 8);
impl_int_key_seg!(u128, i128, 16);

impl KeySeg for Epoch {
    fn parse(string: String) -> Result<Self>
    where
        Self: Sized,
    {
        let raw = u64::parse(string)?;
        Ok(Epoch(raw))
    }

    fn raw(&self) -> String {
        self.to_string()
    }

    fn to_db_key(&self) -> DbKeySeg {
        self.0.to_db_key()
    }
}

impl KeySeg for common::PublicKey {
    fn parse(string: String) -> Result<Self>
    where
        Self: Sized,
    {
        let raw = common::PublicKey::from_str(&string)
            .map_err(|err| Error::ParseKeySeg(err.to_string()))?;
        Ok(raw)
    }

    fn raw(&self) -> String {
        self.to_string()
    }

    fn to_db_key(&self) -> DbKeySeg {
        DbKeySeg::StringSeg(self.raw())
    }
}

/// Epoch identifier. Epochs are identified by consecutive numbers.
#[derive(
    Clone,
    Copy,
    Default,
    Debug,
    PartialEq,
    Eq,
    PartialOrd,
    Ord,
    Hash,
    BorshSerialize,
    BorshDeserialize,
    BorshSchema,
    Serialize,
    Deserialize,
)]
pub struct Epoch(pub u64);

impl Display for Epoch {
    fn fmt(&self, f: &mut std::fmt::Formatter<'_>) -> std::fmt::Result {
        write!(f, "{}", self.0)
    }
}

impl FromStr for Epoch {
    type Err = ParseIntError;

    fn from_str(s: &str) -> std::result::Result<Self, Self::Err> {
        let raw: u64 = u64::from_str(s)?;
        Ok(Self(raw))
    }
}

impl Epoch {
    /// Change to the next epoch
    pub fn next(&self) -> Self {
        Self(self.0 + 1)
    }

    /// Change to the previous epoch. This will underflow if the given epoch is
    /// `0`.
    pub fn prev(&self) -> Self {
        Self(self.0 - 1)
    }

    /// Iterate a range of consecutive epochs starting from `self` of a given
    /// length. Work-around for `Step` implementation pending on stabilization of <https://github.com/rust-lang/rust/issues/42168>.
    pub fn iter_range(self, len: u64) -> impl Iterator<Item = Epoch> + Clone {
        let start_ix: u64 = self.into();
        let end_ix: u64 = start_ix + len;
        (start_ix..end_ix).map(Epoch::from)
    }

    /// Checked epoch subtraction. Computes self - rhs, returning None if
    /// overflow occurred.
    #[must_use = "this returns the result of the operation, without modifying \
                  the original"]
    pub fn checked_sub(self, rhs: Epoch) -> Option<Self> {
        if rhs.0 > self.0 {
            None
        } else {
            Some(Self(self.0 - rhs.0))
        }
    }

    /// Checked epoch subtraction. Computes self - rhs, returning default
    /// `Epoch(0)` if overflow occurred.
    #[must_use = "this returns the result of the operation, without modifying \
                  the original"]
    pub fn sub_or_default(self, rhs: Epoch) -> Self {
        self.checked_sub(rhs).unwrap_or_default()
    }
}

impl From<u64> for Epoch {
    fn from(epoch: u64) -> Self {
        Epoch(epoch)
    }
}

impl From<Epoch> for u64 {
    fn from(epoch: Epoch) -> Self {
        epoch.0
    }
}

// TODO remove this once it's not being used
impl From<Epoch> for usize {
    fn from(epoch: Epoch) -> Self {
        epoch.0 as usize
    }
}

impl Add<u64> for Epoch {
    type Output = Epoch;

    fn add(self, rhs: u64) -> Self::Output {
        Self(self.0 + rhs)
    }
}

// TODO remove this once it's not being used
impl Add<usize> for Epoch {
    type Output = Self;

    fn add(self, rhs: usize) -> Self::Output {
        Epoch(self.0 + rhs as u64)
    }
}

impl Sub<u64> for Epoch {
    type Output = Epoch;

    fn sub(self, rhs: u64) -> Self::Output {
        Self(self.0 - rhs)
    }
}

impl Sub<Epoch> for Epoch {
    type Output = Self;

    fn sub(self, rhs: Epoch) -> Self::Output {
        Epoch(self.0 - rhs.0)
    }
}

impl Mul<u64> for Epoch {
    type Output = Epoch;

    fn mul(self, rhs: u64) -> Self::Output {
        Self(self.0 * rhs)
    }
}

impl Div<u64> for Epoch {
    type Output = Epoch;

    fn div(self, rhs: u64) -> Self::Output {
        Self(self.0 / rhs)
    }
}

impl Rem<u64> for Epoch {
    type Output = u64;

    fn rem(self, rhs: u64) -> Self::Output {
        Self(self.0 % rhs).0
    }
}

impl Add for Epoch {
    type Output = Epoch;

    fn add(self, rhs: Self) -> Self::Output {
        Self(self.0 + rhs.0)
    }
}

impl Mul for Epoch {
    type Output = Epoch;

    fn mul(self, rhs: Self) -> Self::Output {
        Self(self.0 * rhs.0)
    }
}

/// Predecessor block epochs
#[derive(
    Clone,
    Debug,
    PartialEq,
    Eq,
    PartialOrd,
    Ord,
    Hash,
    BorshSerialize,
    BorshDeserialize,
)]
pub struct Epochs {
    /// The oldest epoch we can look-up.
    first_known_epoch: Epoch,
    /// The block heights of the first block of each known epoch.
    /// Invariant: the values must be sorted in ascending order.
    pub first_block_heights: Vec<BlockHeight>,
}

impl Default for Epochs {
    /// Initialize predecessor epochs, assuming starting on the epoch 0 and
    /// block height 0.
    fn default() -> Self {
        Self {
            first_known_epoch: Epoch::default(),
            first_block_heights: vec![BlockHeight::default()],
        }
    }
}

impl Epochs {
    /// Record start of a new epoch at the given block height and trim any
    /// epochs that ended more than `max_age_num_blocks` ago.
    pub fn new_epoch(
        &mut self,
        block_height: BlockHeight,
        max_age_num_blocks: u64,
    ) {
        let min_block_height_to_keep = (block_height.0 + 1)
            .checked_sub(max_age_num_blocks)
            .unwrap_or_default();
        // trim off any epochs whose last block is before the limit
        while let Some((_first_known_epoch_height, rest)) =
            self.first_block_heights.split_first()
        {
            if let Some(second_known_epoch_height) = rest.first() {
                if second_known_epoch_height.0 < min_block_height_to_keep {
                    self.first_known_epoch = self.first_known_epoch.next();
                    self.first_block_heights = rest.to_vec();
                    continue;
                }
            }
            break;
        }
        self.first_block_heights.push(block_height);
    }

    /// Look-up the epoch of a given block height.
    pub fn get_epoch(&self, block_height: BlockHeight) -> Option<Epoch> {
        if let Some((first_known_epoch_height, rest)) =
            self.first_block_heights.split_first()
        {
            if block_height < *first_known_epoch_height {
                return None;
            }
            let mut epoch = self.first_known_epoch;
            for next_block_height in rest {
                if block_height < *next_block_height {
                    return Some(epoch);
                } else {
                    epoch = epoch.next();
                }
            }
            return Some(epoch);
        }
        None
    }

<<<<<<< HEAD
    /// Look-up the starting block height of an epoch at or before a given
    /// height.
    pub fn get_epoch_start_height(
        &self,
        height: BlockHeight,
    ) -> Option<BlockHeight> {
        for start_height in self.first_block_heights.iter().rev() {
            if *start_height <= height {
                return Some(*start_height);
            }
        }
        None
    }

    /// Look-up the starting block height of the given epoch
    pub fn get_start_height_of_epoch(
        &self,
        epoch: Epoch,
    ) -> Option<BlockHeight> {
        if epoch < self.first_known_epoch {
            return None;
        }

        let mut cur_epoch = self.first_known_epoch;
        for height in &self.first_block_heights {
            if epoch == cur_epoch {
                return Some(*height);
            } else {
                cur_epoch = cur_epoch.next();
            }
        }
        None
=======
    /// Return all starting block heights for each successive Epoch.
    ///
    /// __INVARIANT:__ The returned values are sorted in ascending order.
    pub fn first_block_heights(&self) -> &[BlockHeight] {
        &self.first_block_heights
>>>>>>> 1da044e8
    }
}

/// A value of a storage prefix iterator.
#[derive(Debug, Clone, BorshSerialize, BorshDeserialize, BorshSchema)]
pub struct PrefixValue {
    /// Storage key
    pub key: Key,
    /// Raw value bytes
    pub value: Vec<u8>,
}

#[cfg(test)]
mod tests {
    use proptest::prelude::*;

    use super::*;

    proptest! {
        /// Tests that any key that doesn't contain reserved prefixes is valid.
        /// This test excludes key segments starting with `#` or `?`
        /// because they are reserved for `Address` or a validity predicate.
        #[test]
        fn test_key_parse(s in "[^#?/][^/]*/[^#?/][^/]*/[^#?/][^/]*") {
            let key = Key::parse(s.clone()).expect("cannnot parse the string");
            assert_eq!(key.to_string(), s);
        }

        /// Tests that any key that doesn't contain reserved prefixes and
        /// separators is valid. This test excludes key segments including `/`
        /// or starting with `#` or `?` because they are reserved for separator,
        /// `Address` or validity predicate.
        #[test]
        fn test_key_push(s in "[^#?/][^/]*") {
            let addr = address::testing::established_address_1();
            let key = Key::from(addr.to_db_key()).push(&s).expect("cannnot push the segment");
            assert_eq!(key.segments[1].raw(), s);
        }
    }

    #[test]
    fn test_key_parse_valid() {
        let addr = address::testing::established_address_1();
        let target = format!("{}/test", KeySeg::raw(&addr));
        let key = Key::parse(target.clone()).expect("cannot parse the string");
        assert_eq!(key.to_string(), target);

        let target = "?test/test@".to_owned();
        let key = Key::parse(target.clone()).expect("cannot parse the string");
        assert_eq!(key.to_string(), target);

        let target = "?/test".to_owned();
        let key = Key::parse(target.clone()).expect("cannot parse the string");
        assert_eq!(key.to_string(), target);
    }

    #[test]
    fn test_key_push_valid() {
        let addr = address::testing::established_address_1();
        let other = address::testing::established_address_2();
        let target = KeySeg::raw(&other);
        let key = Key::from(addr.to_db_key())
            .push(&target)
            .expect("cannnot push the segment");
        assert_eq!(key.segments[1].raw(), target);

        let target = "?test".to_owned();
        let key = Key::from(addr.to_db_key())
            .push(&target)
            .expect("cannnot push the segment");
        assert_eq!(key.segments[1].raw(), target);

        let target = "?".to_owned();
        let key = Key::from(addr.to_db_key())
            .push(&target)
            .expect("cannnot push the segment");
        assert_eq!(key.segments[1].raw(), target);
    }

    #[test]
    fn test_key_push_invalid() {
        let addr = address::testing::established_address_1();
        let target = "/".to_owned();
        match Key::from(addr.to_db_key())
            .push(&target)
            .expect_err("unexpectedly succeeded")
        {
            Error::InvalidKeySeg(s) => assert_eq!(s, "/"),
            _ => panic!("unexpected error happens"),
        }
    }

    #[test]
    fn test_predecessor_epochs() {
        let mut epochs = Epochs::default();
        assert_eq!(epochs.get_epoch(BlockHeight(0)), Some(Epoch(0)));
        let mut max_age_num_blocks = 100;

        // epoch 1
        epochs.new_epoch(BlockHeight(10), max_age_num_blocks);
        println!("epochs {:#?}", epochs);
        assert_eq!(epochs.get_epoch(BlockHeight(0)), Some(Epoch(0)));
        assert_eq!(
            epochs.get_epoch_start_height(BlockHeight(0)),
            Some(BlockHeight(0))
        );
        assert_eq!(epochs.get_epoch(BlockHeight(9)), Some(Epoch(0)));
        assert_eq!(
            epochs.get_epoch_start_height(BlockHeight(9)),
            Some(BlockHeight(0))
        );
        assert_eq!(epochs.get_epoch(BlockHeight(10)), Some(Epoch(1)));
        assert_eq!(
            epochs.get_epoch_start_height(BlockHeight(10)),
            Some(BlockHeight(10))
        );
        assert_eq!(epochs.get_epoch(BlockHeight(11)), Some(Epoch(1)));
        assert_eq!(
            epochs.get_epoch_start_height(BlockHeight(11)),
            Some(BlockHeight(10))
        );
        assert_eq!(epochs.get_epoch(BlockHeight(100)), Some(Epoch(1)));
        assert_eq!(
            epochs.get_epoch_start_height(BlockHeight(100)),
            Some(BlockHeight(10))
        );

        // epoch 2
        epochs.new_epoch(BlockHeight(20), max_age_num_blocks);
        println!("epochs {:#?}", epochs);
        assert_eq!(epochs.get_epoch(BlockHeight(0)), Some(Epoch(0)));
        assert_eq!(epochs.get_epoch(BlockHeight(9)), Some(Epoch(0)));
        assert_eq!(epochs.get_epoch(BlockHeight(10)), Some(Epoch(1)));
        assert_eq!(epochs.get_epoch(BlockHeight(11)), Some(Epoch(1)));
        assert_eq!(
            epochs.get_epoch_start_height(BlockHeight(11)),
            Some(BlockHeight(10))
        );
        assert_eq!(epochs.get_epoch(BlockHeight(20)), Some(Epoch(2)));
        assert_eq!(
            epochs.get_epoch_start_height(BlockHeight(20)),
            Some(BlockHeight(20))
        );
        assert_eq!(epochs.get_epoch(BlockHeight(100)), Some(Epoch(2)));
        assert_eq!(
            epochs.get_epoch_start_height(BlockHeight(100)),
            Some(BlockHeight(20))
        );

        // epoch 3, epoch 0 and 1 should be trimmed
        epochs.new_epoch(BlockHeight(200), max_age_num_blocks);
        println!("epochs {:#?}", epochs);
        assert_eq!(epochs.get_epoch(BlockHeight(0)), None);
        assert_eq!(epochs.get_epoch(BlockHeight(9)), None);
        assert_eq!(epochs.get_epoch(BlockHeight(10)), None);
        assert_eq!(epochs.get_epoch(BlockHeight(11)), None);
        assert_eq!(epochs.get_epoch(BlockHeight(20)), Some(Epoch(2)));
        assert_eq!(epochs.get_epoch(BlockHeight(100)), Some(Epoch(2)));
        assert_eq!(
            epochs.get_epoch_start_height(BlockHeight(100)),
            Some(BlockHeight(20))
        );
        assert_eq!(epochs.get_epoch(BlockHeight(200)), Some(Epoch(3)));
        assert_eq!(
            epochs.get_epoch_start_height(BlockHeight(200)),
            Some(BlockHeight(200))
        );

        // increase the limit
        max_age_num_blocks = 200;

        // epoch 4
        epochs.new_epoch(BlockHeight(300), max_age_num_blocks);
        println!("epochs {:#?}", epochs);
        assert_eq!(epochs.get_epoch(BlockHeight(20)), Some(Epoch(2)));
        assert_eq!(epochs.get_epoch(BlockHeight(100)), Some(Epoch(2)));
        assert_eq!(epochs.get_epoch(BlockHeight(200)), Some(Epoch(3)));
        assert_eq!(epochs.get_epoch(BlockHeight(300)), Some(Epoch(4)));

        // epoch 5, epoch 2 should be trimmed
        epochs.new_epoch(BlockHeight(499), max_age_num_blocks);
        println!("epochs {:#?}", epochs);
        assert_eq!(epochs.get_epoch(BlockHeight(20)), None);
        assert_eq!(epochs.get_epoch(BlockHeight(100)), None);
        assert_eq!(epochs.get_epoch(BlockHeight(200)), Some(Epoch(3)));
        assert_eq!(epochs.get_epoch(BlockHeight(300)), Some(Epoch(4)));
        assert_eq!(epochs.get_epoch(BlockHeight(499)), Some(Epoch(5)));

        // epoch 6, epoch 3 should be trimmed
        epochs.new_epoch(BlockHeight(500), max_age_num_blocks);
        println!("epochs {:#?}", epochs);
        assert_eq!(epochs.get_epoch(BlockHeight(200)), None);
        assert_eq!(epochs.get_epoch(BlockHeight(300)), Some(Epoch(4)));
        assert_eq!(epochs.get_epoch(BlockHeight(499)), Some(Epoch(5)));
        assert_eq!(epochs.get_epoch(BlockHeight(500)), Some(Epoch(6)));

        // decrease the limit
        max_age_num_blocks = 50;

        // epoch 7, epoch 4 and 5 should be trimmed
        epochs.new_epoch(BlockHeight(550), max_age_num_blocks);
        println!("epochs {:#?}", epochs);
        assert_eq!(epochs.get_epoch(BlockHeight(300)), None);
        assert_eq!(epochs.get_epoch(BlockHeight(499)), None);
        assert_eq!(epochs.get_epoch(BlockHeight(500)), Some(Epoch(6)));
        assert_eq!(epochs.get_epoch(BlockHeight(550)), Some(Epoch(7)));

        // epoch 8, epoch 6 should be trimmed
        epochs.new_epoch(BlockHeight(600), max_age_num_blocks);
        println!("epochs {:#?}", epochs);
        assert_eq!(epochs.get_epoch(BlockHeight(500)), None);
        assert_eq!(epochs.get_epoch(BlockHeight(550)), Some(Epoch(7)));
        assert_eq!(epochs.get_epoch(BlockHeight(600)), Some(Epoch(8)));
    }
}

/// Helpers for testing with storage types.
#[cfg(any(test, feature = "testing"))]
pub mod testing {
    use proptest::collection;
    use proptest::prelude::*;

    use super::*;
    use crate::types::address::testing::{
        arb_address, arb_non_internal_address,
    };

    /// Generate an arbitrary [`Key`].
    pub fn arb_key() -> impl Strategy<Value = Key> {
        prop_oneof![
            // a key for a validity predicate
            arb_non_internal_address()
                .prop_map(|addr| Key::validity_predicate(&addr)),
            // a key from key segments
            arb_key_no_vp(),
        ]
    }

    /// Generate an arbitrary [`Key`] other than a validity predicate key.
    pub fn arb_key_no_vp() -> impl Strategy<Value = Key> {
        // a key from key segments
        collection::vec(arb_key_seg(), 2..5)
            .prop_map(|segments| Key { segments })
            .prop_filter("Key length must be below IBC limit", |key| {
                let key_str = key.to_string();
                let bytes = key_str.as_bytes();
                bytes.len() <= IBC_KEY_LIMIT
            })
    }

    /// Generate an arbitrary [`Key`] for a given address storage sub-space.
    pub fn arb_account_storage_key(
        address: Address,
    ) -> impl Strategy<Value = Key> {
        prop_oneof![
            // a key for a validity predicate
            Just(Key::validity_predicate(&address)),
            // a key from key segments
            arb_account_storage_key_no_vp(address),
        ]
    }

    /// Generate an arbitrary [`Key`] other than a validity predicate key for a
    /// given address storage sub-space.
    pub fn arb_account_storage_key_no_vp(
        address: Address,
    ) -> impl Strategy<Value = Key> {
        collection::vec(arb_key_seg(), 1..5).prop_map(move |arb_segments| {
            let mut segments = vec![address.to_db_key()];
            segments.extend(arb_segments);
            Key { segments }
        })
    }

    /// Generate an arbitrary [`DbKeySeg`].
    pub fn arb_key_seg() -> impl Strategy<Value = DbKeySeg> {
        prop_oneof![
            // the string segment is 5 time more likely to be generated
            5 => "[a-zA-Z0-9_]{1,20}".prop_map(DbKeySeg::StringSeg),
            1 => arb_address().prop_map(DbKeySeg::AddressSeg),
        ]
    }
}<|MERGE_RESOLUTION|>--- conflicted
+++ resolved
@@ -1127,7 +1127,6 @@
         None
     }
 
-<<<<<<< HEAD
     /// Look-up the starting block height of an epoch at or before a given
     /// height.
     pub fn get_epoch_start_height(
@@ -1160,13 +1159,13 @@
             }
         }
         None
-=======
+    }
+
     /// Return all starting block heights for each successive Epoch.
     ///
     /// __INVARIANT:__ The returned values are sorted in ascending order.
     pub fn first_block_heights(&self) -> &[BlockHeight] {
         &self.first_block_heights
->>>>>>> 1da044e8
     }
 }
 
