//! By default, these tests will run in release mode. This can be disabled
//! by setting environment variable `NAMADA_E2E_DEBUG=true`. For debugging,
//! you'll typically also want to set `RUST_BACKTRACE=1`, e.g.:
//!
//! ```ignore,shell
//! NAMADA_E2E_DEBUG=true RUST_BACKTRACE=1 cargo test e2e::ledger_tests -- --test-threads=1 --nocapture
//! ```
//!
//! To keep the temporary files created by a test, use env var
//! `NAMADA_E2E_KEEP_TEMP=true`.
#![allow(clippy::type_complexity)]

use std::path::PathBuf;
use std::process::Command;
use std::str::FromStr;
use std::sync::Arc;
use std::time::{Duration, Instant};

use borsh::BorshSerialize;
use color_eyre::eyre::Result;
use data_encoding::HEXLOWER;
use namada::types::address::{btc, eth, masp_rewards, Address};
use namada::types::storage::Epoch;
use namada::types::token;
use namada_apps::client::tx::ShieldedContext;
use namada_apps::config::genesis::genesis_config::{
    GenesisConfig, ParametersConfig, PosParamsConfig,
};
use namada_test_utils::TestWasms;
use serde_json::json;
use setup::constants::*;

use super::helpers::{get_height, is_debug_mode, wait_for_block_height};
use super::setup::get_all_wasms_hashes;
use crate::e2e::helpers::{
    epoch_sleep, find_address, find_bonded_stake, get_actor_rpc, get_epoch,
};
use crate::e2e::setup::{self, default_port_offset, sleep, Bin, Who};
use crate::{run, run_as};

/// Test that when we "run-ledger" with all the possible command
/// combinations from fresh state, the node starts-up successfully for both a
/// validator and non-validator user.
#[test]
fn run_ledger() -> Result<()> {
    let test = setup::single_node_net()?;
    let cmd_combinations = vec![vec!["ledger"], vec!["ledger", "run"]];

    // Start the ledger as a validator
    for args in &cmd_combinations {
        let mut ledger =
            run_as!(test, Who::Validator(0), Bin::Node, args, Some(40))?;
        ledger.exp_string("Namada ledger node started")?;
        ledger.exp_string("This node is a validator")?;
    }

    // Start the ledger as a non-validator
    for args in &cmd_combinations {
        let mut ledger =
            run_as!(test, Who::NonValidator, Bin::Node, args, Some(40))?;
        ledger.exp_string("Namada ledger node started")?;
        ledger.exp_string("This node is not a validator")?;
    }

    Ok(())
}

/// In this test we:
/// 1. Run 2 genesis validator ledger nodes and 1 non-validator node
/// 2. Cross over epoch to check for consensus with multiple nodes
/// 3. Submit a valid token transfer tx
/// 4. Check that all the nodes processed the tx with the same result
#[test]
fn test_node_connectivity_and_consensus() -> Result<()> {
    // Setup 2 genesis validator nodes
    let test = setup::network(
        |genesis| setup::set_validators(2, genesis, default_port_offset),
        None,
    )?;

    // 1. Run 2 genesis validator ledger nodes and 1 non-validator node
    let args = ["ledger"];
    let mut validator_0 =
        run_as!(test, Who::Validator(0), Bin::Node, args, Some(40))?;
    validator_0.exp_string("Namada ledger node started")?;
    validator_0.exp_string("This node is a validator")?;
    let mut validator_1 =
        run_as!(test, Who::Validator(1), Bin::Node, args, Some(40))?;
    validator_1.exp_string("Namada ledger node started")?;
    validator_1.exp_string("This node is a validator")?;
    let mut non_validator =
        run_as!(test, Who::NonValidator, Bin::Node, args, Some(40))?;
    non_validator.exp_string("Namada ledger node started")?;
    non_validator.exp_string("This node is not a validator")?;

    let bg_validator_0 = validator_0.background();
    let bg_validator_1 = validator_1.background();
    let _bg_non_validator = non_validator.background();

    // 2. Cross over epoch to check for consensus with multiple nodes
    let validator_one_rpc = get_actor_rpc(&test, &Who::Validator(0));
    let _ = epoch_sleep(&test, &validator_one_rpc, 720)?;

    // 3. Submit a valid token transfer tx
    let tx_args = [
        "transfer",
        "--source",
        BERTHA,
        "--target",
        ALBERT,
        "--token",
        NAM,
        "--amount",
        "10.1",
        "--gas-amount",
        "0",
        "--gas-limit",
        "0",
        "--gas-token",
        NAM,
        "--ledger-address",
        &validator_one_rpc,
    ];
    let mut client = run!(test, Bin::Client, tx_args, Some(40))?;
    client.exp_string("Transaction is valid.")?;
    client.assert_success();

    // 4. Check that all the nodes processed the tx with the same result
    let mut validator_0 = bg_validator_0.foreground();
    let mut validator_1 = bg_validator_1.foreground();
    let expected_result = "successful txs: 1";
    // We cannot check this on non-validator node as it might sync without
    // applying the tx itself, but its state should be the same, checked below.
    validator_0.exp_string(expected_result)?;
    validator_1.exp_string(expected_result)?;
    let _bg_validator_0 = validator_0.background();
    let _bg_validator_1 = validator_1.background();

    let validator_0_rpc = get_actor_rpc(&test, &Who::Validator(0));
    let validator_1_rpc = get_actor_rpc(&test, &Who::Validator(1));
    let non_validator_rpc = get_actor_rpc(&test, &Who::NonValidator);

    // Find the block height on the validator
    let after_tx_height = get_height(&test, &validator_0_rpc)?;

    // Wait for the non-validator to be synced to at least the same height
    wait_for_block_height(&test, &non_validator_rpc, after_tx_height, 10)?;

    let query_balance_args = |ledger_rpc| {
        vec![
            "balance",
            "--owner",
            ALBERT,
            "--token",
            NAM,
            "--ledger-address",
            ledger_rpc,
        ]
    };
    for ledger_rpc in &[validator_0_rpc, validator_1_rpc, non_validator_rpc] {
        let mut client =
            run!(test, Bin::Client, query_balance_args(ledger_rpc), Some(40))?;
        client.exp_string("NAM: 1000010.1")?;
        client.assert_success();
    }

    Ok(())
}

/// In this test we:
/// 1. Start up the ledger
/// 2. Kill the tendermint process
/// 3. Check that the node detects this
/// 4. Check that the node shuts down
#[test]
fn test_namada_shuts_down_if_tendermint_dies() -> Result<()> {
    let test = setup::single_node_net()?;

    // 1. Run the ledger node
    let mut ledger =
        run_as!(test, Who::Validator(0), Bin::Node, &["ledger"], Some(40))?;

    ledger.exp_string("Namada ledger node started")?;

    // 2. Kill the tendermint node
    sleep(1);
    Command::new("pkill")
        .args(["tendermint"])
        .spawn()
        .expect("Test failed")
        .wait()
        .expect("Test failed");

    // 3. Check that namada detects that the tendermint node is dead
    ledger.exp_string("Tendermint node is no longer running.")?;

    // 4. Check that the ledger node shuts down
    ledger.exp_string("Namada ledger node has shut down.")?;
    ledger.exp_eof()?;

    Ok(())
}

/// In this test we:
/// 1. Run the ledger node
/// 2. Shut it down
/// 3. Run the ledger again, it should load its previous state
/// 4. Shut it down
/// 5. Reset the ledger's state
/// 6. Run the ledger again, it should start from fresh state
#[test]
fn run_ledger_load_state_and_reset() -> Result<()> {
    let test = setup::single_node_net()?;

    // 1. Run the ledger node
    let mut ledger =
        run_as!(test, Who::Validator(0), Bin::Node, &["ledger"], Some(40))?;

    ledger.exp_string("Namada ledger node started")?;
    // There should be no previous state
    ledger.exp_string("No state could be found")?;
    // Wait to commit a block
    ledger.exp_regex(r"Committed block hash.*, height: [0-9]+")?;
    let bg_ledger = ledger.background();
    // Wait for a new epoch
    let validator_one_rpc = get_actor_rpc(&test, &Who::Validator(0));
    epoch_sleep(&test, &validator_one_rpc, 30)?;

    // 2. Shut it down
    let mut ledger = bg_ledger.foreground();
    ledger.send_control('c')?;
    // Wait for the node to stop running to finish writing the state and tx
    // queue
    ledger.exp_string("Namada ledger node has shut down.")?;
    ledger.exp_eof()?;
    drop(ledger);

    // 3. Run the ledger again, it should load its previous state
    let mut ledger =
        run_as!(test, Who::Validator(0), Bin::Node, &["ledger"], Some(40))?;

    ledger.exp_string("Namada ledger node started")?;

    // There should be previous state now
    ledger.exp_string("Last state root hash:")?;

    // 4. Shut it down
    ledger.send_control('c')?;
    // Wait for it to stop
    ledger.exp_eof()?;
    drop(ledger);

    // 5. Reset the ledger's state
    let mut session = run_as!(
        test,
        Who::Validator(0),
        Bin::Node,
        &["ledger", "reset"],
        Some(10),
    )?;
    session.exp_eof()?;

    // 6. Run the ledger again, it should start from fresh state
    let mut session =
        run_as!(test, Who::Validator(0), Bin::Node, &["ledger"], Some(40))?;

    session.exp_string("Namada ledger node started")?;

    // There should be no previous state
    session.exp_string("No state could be found")?;

    Ok(())
}

/// In this test we:
/// 1. Run the ledger node
/// 2. Submit a token transfer tx
/// 3. Submit a transaction to update an account's validity predicate
/// 4. Submit a custom tx
/// 5. Submit a tx to initialize a new account
/// 6. Submit a tx to withdraw from faucet account (requires PoW challenge
///    solution)
/// 7. Query token balance
/// 8. Query the raw bytes of a storage key
#[test]
fn ledger_txs_and_queries() -> Result<()> {
    let test = setup::network(|genesis| genesis, None)?;

    // 1. Run the ledger node
    let mut ledger =
        run_as!(test, Who::Validator(0), Bin::Node, &["ledger"], Some(40))?;

    // Wait for a first block
    ledger.exp_string("Committed block hash")?;
    let _bg_ledger = ledger.background();

    let vp_user = wasm_abs_path(VP_USER_WASM);
    let vp_user = vp_user.to_string_lossy();
    let tx_no_op = TestWasms::TxNoOp.path();
    let tx_no_op = tx_no_op.to_string_lossy();

    let validator_one_rpc = get_actor_rpc(&test, &Who::Validator(0));

    let txs_args = vec![
        // 2. Submit a token transfer tx (from an established account)
        vec![
            "transfer",
            "--source",
            BERTHA,
            "--target",
            ALBERT,
            "--token",
            NAM,
            "--amount",
            "10.1",
            "--gas-amount",
            "0",
            "--gas-limit",
            "0",
            "--gas-token",
            NAM,
            "--ledger-address",
            &validator_one_rpc,
        ],
        // Submit a token transfer tx (from an implicit account)
        vec![
            "transfer",
            "--source",
            DAEWON,
            "--target",
            ALBERT,
            "--token",
            NAM,
            "--amount",
            "10.1",
            "--gas-amount",
            "0",
            "--gas-limit",
            "0",
            "--gas-token",
            NAM,
            "--ledger-address",
            &validator_one_rpc,
        ],
        // 3. Submit a transaction to update an account's validity
        // predicate
        vec![
            "update",
             "--address",
             BERTHA,
             "--code-path",
             &vp_user,
             "--gas-amount",
             "0",
             "--gas-limit",
             "0",
             "--gas-token",
             NAM,
            "--ledger-address",
            &validator_one_rpc,
        ],
        // 4. Submit a custom tx
        vec![
            "tx",
            "--signer",
            BERTHA,
            "--code-path",
            &tx_no_op,
            "--data-path",
            "README.md",
            "--gas-amount",
            "0",
            "--gas-limit",
            "0",
            "--gas-token",
            NAM,
            "--ledger-address",
            &validator_one_rpc
        ],
        // 5. Submit a tx to initialize a new account
        vec![
            "init-account",
            "--source",
            BERTHA,
            "--public-key",
            // Value obtained from `namada::types::key::ed25519::tests::gen_keypair`
            "001be519a321e29020fa3cbfbfd01bd5e92db134305609270b71dace25b5a21168",
            "--code-path",
            &vp_user,
            "--alias",
            "Test-Account",
            "--gas-amount",
            "0",
            "--gas-limit",
            "0",
            "--gas-token",
            NAM,
            "--ledger-address",
            &validator_one_rpc,
        ],
    // 6. Submit a tx to withdraw from faucet account (requires PoW challenge
    //    solution)
        vec![
            "transfer",
            "--source",
            "faucet",
            "--target",
            ALBERT,
            "--token",
            NAM,
            "--amount",
            "10.1",
            // Faucet withdrawal requires an explicit signer
            "--signer",
            ALBERT,
            "--ledger-address",
            &validator_one_rpc,
        ],
    ];

    for tx_args in &txs_args {
        for &dry_run in &[true, false] {
            let tx_args = if dry_run {
                vec![tx_args.clone(), vec!["--dry-run"]].concat()
            } else {
                tx_args.clone()
            };
            let mut client = run!(test, Bin::Client, tx_args, Some(40))?;

            if !dry_run {
                client.exp_string("Transaction accepted")?;
                client.exp_string("Transaction applied")?;
            }
            client.exp_string("Transaction is valid.")?;
            client.assert_success();
        }
    }

    let query_args_and_expected_response = vec![
        // 7. Query token balance
        (
            vec![
                "balance",
                "--owner",
                BERTHA,
                "--token",
                NAM,
                "--ledger-address",
                &validator_one_rpc,
            ],
            // expect a decimal
            r"NAM: \d+(\.\d+)?",
        ),
    ];
    for (query_args, expected) in &query_args_and_expected_response {
        let mut client = run!(test, Bin::Client, query_args, Some(40))?;
        client.exp_regex(expected)?;

        client.assert_success();
    }
    let christel = find_address(&test, CHRISTEL)?;
    // as setup in `genesis/e2e-tests-single-node.toml`
    let christel_balance = token::Amount::whole(1000000);
    let nam = find_address(&test, NAM)?;
    let storage_key = token::balance_key(&nam, &christel).to_string();
    let query_args_and_expected_response = vec![
        // 8. Query storage key and get hex-encoded raw bytes
        (
            vec![
                "query-bytes",
                "--storage-key",
                &storage_key,
                "--ledger-address",
                &validator_one_rpc,
            ],
            // expect hex encoded of borsh encoded bytes
            HEXLOWER.encode(&christel_balance.try_to_vec().unwrap()),
        ),
    ];
    for (query_args, expected) in &query_args_and_expected_response {
        let mut client = run!(test, Bin::Client, query_args, Some(40))?;
        client.exp_string(expected)?;

        client.assert_success();
    }

    Ok(())
}

/// In this test we:
/// 1. Run the ledger node
/// 2. Attempt to spend 10 BTC at SK(A) to PA(B)
/// 3. Attempt to spend 15 BTC at SK(A) to Bertha
/// 4. Send 20 BTC from Albert to PA(A)
/// 5. Attempt to spend 10 ETH at SK(A) to PA(B)
/// 6. Spend 7 BTC at SK(A) to PA(B)
/// 7. Spend 7 BTC at SK(A) to PA(B)
/// 8. Attempt to spend 7 BTC at SK(A) to PA(B)
/// 9. Spend 6 BTC at SK(A) to PA(B)
/// 10. Assert BTC balance at VK(A) is 0
/// 11. Assert ETH balance at VK(A) is 0
/// 12. Assert balance at VK(B) is 10 BTC
/// 13. Send 10 BTC from SK(B) to Bertha

#[test]
fn masp_txs_and_queries() -> Result<()> {
    // Download the shielded pool parameters before starting node
    let _ = ShieldedContext::new(PathBuf::new());
    // Lengthen epoch to ensure that a transaction can be constructed and
    // submitted within the same block. Necessary to ensure that conversion is
    // not invalidated.
    let test = setup::network(
        |genesis| {
            let parameters = ParametersConfig {
                epochs_per_year: epochs_per_year_from_min_duration(
                    if is_debug_mode() { 3600 } else { 360 },
                ),
                min_num_of_blocks: 1,
                ..genesis.parameters
            };
            GenesisConfig {
                parameters,
                ..genesis
            }
        },
        None,
    )?;

    // 1. Run the ledger node
    let mut ledger =
        run_as!(test, Who::Validator(0), Bin::Node, &["ledger"], Some(40))?;

    // Wait for a first block
    ledger.exp_string("Committed block hash")?;

    let _bg_ledger = ledger.background();

    let validator_one_rpc = get_actor_rpc(&test, &Who::Validator(0));

    let txs_args = vec![
        // 2. Attempt to spend 10 BTC at SK(A) to PA(B)
        (
            vec![
                "transfer",
                "--source",
                A_SPENDING_KEY,
                "--target",
                AB_PAYMENT_ADDRESS,
                "--token",
                BTC,
                "--amount",
                "10",
                "--ledger-address",
                &validator_one_rpc,
            ],
            "No balance found",
        ),
        // 3. Attempt to spend 15 BTC at SK(A) to Bertha
        (
            vec![
                "transfer",
                "--source",
                A_SPENDING_KEY,
                "--target",
                BERTHA,
                "--token",
                BTC,
                "--amount",
                "15",
                "--ledger-address",
                &validator_one_rpc,
            ],
            "No balance found",
        ),
        // 4. Send 20 BTC from Albert to PA(A)
        (
            vec![
                "transfer",
                "--source",
                ALBERT,
                "--target",
                AA_PAYMENT_ADDRESS,
                "--token",
                BTC,
                "--amount",
                "20",
                "--ledger-address",
                &validator_one_rpc,
            ],
            "Transaction is valid",
        ),
        // 5. Attempt to spend 10 ETH at SK(A) to PA(B)
        (
            vec![
                "transfer",
                "--source",
                A_SPENDING_KEY,
                "--target",
                AB_PAYMENT_ADDRESS,
                "--token",
                ETH,
                "--amount",
                "10",
                "--signer",
                ALBERT,
                "--ledger-address",
                &validator_one_rpc,
            ],
            "No balance found",
        ),
        // 6. Spend 7 BTC at SK(A) to PA(B)
        (
            vec![
                "transfer",
                "--source",
                A_SPENDING_KEY,
                "--target",
                AB_PAYMENT_ADDRESS,
                "--token",
                BTC,
                "--amount",
                "7",
                "--signer",
                ALBERT,
                "--ledger-address",
                &validator_one_rpc,
            ],
            "Transaction is valid",
        ),
        // 7. Spend 7 BTC at SK(A) to PA(B)
        (
            vec![
                "transfer",
                "--source",
                A_SPENDING_KEY,
                "--target",
                BB_PAYMENT_ADDRESS,
                "--token",
                BTC,
                "--amount",
                "7",
                "--signer",
                ALBERT,
                "--ledger-address",
                &validator_one_rpc,
            ],
            "Transaction is valid",
        ),
        // 8. Attempt to spend 7 BTC at SK(A) to PA(B)
        (
            vec![
                "transfer",
                "--source",
                A_SPENDING_KEY,
                "--target",
                BB_PAYMENT_ADDRESS,
                "--token",
                BTC,
                "--amount",
                "7",
                "--signer",
                ALBERT,
                "--ledger-address",
                &validator_one_rpc,
            ],
            "is lower than the amount to be transferred and fees",
        ),
        // 9. Spend 6 BTC at SK(A) to PA(B)
        (
            vec![
                "transfer",
                "--source",
                A_SPENDING_KEY,
                "--target",
                BB_PAYMENT_ADDRESS,
                "--token",
                BTC,
                "--amount",
                "6",
                "--signer",
                ALBERT,
                "--ledger-address",
                &validator_one_rpc,
            ],
            "Transaction is valid",
        ),
        // 10. Assert BTC balance at VK(A) is 0
        (
            vec![
                "balance",
                "--owner",
                AA_VIEWING_KEY,
                "--token",
                BTC,
                "--ledger-address",
                &validator_one_rpc,
            ],
            "No shielded BTC balance found",
        ),
        // 11. Assert ETH balance at VK(A) is 0
        (
            vec![
                "balance",
                "--owner",
                AA_VIEWING_KEY,
                "--token",
                ETH,
                "--ledger-address",
                &validator_one_rpc,
            ],
            "No shielded ETH balance found",
        ),
        // 12. Assert balance at VK(B) is 10 BTC
        (
            vec![
                "balance",
                "--owner",
                AB_VIEWING_KEY,
                "--ledger-address",
                &validator_one_rpc,
            ],
            "BTC : 20",
        ),
        // 13. Send 10 BTC from SK(B) to Bertha
        (
            vec![
                "transfer",
                "--source",
                B_SPENDING_KEY,
                "--target",
                BERTHA,
                "--token",
                BTC,
                "--amount",
                "20",
                "--signer",
                BERTHA,
                "--ledger-address",
                &validator_one_rpc,
            ],
            "Transaction is valid",
        ),
    ];

    // Wait till epoch boundary
    let _ep0 = epoch_sleep(&test, &validator_one_rpc, 720)?;

    for (tx_args, tx_result) in &txs_args {
        for &dry_run in &[true, false] {
            let tx_args = if dry_run && tx_args[0] == "transfer" {
                vec![tx_args.clone(), vec!["--dry-run"]].concat()
            } else {
                tx_args.clone()
            };
            let mut client = run!(test, Bin::Client, tx_args, Some(300))?;

            if *tx_result == "Transaction is valid" && !dry_run {
                client.exp_string("Transaction accepted")?;
                client.exp_string("Transaction applied")?;
            }
            client.exp_string(tx_result)?;
        }
    }

    Ok(())
}

/// In this test we:
/// 1. Run the ledger node
/// 2. Assert PPA(C) cannot be recognized by incorrect viewing key
/// 3. Assert PPA(C) has not transaction pinned to it
/// 4. Send 20 BTC from Albert to PPA(C)
/// 5. Assert PPA(C) has the 20 BTC transaction pinned to it

#[test]
fn masp_pinned_txs() -> Result<()> {
    // Download the shielded pool parameters before starting node
    let _ = ShieldedContext::new(PathBuf::new());
    // Lengthen epoch to ensure that a transaction can be constructed and
    // submitted within the same block. Necessary to ensure that conversion is
    // not invalidated.
    let test = setup::network(
        |genesis| {
            let parameters = ParametersConfig {
                epochs_per_year: epochs_per_year_from_min_duration(60),
                ..genesis.parameters
            };
            GenesisConfig {
                parameters,
                ..genesis
            }
        },
        None,
    )?;

    // 1. Run the ledger node
    let mut ledger =
        run_as!(test, Who::Validator(0), Bin::Node, &["ledger"], Some(40))?;

    // Wait for a first block
    ledger.exp_string("Committed block hash")?;

    let _bg_ledger = ledger.background();

    let validator_one_rpc = get_actor_rpc(&test, &Who::Validator(0));

    // Wait till epoch boundary
    let _ep0 = epoch_sleep(&test, &validator_one_rpc, 720)?;

    // Assert PPA(C) cannot be recognized by incorrect viewing key
    let mut client = run!(
        test,
        Bin::Client,
        vec![
            "balance",
            "--owner",
            AC_PAYMENT_ADDRESS,
            "--token",
            BTC,
            "--ledger-address",
            &validator_one_rpc
        ],
        Some(300)
    )?;
    client.send_line(AB_VIEWING_KEY)?;
    client.exp_string("Supplied viewing key cannot decode transactions to")?;
    client.assert_success();

    // Assert PPA(C) has no transaction pinned to it
    let mut client = run!(
        test,
        Bin::Client,
        vec![
            "balance",
            "--owner",
            AC_PAYMENT_ADDRESS,
            "--token",
            BTC,
            "--ledger-address",
            &validator_one_rpc
        ],
        Some(300)
    )?;
    client.send_line(AC_VIEWING_KEY)?;
    client.exp_string("has not yet been consumed")?;
    client.assert_success();

    // Send 20 BTC from Albert to PPA(C)
    let mut client = run!(
        test,
        Bin::Client,
        vec![
            "transfer",
            "--source",
            ALBERT,
            "--target",
            AC_PAYMENT_ADDRESS,
            "--token",
            BTC,
            "--amount",
            "20",
            "--ledger-address",
            &validator_one_rpc
        ],
        Some(300)
    )?;
    client.exp_string("Transaction is valid")?;
    client.assert_success();

    // Assert PPA(C) has the 20 BTC transaction pinned to it
    let mut client = run!(
        test,
        Bin::Client,
        vec![
            "balance",
            "--owner",
            AC_PAYMENT_ADDRESS,
            "--token",
            BTC,
            "--ledger-address",
            &validator_one_rpc
        ],
        Some(300)
    )?;
    client.send_line(AC_VIEWING_KEY)?;
    client.exp_string("Received 20 BTC")?;
    client.assert_success();

    // Assert PPA(C) has no NAM pinned to it
    let mut client = run!(
        test,
        Bin::Client,
        vec![
            "balance",
            "--owner",
            AC_PAYMENT_ADDRESS,
            "--token",
            NAM,
            "--ledger-address",
            &validator_one_rpc
        ],
        Some(300)
    )?;
    client.send_line(AC_VIEWING_KEY)?;
    client.exp_string("Received no shielded NAM")?;
    client.assert_success();

    // Wait till epoch boundary
    let _ep1 = epoch_sleep(&test, &validator_one_rpc, 720)?;

    // Assert PPA(C) does not NAM pinned to it on epoch boundary
    let mut client = run!(
        test,
        Bin::Client,
        vec![
            "balance",
            "--owner",
            AC_PAYMENT_ADDRESS,
            "--token",
            NAM,
            "--ledger-address",
            &validator_one_rpc
        ],
        Some(300)
    )?;
    client.send_line(AC_VIEWING_KEY)?;
    client.exp_string("Received no shielded NAM")?;
    client.assert_success();

    Ok(())
}

/// In this test we verify that users of the MASP receive the correct rewards
/// for leaving their assets in the pool for varying periods of time.

#[test]
fn masp_incentives() -> Result<()> {
    // Download the shielded pool parameters before starting node
    let _ = ShieldedContext::new(PathBuf::new());
    // Lengthen epoch to ensure that a transaction can be constructed and
    // submitted within the same block. Necessary to ensure that conversion is
    // not invalidated.
    let test = setup::network(
        |genesis| {
            let parameters = ParametersConfig {
                epochs_per_year: epochs_per_year_from_min_duration(
                    if is_debug_mode() { 240 } else { 60 },
                ),
                min_num_of_blocks: 1,
                ..genesis.parameters
            };
            GenesisConfig {
                parameters,
                ..genesis
            }
        },
        None,
    )?;

    // 1. Run the ledger node
    let mut ledger =
        run_as!(test, Who::Validator(0), Bin::Node, &["ledger"], Some(40))?;

    // Wait for a first block
    ledger.exp_string("Committed block hash")?;

    let _bg_ledger = ledger.background();

    let validator_one_rpc = get_actor_rpc(&test, &Who::Validator(0));

    // Wait till epoch boundary
    let ep0 = epoch_sleep(&test, &validator_one_rpc, 720)?;

    // Send 20 BTC from Albert to PA(A)
    let mut client = run!(
        test,
        Bin::Client,
        vec![
            "transfer",
            "--source",
            ALBERT,
            "--target",
            AA_PAYMENT_ADDRESS,
            "--token",
            BTC,
            "--amount",
            "20",
            "--ledger-address",
            &validator_one_rpc
        ],
        Some(300)
    )?;
    client.exp_string("Transaction is valid")?;
    client.assert_success();

    // Assert BTC balance at VK(A) is 20
    let mut client = run!(
        test,
        Bin::Client,
        vec![
            "balance",
            "--owner",
            AA_VIEWING_KEY,
            "--token",
            BTC,
            "--ledger-address",
            &validator_one_rpc
        ],
        Some(300)
    )?;
    client.exp_string("BTC: 20")?;
    client.assert_success();

    // Assert NAM balance at VK(A) is 0
    let mut client = run!(
        test,
        Bin::Client,
        vec![
            "balance",
            "--owner",
            AA_VIEWING_KEY,
            "--token",
            NAM,
            "--ledger-address",
            &validator_one_rpc
        ],
        Some(300)
    )?;
    client.exp_string("No shielded NAM balance found")?;
    client.assert_success();

    let masp_rewards = masp_rewards();

    // Wait till epoch boundary
    let ep1 = epoch_sleep(&test, &validator_one_rpc, 720)?;

    // Assert BTC balance at VK(A) is 20
    let mut client = run!(
        test,
        Bin::Client,
        vec![
            "balance",
            "--owner",
            AA_VIEWING_KEY,
            "--token",
            BTC,
            "--ledger-address",
            &validator_one_rpc
        ],
        Some(300)
    )?;
    client.exp_string("BTC: 20")?;
    client.assert_success();

    let amt20 = token::Amount::from_str("20").unwrap();
    let amt30 = token::Amount::from_str("30").unwrap();

    // Assert NAM balance at VK(A) is 20*BTC_reward*(epoch_1-epoch_0)
    let mut client = run!(
        test,
        Bin::Client,
        vec![
            "balance",
            "--owner",
            AA_VIEWING_KEY,
            "--token",
            NAM,
            "--ledger-address",
            &validator_one_rpc
        ],
        Some(300)
    )?;
    client.exp_string(&format!(
        "NAM: {}",
        (amt20 * masp_rewards[&btc()]).0 * (ep1.0 - ep0.0)
    ))?;
    client.assert_success();

    // Assert NAM balance at MASP pool is 20*BTC_reward*(epoch_1-epoch_0)
    let mut client = run!(
        test,
        Bin::Client,
        vec![
            "balance",
            "--owner",
            MASP,
            "--token",
            NAM,
            "--ledger-address",
            &validator_one_rpc
        ],
        Some(300)
    )?;
    client.exp_string(&format!(
        "NAM: {}",
        (amt20 * masp_rewards[&btc()]).0 * (ep1.0 - ep0.0)
    ))?;
    client.assert_success();

    // Wait till epoch boundary
    let ep2 = epoch_sleep(&test, &validator_one_rpc, 720)?;

    // Assert BTC balance at VK(A) is 20
    let mut client = run!(
        test,
        Bin::Client,
        vec![
            "balance",
            "--owner",
            AA_VIEWING_KEY,
            "--token",
            BTC,
            "--ledger-address",
            &validator_one_rpc
        ],
        Some(300)
    )?;
    client.exp_string("BTC: 20")?;
    client.assert_success();

    // Assert NAM balance at VK(A) is 20*BTC_reward*(epoch_2-epoch_0)
    let mut client = run!(
        test,
        Bin::Client,
        vec![
            "balance",
            "--owner",
            AA_VIEWING_KEY,
            "--token",
            NAM,
            "--ledger-address",
            &validator_one_rpc
        ],
        Some(300)
    )?;
    client.exp_string(&format!(
        "NAM: {}",
        (amt20 * masp_rewards[&btc()]).0 * (ep2.0 - ep0.0)
    ))?;
    client.assert_success();

    // Assert NAM balance at MASP pool is 20*BTC_reward*(epoch_2-epoch_0)
    let mut client = run!(
        test,
        Bin::Client,
        vec![
            "balance",
            "--owner",
            MASP,
            "--token",
            NAM,
            "--ledger-address",
            &validator_one_rpc
        ],
        Some(300)
    )?;
    client.exp_string(&format!(
        "NAM: {}",
        (amt20 * masp_rewards[&btc()]).0 * (ep2.0 - ep0.0)
    ))?;
    client.assert_success();

    // Wait till epoch boundary
    let ep3 = epoch_sleep(&test, &validator_one_rpc, 720)?;

    // Send 30 ETH from Albert to PA(B)
    let mut client = run!(
        test,
        Bin::Client,
        vec![
            "transfer",
            "--source",
            ALBERT,
            "--target",
            AB_PAYMENT_ADDRESS,
            "--token",
            ETH,
            "--amount",
            "30",
            "--ledger-address",
            &validator_one_rpc
        ],
        Some(300)
    )?;
    client.exp_string("Transaction is valid")?;
    client.assert_success();

    // Assert ETH balance at VK(B) is 30
    let mut client = run!(
        test,
        Bin::Client,
        vec![
            "balance",
            "--owner",
            AB_VIEWING_KEY,
            "--token",
            ETH,
            "--ledger-address",
            &validator_one_rpc
        ],
        Some(300)
    )?;
    client.exp_string("ETH: 30")?;
    client.assert_success();

    // Assert NAM balance at VK(B) is 0
    let mut client = run!(
        test,
        Bin::Client,
        vec![
            "balance",
            "--owner",
            AB_VIEWING_KEY,
            "--token",
            NAM,
            "--ledger-address",
            &validator_one_rpc
        ],
        Some(300)
    )?;
    client.exp_string("No shielded NAM balance found")?;
    client.assert_success();

    // Wait till epoch boundary
    let ep4 = epoch_sleep(&test, &validator_one_rpc, 720)?;

    // Assert ETH balance at VK(B) is 30
    let mut client = run!(
        test,
        Bin::Client,
        vec![
            "balance",
            "--owner",
            AB_VIEWING_KEY,
            "--token",
            ETH,
            "--ledger-address",
            &validator_one_rpc
        ],
        Some(300)
    )?;
    client.exp_string("ETH: 30")?;
    client.assert_success();

    // Assert NAM balance at VK(B) is 30*ETH_reward*(epoch_4-epoch_3)
    let mut client = run!(
        test,
        Bin::Client,
        vec![
            "balance",
            "--owner",
            AB_VIEWING_KEY,
            "--token",
            NAM,
            "--ledger-address",
            &validator_one_rpc
        ],
        Some(300)
    )?;
    client.exp_string(&format!(
        "NAM: {}",
        (amt30 * masp_rewards[&eth()]).0 * (ep4.0 - ep3.0)
    ))?;
    client.assert_success();

    // Assert NAM balance at MASP pool is
    // 20*BTC_reward*(epoch_4-epoch_0)+30*ETH_reward*(epoch_4-epoch_3)
    let mut client = run!(
        test,
        Bin::Client,
        vec![
            "balance",
            "--owner",
            MASP,
            "--token",
            NAM,
            "--ledger-address",
            &validator_one_rpc
        ],
        Some(300)
    )?;
    client.exp_string(&format!(
        "NAM: {}",
        ((amt20 * masp_rewards[&btc()]).0 * (ep4.0 - ep0.0))
            + ((amt30 * masp_rewards[&eth()]).0 * (ep4.0 - ep3.0))
    ))?;
    client.assert_success();

    // Wait till epoch boundary
    let ep5 = epoch_sleep(&test, &validator_one_rpc, 720)?;

    // Send 30 ETH from SK(B) to Christel
    let mut client = run!(
        test,
        Bin::Client,
        vec![
            "transfer",
            "--source",
            B_SPENDING_KEY,
            "--target",
            CHRISTEL,
            "--token",
            ETH,
            "--amount",
            "30",
            "--signer",
            BERTHA,
            "--ledger-address",
            &validator_one_rpc
        ],
        Some(300)
    )?;
    client.exp_string("Transaction is valid")?;
    client.assert_success();

    // Assert ETH balance at VK(B) is 0
    let mut client = run!(
        test,
        Bin::Client,
        vec![
            "balance",
            "--owner",
            AB_VIEWING_KEY,
            "--token",
            ETH,
            "--ledger-address",
            &validator_one_rpc
        ],
        Some(300)
    )?;
    client.exp_string("No shielded ETH balance found")?;
    client.assert_success();

    let mut ep = get_epoch(&test, &validator_one_rpc)?;

    // Assert NAM balance at VK(B) is 30*ETH_reward*(ep-epoch_3)
    let mut client = run!(
        test,
        Bin::Client,
        vec![
            "balance",
            "--owner",
            AB_VIEWING_KEY,
            "--token",
            NAM,
            "--ledger-address",
            &validator_one_rpc
        ],
        Some(300)
    )?;
    client.exp_string(&format!(
        "NAM: {}",
        (amt30 * masp_rewards[&eth()]).0 * (ep.0 - ep3.0)
    ))?;
    client.assert_success();

    ep = get_epoch(&test, &validator_one_rpc)?;
    // Assert NAM balance at MASP pool is
    // 20*BTC_reward*(epoch_5-epoch_0)+30*ETH_reward*(epoch_5-epoch_3)
    let mut client = run!(
        test,
        Bin::Client,
        vec![
            "balance",
            "--owner",
            MASP,
            "--token",
            NAM,
            "--ledger-address",
            &validator_one_rpc
        ],
        Some(300)
    )?;
    client.exp_string(&format!(
        "NAM: {}",
        ((amt20 * masp_rewards[&btc()]).0 * (ep.0 - ep0.0))
            + ((amt30 * masp_rewards[&eth()]).0 * (ep.0 - ep3.0))
    ))?;
    client.assert_success();

    // Wait till epoch boundary
    let ep6 = epoch_sleep(&test, &validator_one_rpc, 720)?;

    // Send 20 BTC from SK(A) to Christel
    let mut client = run!(
        test,
        Bin::Client,
        vec![
            "transfer",
            "--source",
            A_SPENDING_KEY,
            "--target",
            CHRISTEL,
            "--token",
            BTC,
            "--amount",
            "20",
            "--signer",
            ALBERT,
            "--ledger-address",
            &validator_one_rpc
        ],
        Some(300)
    )?;
    client.exp_string("Transaction is valid")?;
    client.assert_success();

    // Assert BTC balance at VK(A) is 0
    let mut client = run!(
        test,
        Bin::Client,
        vec![
            "balance",
            "--owner",
            AA_VIEWING_KEY,
            "--token",
            BTC,
            "--ledger-address",
            &validator_one_rpc
        ],
        Some(300)
    )?;
    client.exp_string("No shielded BTC balance found")?;
    client.assert_success();

    // Assert NAM balance at VK(A) is 20*BTC_reward*(epoch_6-epoch_0)
    let mut client = run!(
        test,
        Bin::Client,
        vec![
            "balance",
            "--owner",
            AA_VIEWING_KEY,
            "--token",
            NAM,
            "--ledger-address",
            &validator_one_rpc
        ],
        Some(300)
    )?;
    client.exp_string(&format!(
        "NAM: {}",
        (amt20 * masp_rewards[&btc()]).0 * (ep6.0 - ep0.0)
    ))?;
    client.assert_success();

    // Assert NAM balance at MASP pool is
    // 20*BTC_reward*(epoch_6-epoch_0)+20*ETH_reward*(epoch_5-epoch_3)
    let mut client = run!(
        test,
        Bin::Client,
        vec![
            "balance",
            "--owner",
            MASP,
            "--token",
            NAM,
            "--ledger-address",
            &validator_one_rpc
        ],
        Some(300)
    )?;
    client.exp_string(&format!(
        "NAM: {}",
        ((amt20 * masp_rewards[&btc()]).0 * (ep6.0 - ep0.0))
            + ((amt30 * masp_rewards[&eth()]).0 * (ep5.0 - ep3.0))
    ))?;
    client.assert_success();

    // Wait till epoch boundary
    let _ep7 = epoch_sleep(&test, &validator_one_rpc, 720)?;

    // Assert NAM balance at VK(A) is 20*BTC_reward*(epoch_6-epoch_0)
    let mut client = run!(
        test,
        Bin::Client,
        vec![
            "balance",
            "--owner",
            AA_VIEWING_KEY,
            "--token",
            NAM,
            "--ledger-address",
            &validator_one_rpc
        ],
        Some(300)
    )?;
    client.exp_string(&format!(
        "NAM: {}",
        (amt20 * masp_rewards[&btc()]).0 * (ep6.0 - ep0.0)
    ))?;
    client.assert_success();

    // Assert NAM balance at VK(B) is 30*ETH_reward*(epoch_5-epoch_3)
    let mut client = run!(
        test,
        Bin::Client,
        vec![
            "balance",
            "--owner",
            AB_VIEWING_KEY,
            "--token",
            NAM,
            "--ledger-address",
            &validator_one_rpc
        ],
        Some(300)
    )?;
    client.exp_string(&format!(
        "NAM: {}",
        (amt30 * masp_rewards[&eth()]).0 * (ep5.0 - ep3.0)
    ))?;
    client.assert_success();

    // Assert NAM balance at MASP pool is
    // 20*BTC_reward*(epoch_6-epoch_0)+30*ETH_reward*(epoch_5-epoch_3)
    let mut client = run!(
        test,
        Bin::Client,
        vec![
            "balance",
            "--owner",
            MASP,
            "--token",
            NAM,
            "--ledger-address",
            &validator_one_rpc
        ],
        Some(300)
    )?;
    client.exp_string(&format!(
        "NAM: {}",
        ((amt20 * masp_rewards[&btc()]).0 * (ep6.0 - ep0.0))
            + ((amt30 * masp_rewards[&eth()]).0 * (ep5.0 - ep3.0))
    ))?;
    client.assert_success();

    // Wait till epoch boundary to prevent conversion expiry during transaction
    // construction
    let _ep8 = epoch_sleep(&test, &validator_one_rpc, 720)?;

    // Send 30*ETH_reward*(epoch_5-epoch_3) NAM from SK(B) to Christel
    let mut client = run!(
        test,
        Bin::Client,
        vec![
            "transfer",
            "--source",
            B_SPENDING_KEY,
            "--target",
            CHRISTEL,
            "--token",
            NAM,
            "--amount",
            &((amt30 * masp_rewards[&eth()]).0 * (ep5.0 - ep3.0)).to_string(),
            "--signer",
            BERTHA,
            "--ledger-address",
            &validator_one_rpc
        ],
        Some(300)
    )?;
    client.exp_string("Transaction is valid")?;
    client.assert_success();

    // Wait till epoch boundary
    let _ep9 = epoch_sleep(&test, &validator_one_rpc, 720)?;

    // Send 20*BTC_reward*(epoch_6-epoch_0) NAM from SK(A) to Bertha
    let mut client = run!(
        test,
        Bin::Client,
        vec![
            "transfer",
            "--source",
            A_SPENDING_KEY,
            "--target",
            BERTHA,
            "--token",
            NAM,
            "--amount",
            &((amt20 * masp_rewards[&btc()]).0 * (ep6.0 - ep0.0)).to_string(),
            "--signer",
            ALBERT,
            "--ledger-address",
            &validator_one_rpc
        ],
        Some(300)
    )?;
    client.exp_string("Transaction is valid")?;
    client.assert_success();

    // Assert NAM balance at VK(A) is 0
    let mut client = run!(
        test,
        Bin::Client,
        vec![
            "balance",
            "--owner",
            AA_VIEWING_KEY,
            "--token",
            NAM,
            "--ledger-address",
            &validator_one_rpc
        ],
        Some(300)
    )?;
    client.exp_string("No shielded NAM balance found")?;
    client.assert_success();

    // Assert NAM balance at VK(B) is 0
    let mut client = run!(
        test,
        Bin::Client,
        vec![
            "balance",
            "--owner",
            AB_VIEWING_KEY,
            "--token",
            NAM,
            "--ledger-address",
            &validator_one_rpc
        ],
        Some(300)
    )?;
    client.exp_string("No shielded NAM balance found")?;
    client.assert_success();

    // Assert NAM balance at MASP pool is 0
    let mut client = run!(
        test,
        Bin::Client,
        vec![
            "balance",
            "--owner",
            MASP,
            "--token",
            NAM,
            "--ledger-address",
            &validator_one_rpc
        ],
        Some(300)
    )?;
    client.exp_string("NAM: 0")?;
    client.assert_success();

    Ok(())
}

/// In this test we:
/// 1. Run the ledger node
/// 2. Submit an invalid transaction (disallowed by state machine)
/// 3. Shut down the ledger
/// 4. Restart the ledger
/// 5. Submit and invalid transactions (malformed)
#[test]
fn invalid_transactions() -> Result<()> {
    let test = setup::single_node_net()?;

    // 1. Run the ledger node
    let mut ledger =
        run_as!(test, Who::Validator(0), Bin::Node, &["ledger"], Some(40))?;

    // Wait for a first block
    ledger.exp_string("Committed block hash")?;

    let bg_ledger = ledger.background();

    // 2. Submit a an invalid transaction (trying to mint tokens should fail
    // in the token's VP)
    let tx_data_path = test.test_dir.path().join("tx.data");
    let transfer = token::Transfer {
        source: find_address(&test, DAEWON)?,
        target: find_address(&test, ALBERT)?,
        token: find_address(&test, NAM)?,
        sub_prefix: None,
        amount: token::Amount::whole(1),
        key: None,
        shielded: None,
    };
    let data = transfer
        .try_to_vec()
        .expect("Encoding unsigned transfer shouldn't fail");
    let tx_wasm_path = TestWasms::TxMintTokens.path();
    std::fs::write(&tx_data_path, data).unwrap();
    let tx_wasm_path = tx_wasm_path.to_string_lossy();
    let tx_data_path = tx_data_path.to_string_lossy();

    let validator_one_rpc = get_actor_rpc(&test, &Who::Validator(0));

    let daewon_lower = DAEWON.to_lowercase();
    let tx_args = vec![
        "tx",
        "--code-path",
        &tx_wasm_path,
        "--data-path",
        &tx_data_path,
        "--signing-key",
        &daewon_lower,
        "--gas-amount",
        "0",
        "--gas-limit",
        "0",
        "--gas-token",
        NAM,
        "--ledger-address",
        &validator_one_rpc,
    ];

    let mut client = run!(test, Bin::Client, tx_args, Some(40))?;
    client.exp_string("Transaction accepted")?;
    client.exp_string("Transaction applied")?;
    client.exp_string("Transaction is invalid")?;
    client.exp_string(r#""code": "1"#)?;

    client.assert_success();
    let mut ledger = bg_ledger.foreground();
    ledger.exp_string("rejected txs: 1")?;

    // Wait to commit a block
    ledger.exp_regex(r"Committed block hash.*, height: [0-9]+")?;

    // 3. Shut it down
    ledger.send_control('c')?;
    // Wait for the node to stop running to finish writing the state and tx
    // queue
    ledger.exp_string("Namada ledger node has shut down.")?;
    ledger.exp_eof()?;
    drop(ledger);

    // 4. Restart the ledger
    let mut ledger =
        run_as!(test, Who::Validator(0), Bin::Node, &["ledger"], Some(40))?;

    ledger.exp_string("Namada ledger node started")?;

    // There should be previous state now
    ledger.exp_string("Last state root hash:")?;
    let _bg_ledger = ledger.background();

    // 5. Submit an invalid transactions (invalid token address)
    let daewon_lower = DAEWON.to_lowercase();
    let tx_args = vec![
        "transfer",
        "--source",
        DAEWON,
        "--signing-key",
        &daewon_lower,
        "--target",
        ALBERT,
        "--token",
        BERTHA,
        "--amount",
        "1_000_000.1",
        "--gas-amount",
        "0",
        "--gas-limit",
        "0",
        "--gas-token",
        NAM,
        // Force to ignore client check that fails on the balance check of the
        // source address
        "--force",
        "--ledger-address",
        &validator_one_rpc,
    ];

    let mut client = run!(test, Bin::Client, tx_args, Some(40))?;
    client.exp_string("Transaction accepted")?;
    client.exp_string("Transaction applied")?;

    client.exp_string("Error trying to apply a transaction")?;

    client.exp_string(r#""code": "3"#)?;

    client.assert_success();
    Ok(())
}

/// PoS bonding, unbonding and withdrawal tests. In this test we:
///
/// 1. Run the ledger node with shorter epochs for faster progression
/// 2. Submit a self-bond for the genesis validator
/// 3. Submit a delegation to the genesis validator
/// 4. Submit an unbond of the self-bond
/// 5. Submit an unbond of the delegation
/// 6. Wait for the unbonding epoch
/// 7. Submit a withdrawal of the self-bond
/// 8. Submit a withdrawal of the delegation
#[test]
fn pos_bonds() -> Result<()> {
    let pipeline_len = 2;
    let unbonding_len = 4;
    let test = setup::network(
        |genesis| {
            let parameters = ParametersConfig {
                min_num_of_blocks: 6,
                max_expected_time_per_block: 1,
                epochs_per_year: 31_536_000,
                ..genesis.parameters
            };
            let pos_params = PosParamsConfig {
                pipeline_len,
                unbonding_len,
                ..genesis.pos_params
            };
            GenesisConfig {
                parameters,
                pos_params,
                ..genesis
            }
        },
        None,
    )?;

    // 1. Run the ledger node
    let mut ledger =
        run_as!(test, Who::Validator(0), Bin::Node, &["ledger"], Some(40))?;

    // Wait for a first block
    ledger.exp_string("Committed block hash")?;
    let _bg_ledger = ledger.background();

    let validator_one_rpc = get_actor_rpc(&test, &Who::Validator(0));

    // 2. Submit a self-bond for the genesis validator
    let tx_args = vec![
        "bond",
        "--validator",
        "validator-0",
        "--amount",
        "10000.0",
        "--gas-amount",
        "0",
        "--gas-limit",
        "0",
        "--gas-token",
        NAM,
        "--ledger-address",
        &validator_one_rpc,
    ];
    let mut client =
        run_as!(test, Who::Validator(0), Bin::Client, tx_args, Some(40))?;
    client.exp_string("Transaction is valid.")?;
    client.assert_success();

    // 3. Submit a delegation to the genesis validator
    let tx_args = vec![
        "bond",
        "--validator",
        "validator-0",
        "--source",
        BERTHA,
        "--amount",
        "5000.0",
        "--gas-amount",
        "0",
        "--gas-limit",
        "0",
        "--gas-token",
        NAM,
        "--ledger-address",
        &validator_one_rpc,
    ];
    let mut client = run!(test, Bin::Client, tx_args, Some(40))?;
    client.exp_string("Transaction is valid.")?;
    client.assert_success();

    // 4. Submit an unbond of the self-bond
    let tx_args = vec![
        "unbond",
        "--validator",
        "validator-0",
        "--amount",
        "5100.0",
        "--gas-amount",
        "0",
        "--gas-limit",
        "0",
        "--gas-token",
        NAM,
        "--ledger-address",
        &validator_one_rpc,
    ];
    let mut client =
        run_as!(test, Who::Validator(0), Bin::Client, tx_args, Some(40))?;
    client.exp_string("Amount 5100 withdrawable starting from epoch ")?;
    client.assert_success();

    // 5. Submit an unbond of the delegation
    let tx_args = vec![
        "unbond",
        "--validator",
        "validator-0",
        "--source",
        BERTHA,
        "--amount",
        "3200.",
        "--gas-amount",
        "0",
        "--gas-limit",
        "0",
        "--gas-token",
        NAM,
        "--ledger-address",
        &validator_one_rpc,
    ];
    let mut client = run!(test, Bin::Client, tx_args, Some(40))?;
    let expected = "Amount 3200 withdrawable starting from epoch ";
    let (_unread, matched) = client.exp_regex(&format!("{expected}.*\n"))?;
    let epoch_raw = matched
        .trim()
        .split_once(expected)
        .unwrap()
        .1
        .split_once('.')
        .unwrap()
        .0;
    let delegation_withdrawable_epoch = Epoch::from_str(epoch_raw).unwrap();
    client.assert_success();

    // 6. Wait for the delegation withdrawable epoch (the self-bond was unbonded
    // before it)
    let epoch = get_epoch(&test, &validator_one_rpc)?;

    println!(
        "Current epoch: {}, earliest epoch for withdrawal: {}",
        epoch, delegation_withdrawable_epoch
    );
    let start = Instant::now();
<<<<<<< HEAD
    let loop_timeout = Duration::new(40, 0);
=======
    let loop_timeout = Duration::new(60, 0);
>>>>>>> 1da044e8
    loop {
        if Instant::now().duration_since(start) > loop_timeout {
            panic!(
                "Timed out waiting for epoch: {}",
                delegation_withdrawable_epoch
            );
        }
        let epoch = get_epoch(&test, &validator_one_rpc)?;
        if epoch >= delegation_withdrawable_epoch {
            break;
        }
    }

    // 7. Submit a withdrawal of the self-bond
    let tx_args = vec![
        "withdraw",
        "--validator",
        "validator-0",
        "--gas-amount",
        "0",
        "--gas-limit",
        "0",
        "--gas-token",
        NAM,
        "--ledger-address",
        &validator_one_rpc,
    ];
    let mut client =
        run_as!(test, Who::Validator(0), Bin::Client, tx_args, Some(40))?;
    client.exp_string("Transaction is valid.")?;
    client.assert_success();

    // 8. Submit a withdrawal of the delegation
    let tx_args = vec![
        "withdraw",
        "--validator",
        "validator-0",
        "--source",
        BERTHA,
        "--gas-amount",
        "0",
        "--gas-limit",
        "0",
        "--gas-token",
        NAM,
        "--ledger-address",
        &validator_one_rpc,
    ];
    let mut client = run!(test, Bin::Client, tx_args, Some(40))?;
    client.exp_string("Transaction is valid.")?;
    client.assert_success();
    Ok(())
}

/// TODO
#[test]
fn pos_rewards() -> Result<()> {
    let test = setup::network(
        |genesis| {
            let parameters = ParametersConfig {
                min_num_of_blocks: 3,
                epochs_per_year: 31_536_000,
                max_expected_time_per_block: 1,
                ..genesis.parameters
            };
            let pos_params = PosParamsConfig {
                pipeline_len: 2,
                unbonding_len: 4,
                ..genesis.pos_params
            };
            let genesis = GenesisConfig {
                parameters,
                pos_params,
                ..genesis
            };
            setup::set_validators(3, genesis, default_port_offset)
        },
        None,
    )?;

    // 1. Run 3 genesis validator ledger nodes
    let mut validator_0 =
        run_as!(test, Who::Validator(0), Bin::Node, &["ledger"], Some(40))?;
    validator_0.exp_string("Namada ledger node started")?;
    validator_0.exp_string("This node is a validator")?;

    let mut validator_1 =
        run_as!(test, Who::Validator(1), Bin::Node, &["ledger"], Some(40))?;
    validator_1.exp_string("Namada ledger node started")?;
    validator_1.exp_string("This node is a validator")?;

    let mut validator_2 =
        run_as!(test, Who::Validator(2), Bin::Node, &["ledger"], Some(40))?;
    validator_2.exp_string("Namada ledger node started")?;
    validator_2.exp_string("This node is a validator")?;

    let bg_validator_0 = validator_0.background();
    let bg_validator_1 = validator_1.background();
    let bg_validator_2 = validator_2.background();

    let validator_zero_rpc = get_actor_rpc(&test, &Who::Validator(0));
    let validator_one_rpc = get_actor_rpc(&test, &Who::Validator(1));
    let validator_two_rpc = get_actor_rpc(&test, &Who::Validator(2));

    // Submit a delegation from Bertha to validator-0
    let tx_args = vec![
        "bond",
        "--validator",
        "validator-0",
        "--source",
        BERTHA,
        "--amount",
        "10000.0",
        "--gas-amount",
        "0",
        "--gas-limit",
        "0",
        "--gas-token",
        NAM,
        "--ledger-address",
        &validator_zero_rpc,
    ];

    let mut client = run!(test, Bin::Client, tx_args, Some(40))?;
    client.exp_string("Transaction is valid.")?;
    client.assert_success();

    // Check that all validator nodes processed the tx with same result
    let validator_0 = bg_validator_0.foreground();
    let validator_1 = bg_validator_1.foreground();
    let validator_2 = bg_validator_2.foreground();

    // let expected_result = "all VPs accepted transaction";
    // validator_0.exp_string(expected_result)?;
    // validator_1.exp_string(expected_result)?;
    // validator_2.exp_string(expected_result)?;

    let _bg_validator_0 = validator_0.background();
    let _bg_validator_1 = validator_1.background();
    let _bg_validator_2 = validator_2.background();

    // Let validator-1 self-bond
    let tx_args = vec![
        "bond",
        "--validator",
        "validator-1",
        "--amount",
        "30000.0",
        "--gas-amount",
        "0",
        "--gas-limit",
        "0",
        "--gas-token",
        NAM,
        "--ledger-address",
        &validator_one_rpc,
    ];
    let mut client =
        run_as!(test, Who::Validator(1), Bin::Client, tx_args, Some(40))?;
    client.exp_string("Transaction is valid.")?;
    client.assert_success();

    // Let validator-2 self-bond
    let tx_args = vec![
        "bond",
        "--validator",
        "validator-2",
        "--amount",
        "25000.0",
        "--gas-amount",
        "0",
        "--gas-limit",
        "0",
        "--gas-token",
        NAM,
        "--ledger-address",
        &validator_two_rpc,
    ];
    let mut client =
        run_as!(test, Who::Validator(2), Bin::Client, tx_args, Some(40))?;
    client.exp_string("Transaction is valid.")?;
    client.assert_success();

    // Wait some epochs
    let epoch = get_epoch(&test, &validator_zero_rpc)?;
    let wait_epoch = epoch + 4_u64;
    println!(
        "Current epoch: {}, earliest epoch for withdrawal: {}",
        epoch, wait_epoch
    );

    let start = Instant::now();
    let loop_timeout = Duration::new(40, 0);
    loop {
        if Instant::now().duration_since(start) > loop_timeout {
            panic!("Timed out waiting for epoch: {}", wait_epoch);
        }
        let epoch = get_epoch(&test, &validator_zero_rpc)?;
        if dbg!(epoch) >= wait_epoch {
            break;
        }
    }
    Ok(())
}

/// PoS validator creation test. In this test we:
///
/// 1. Run the ledger node with shorter epochs for faster progression
/// 2. Initialize a new validator account
/// 3. Submit a delegation to the new validator
/// 4. Transfer some NAM to the new validator
/// 5. Submit a self-bond for the new validator
/// 6. Wait for the pipeline epoch
/// 7. Check the new validator's bonded stake
#[test]
fn pos_init_validator() -> Result<()> {
    let pipeline_len = 1;
    let test = setup::network(
        |genesis| {
            let parameters = ParametersConfig {
                min_num_of_blocks: 4,
                epochs_per_year: 31_536_000,
                max_expected_time_per_block: 1,
                ..genesis.parameters
            };
            let pos_params = PosParamsConfig {
                pipeline_len,
                unbonding_len: 2,
                ..genesis.pos_params
            };
            GenesisConfig {
                parameters,
                pos_params,
                ..genesis
            }
        },
        None,
    )?;

    // 1. Run the ledger node
    let mut ledger =
        run_as!(test, Who::Validator(0), Bin::Node, &["ledger"], Some(40))?;

    // Wait for a first block
    ledger.exp_string("Committed block hash")?;
    let _bg_ledger = ledger.background();

    let validator_one_rpc = get_actor_rpc(&test, &Who::Validator(0));

    // 2. Initialize a new validator account
    let new_validator = "new-validator";
    let new_validator_key = format!("{}-key", new_validator);
    let tx_args = vec![
        "init-validator",
        "--alias",
        new_validator,
        "--source",
        BERTHA,
        "--unsafe-dont-encrypt",
        "--gas-amount",
        "0",
        "--gas-limit",
        "0",
        "--gas-token",
        NAM,
        "--commission-rate",
        "0.05",
        "--max-commission-rate-change",
        "0.01",
        "--ledger-address",
        &validator_one_rpc,
    ];
    let mut client = run!(test, Bin::Client, tx_args, Some(40))?;
    client.exp_string("Transaction is valid.")?;
    client.assert_success();

    // 3. Submit a delegation to the new validator
    //    First, transfer some tokens to the validator's key for fees:
    let tx_args = vec![
        "transfer",
        "--source",
        BERTHA,
        "--target",
        &new_validator_key,
        "--token",
        NAM,
        "--amount",
        "0.5",
        "--gas-amount",
        "0",
        "--gas-limit",
        "0",
        "--gas-token",
        NAM,
        "--ledger-address",
        &validator_one_rpc,
    ];
    let mut client = run!(test, Bin::Client, tx_args, Some(40))?;
    client.exp_string("Transaction is valid.")?;
    client.assert_success();
    //     Then self-bond the tokens:
    let tx_args = vec![
        "bond",
        "--validator",
        new_validator,
        "--source",
        BERTHA,
        "--amount",
        "1000.5",
        "--gas-amount",
        "0",
        "--gas-limit",
        "0",
        "--gas-token",
        NAM,
        "--ledger-address",
        &validator_one_rpc,
    ];
    let mut client = run!(test, Bin::Client, tx_args, Some(40))?;
    client.exp_string("Transaction is valid.")?;
    client.assert_success();

    // 4. Transfer some NAM to the new validator
    let tx_args = vec![
        "transfer",
        "--source",
        BERTHA,
        "--target",
        new_validator,
        "--token",
        NAM,
        "--amount",
        "10999.5",
        "--gas-amount",
        "0",
        "--gas-limit",
        "0",
        "--gas-token",
        NAM,
        "--ledger-address",
        &validator_one_rpc,
    ];
    let mut client = run!(test, Bin::Client, tx_args, Some(40))?;
    client.exp_string("Transaction is valid.")?;
    client.assert_success();

    // 5. Submit a self-bond for the new validator
    let tx_args = vec![
        "bond",
        "--validator",
        new_validator,
        "--amount",
        "10000",
        "--gas-amount",
        "0",
        "--gas-limit",
        "0",
        "--gas-token",
        NAM,
        "--ledger-address",
        &validator_one_rpc,
    ];
    let mut client = run!(test, Bin::Client, tx_args, Some(40))?;
    client.exp_string("Transaction is valid.")?;
    client.assert_success();

    // 6. Wait for the pipeline epoch when the validator's bonded stake should
    // be non-zero
    let epoch = get_epoch(&test, &validator_one_rpc)?;
    let earliest_update_epoch = epoch + pipeline_len;
    println!(
        "Current epoch: {}, earliest epoch with updated bonded stake: {}",
        epoch, earliest_update_epoch
    );
    let start = Instant::now();
    let loop_timeout = Duration::new(20, 0);
    loop {
        if Instant::now().duration_since(start) > loop_timeout {
            panic!("Timed out waiting for epoch: {}", earliest_update_epoch);
        }
        let epoch = get_epoch(&test, &validator_one_rpc)?;
        if epoch >= earliest_update_epoch {
            break;
        }
    }

    // 7. Check the new validator's bonded stake
    let bonded_stake =
        find_bonded_stake(&test, new_validator, &validator_one_rpc)?;
    assert_eq!(bonded_stake, token::Amount::from_str("11_000.5").unwrap());

    Ok(())
}
/// Test that multiple txs submitted in the same block all get the tx result.
///
/// In this test we:
/// 1. Run the ledger node with 10s consensus timeout
/// 2. Spawn threads each submitting token transfer tx
#[test]
fn ledger_many_txs_in_a_block() -> Result<()> {
    let test = Arc::new(setup::network(
        |genesis| genesis,
        // Set 10s consensus timeout to have more time to submit txs
        Some("10s"),
    )?);

    // 1. Run the ledger node
    let mut ledger =
        run_as!(*test, Who::Validator(0), Bin::Node, &["ledger"], Some(40))?;

    // Wait for a first block
    ledger.exp_string("Committed block hash")?;
    let bg_ledger = ledger.background();

    let validator_one_rpc = Arc::new(get_actor_rpc(&test, &Who::Validator(0)));

    // A token transfer tx args
    let tx_args = Arc::new(vec![
        "transfer",
        "--source",
        BERTHA,
        "--target",
        ALBERT,
        "--token",
        NAM,
        "--amount",
        "1.01",
        "--gas-amount",
        "0",
        "--gas-limit",
        "0",
        "--gas-token",
        NAM,
        "--ledger-address",
    ]);

    // 2. Spawn threads each submitting token transfer tx
    // We collect to run the threads in parallel.
    #[allow(clippy::needless_collect)]
    let tasks: Vec<std::thread::JoinHandle<_>> = (0..4)
        .into_iter()
        .map(|_| {
            let test = Arc::clone(&test);
            let validator_one_rpc = Arc::clone(&validator_one_rpc);
            let tx_args = Arc::clone(&tx_args);
            std::thread::spawn(move || {
                let mut args = (*tx_args).clone();
                args.push(&*validator_one_rpc);
                let mut client = run!(*test, Bin::Client, args, Some(40))?;
                client.exp_string("Transaction accepted")?;
                client.exp_string("Transaction applied")?;
                client.exp_string("Transaction is valid.")?;
                client.assert_success();
                let res: Result<()> = Ok(());
                res
            })
        })
        .collect();
    for task in tasks.into_iter() {
        task.join().unwrap()?;
    }
    // Wait to commit a block
    let mut ledger = bg_ledger.foreground();
    ledger.exp_regex(r"Committed block hash.*, height: [0-9]+")?;

    Ok(())
}

/// In this test we:
/// 1. Run the ledger node
/// 2. Submit a valid proposal
/// 3. Query the proposal
/// 4. Query token balance (submitted funds)
/// 5. Query governance address balance
/// 6. Submit an invalid proposal
/// 7. Check invalid proposal was not accepted
/// 8. Query token balance (funds shall not be submitted)
/// 9. Send a yay vote from a validator
/// 10. Send a yay vote from a normal user
/// 11. Query the proposal and check the result
/// 12. Wait proposal grace and check proposal author funds
/// 13. Check governance address funds are 0
#[test]
fn proposal_submission() -> Result<()> {
    let working_dir = setup::working_dir();

    let test = setup::network(
        |genesis| {
            let parameters = ParametersConfig {
                epochs_per_year: epochs_per_year_from_min_duration(1),
                max_proposal_bytes: Default::default(),
<<<<<<< HEAD
                min_num_of_blocks: 2,
=======
                min_num_of_blocks: 4,
>>>>>>> 1da044e8
                max_expected_time_per_block: 1,
                vp_whitelist: Some(get_all_wasms_hashes(
                    &working_dir,
                    Some("vp_"),
                )),
                // Enable tx whitelist to test the execution of a
                // non-whitelisted tx by governance
                tx_whitelist: Some(get_all_wasms_hashes(
                    &working_dir,
                    Some("tx_"),
                )),
                ..genesis.parameters
            };

            GenesisConfig {
                parameters,
                ..genesis
            }
        },
        None,
    )?;

    let namadac_help = vec!["--help"];

    let mut client = run!(test, Bin::Client, namadac_help, Some(40))?;
    client.exp_string("Namada client command line interface.")?;
    client.assert_success();

    // 1. Run the ledger node
    let mut ledger =
        run_as!(test, Who::Validator(0), Bin::Node, &["ledger"], Some(40))?;

    // Wait for a first block
    ledger.exp_string("Committed block hash")?;
    let _bg_ledger = ledger.background();

    let validator_one_rpc = get_actor_rpc(&test, &Who::Validator(0));

    // 1.1 Delegate some token
    let tx_args = vec![
        "bond",
        "--validator",
        "validator-0",
        "--source",
        BERTHA,
        "--amount",
        "900",
        "--gas-amount",
        "0",
        "--gas-limit",
        "0",
        "--gas-token",
        NAM,
        "--ledger-address",
        &validator_one_rpc,
    ];
    let mut client = run!(test, Bin::Client, tx_args, Some(40))?;
    client.exp_string("Transaction is valid.")?;
    client.assert_success();

    // 2. Submit valid proposal
    let albert = find_address(&test, ALBERT)?;
    let valid_proposal_json_path = prepare_proposal_data(&test, albert);
    let validator_one_rpc = get_actor_rpc(&test, &Who::Validator(0));

    let submit_proposal_args = vec![
        "init-proposal",
        "--data-path",
        valid_proposal_json_path.to_str().unwrap(),
        "--ledger-address",
        &validator_one_rpc,
    ];
    let mut client = run!(test, Bin::Client, submit_proposal_args, Some(40))?;
    client.exp_string("Transaction is valid.")?;
    client.assert_success();

    // 3. Query the proposal
    let proposal_query_args = vec![
        "query-proposal",
        "--proposal-id",
        "0",
        "--ledger-address",
        &validator_one_rpc,
    ];

    let mut client = run!(test, Bin::Client, proposal_query_args, Some(40))?;
    client.exp_string("Proposal: 0")?;
    client.assert_success();

    // 4. Query token balance proposal author (submitted funds)
    let query_balance_args = vec![
        "balance",
        "--owner",
        ALBERT,
        "--token",
        NAM,
        "--ledger-address",
        &validator_one_rpc,
    ];

    let mut client = run!(test, Bin::Client, query_balance_args, Some(40))?;
    client.exp_string("NAM: 999500")?;
    client.assert_success();

    // 5. Query token balance governance
    let query_balance_args = vec![
        "balance",
        "--owner",
        GOVERNANCE_ADDRESS,
        "--token",
        NAM,
        "--ledger-address",
        &validator_one_rpc,
    ];

    let mut client = run!(test, Bin::Client, query_balance_args, Some(40))?;
    client.exp_string("NAM: 500")?;
    client.assert_success();

    // 6. Submit an invalid proposal
    // proposal is invalid due to voting_end_epoch - voting_start_epoch < 3
    let albert = find_address(&test, ALBERT)?;
    let invalid_proposal_json = json!(
        {
            "content": {
                "title": "TheTitle",
                "authors": "test@test.com",
                "discussions-to": "www.github.com/anoma/aip/1",
                "created": "2022-03-10T08:54:37Z",
                "license": "MIT",
                "abstract": "Ut convallis eleifend orci vel venenatis. Duis
    vulputate metus in lacus sollicitudin vestibulum. Suspendisse vel velit
    ac est consectetur feugiat nec ac urna. Ut faucibus ex nec dictum
    fermentum. Morbi aliquet purus at sollicitudin ultrices. Quisque viverra
    varius cursus. Praesent sed mauris gravida, pharetra turpis non, gravida
    eros. Nullam sed ex justo. Ut at placerat ipsum, sit amet rhoncus libero.
    Sed blandit non purus non suscipit. Phasellus sed quam nec augue bibendum
    bibendum ut vitae urna. Sed odio diam, ornare nec sapien eget, congue
    viverra enim.",
                "motivation": "Ut convallis eleifend orci vel venenatis. Duis
    vulputate metus in lacus sollicitudin vestibulum. Suspendisse vel velit
    ac est consectetur feugiat nec ac urna. Ut faucibus ex nec dictum
    fermentum. Morbi aliquet purus at sollicitudin ultrices.",
                "details": "Ut convallis eleifend orci vel venenatis. Duis
    vulputate metus in lacus sollicitudin vestibulum. Suspendisse vel velit
    ac est consectetur feugiat nec ac urna. Ut faucibus ex nec dictum
    fermentum. Morbi aliquet purus at sollicitudin ultrices. Quisque viverra
    varius cursus. Praesent sed mauris gravida, pharetra turpis non, gravida
    eros.",             "requires": "2"
            },
            "author": albert,
            "voting_start_epoch": 9999_u64,
            "voting_end_epoch": 10000_u64,
            "grace_epoch": 10009_u64,
        }
    );
    let invalid_proposal_json_path =
        test.test_dir.path().join("invalid_proposal.json");
    generate_proposal_json_file(
        invalid_proposal_json_path.as_path(),
        &invalid_proposal_json,
    );

    let submit_proposal_args = vec![
        "init-proposal",
        "--data-path",
        invalid_proposal_json_path.to_str().unwrap(),
        "--ledger-address",
        &validator_one_rpc,
    ];
    let mut client = run!(test, Bin::Client, submit_proposal_args, Some(40))?;
    client.exp_string(
        "Invalid proposal end epoch: difference between proposal start and \
         end epoch must be at least 3 and at max 27 and end epoch must be a \
         multiple of 3",
    )?;
    client.assert_failure();

    // 7. Check invalid proposal was not accepted
    let proposal_query_args = vec![
        "query-proposal",
        "--proposal-id",
        "1",
        "--ledger-address",
        &validator_one_rpc,
    ];

    let mut client = run!(test, Bin::Client, proposal_query_args, Some(40))?;
    client.exp_string("No valid proposal was found with id 1")?;
    client.assert_success();

    // 8. Query token balance (funds shall not be submitted)
    let query_balance_args = vec![
        "balance",
        "--owner",
        ALBERT,
        "--token",
        NAM,
        "--ledger-address",
        &validator_one_rpc,
    ];

    let mut client = run!(test, Bin::Client, query_balance_args, Some(40))?;
    client.exp_string("NAM: 999500")?;
    client.assert_success();

    // 9. Send a yay vote from a validator
    let mut epoch = get_epoch(&test, &validator_one_rpc).unwrap();
    while epoch.0 <= 13 {
        sleep(1);
        epoch = get_epoch(&test, &validator_one_rpc).unwrap();
    }

    let submit_proposal_vote = vec![
        "vote-proposal",
        "--proposal-id",
        "0",
        "--vote",
        "yay",
        "--signer",
        "validator-0",
        "--ledger-address",
        &validator_one_rpc,
    ];

    let mut client = run_as!(
        test,
        Who::Validator(0),
        Bin::Client,
        submit_proposal_vote,
        Some(15)
    )?;
    client.exp_string("Transaction is valid.")?;
    client.assert_success();

    let submit_proposal_vote_delagator = vec![
        "vote-proposal",
        "--proposal-id",
        "0",
        "--vote",
        "nay",
        "--signer",
        BERTHA,
        "--ledger-address",
        &validator_one_rpc,
    ];

    let mut client =
        run!(test, Bin::Client, submit_proposal_vote_delagator, Some(40))?;
    client.exp_string("Transaction is valid.")?;
    client.assert_success();

    // 10. Send a yay vote from a non-validator/non-delegator user
    let submit_proposal_vote = vec![
        "vote-proposal",
        "--proposal-id",
        "0",
        "--vote",
        "yay",
        "--signer",
        ALBERT,
        "--ledger-address",
        &validator_one_rpc,
    ];

    // this is valid because the client filter ALBERT delegation and there are
    // none
    let mut client = run!(test, Bin::Client, submit_proposal_vote, Some(15))?;
    client.exp_string("Transaction is valid.")?;
    client.assert_success();

    // 11. Query the proposal and check the result
    let mut epoch = get_epoch(&test, &validator_one_rpc).unwrap();
    while epoch.0 <= 25 {
        sleep(1);
        epoch = get_epoch(&test, &validator_one_rpc).unwrap();
    }

    let query_proposal = vec![
        "query-proposal-result",
        "--proposal-id",
        "0",
        "--ledger-address",
        &validator_one_rpc,
    ];

    let mut client = run!(test, Bin::Client, query_proposal, Some(15))?;
    client.exp_string("Result: passed")?;
    client.assert_success();

    // 12. Wait proposal grace and check proposal author funds
    let mut epoch = get_epoch(&test, &validator_one_rpc).unwrap();
    while epoch.0 < 31 {
        sleep(1);
        epoch = get_epoch(&test, &validator_one_rpc).unwrap();
    }

    let query_balance_args = vec![
        "balance",
        "--owner",
        ALBERT,
        "--token",
        NAM,
        "--ledger-address",
        &validator_one_rpc,
    ];

    let mut client = run!(test, Bin::Client, query_balance_args, Some(30))?;
    client.exp_string("NAM: 1000000")?;
    client.assert_success();

    // 13. Check if governance funds are 0
    let query_balance_args = vec![
        "balance",
        "--owner",
        GOVERNANCE_ADDRESS,
        "--token",
        NAM,
        "--ledger-address",
        &validator_one_rpc,
    ];

    let mut client = run!(test, Bin::Client, query_balance_args, Some(30))?;
    client.exp_string("NAM: 0")?;
    client.assert_success();

    // // 14. Query parameters
    let query_protocol_parameters = vec![
        "query-protocol-parameters",
        "--ledger-address",
        &validator_one_rpc,
    ];

    let mut client =
        run!(test, Bin::Client, query_protocol_parameters, Some(30))?;
    client.exp_regex(".*Min. proposal grace epochs: 9.*")?;
    client.assert_success();

    Ok(())
}

/// In this test we:
/// 1. Run the ledger node
/// 2. Create an offline proposal
/// 3. Create an offline vote
/// 4. Tally offline
#[test]
fn proposal_offline() -> Result<()> {
    let test = setup::network(|genesis| genesis, None)?;

    // 1. Run the ledger node
    let mut ledger =
        run_as!(test, Who::Validator(0), Bin::Node, &["ledger"], Some(20))?;

    // Wait for a first block
    ledger.exp_string("Committed block hash")?;
    let _bg_ledger = ledger.background();

    let validator_one_rpc = get_actor_rpc(&test, &Who::Validator(0));

    // 1.1 Delegate some token
    let tx_args = vec![
        "bond",
        "--validator",
        "validator-0",
        "--source",
        ALBERT,
        "--amount",
        "900",
        "--gas-amount",
        "0",
        "--gas-limit",
        "0",
        "--gas-token",
        NAM,
        "--ledger-address",
        &validator_one_rpc,
    ];
    let mut client = run!(test, Bin::Client, tx_args, Some(40))?;
    client.exp_string("Transaction is valid.")?;
    client.assert_success();

    // 2. Create an offline
    let albert = find_address(&test, ALBERT)?;
    let valid_proposal_json = json!(
        {
            "content": {
                "title": "TheTitle",
                "authors": "test@test.com",
                "discussions-to": "www.github.com/anoma/aip/1",
                "created": "2022-03-10T08:54:37Z",
                "license": "MIT",
                "abstract": "Ut convallis eleifend orci vel venenatis. Duis vulputate metus in lacus sollicitudin vestibulum. Suspendisse vel velit ac est consectetur feugiat nec ac urna. Ut faucibus ex nec dictum fermentum. Morbi aliquet purus at sollicitudin ultrices. Quisque viverra varius cursus. Praesent sed mauris gravida, pharetra turpis non, gravida eros. Nullam sed ex justo. Ut at placerat ipsum, sit amet rhoncus libero. Sed blandit non purus non suscipit. Phasellus sed quam nec augue bibendum bibendum ut vitae urna. Sed odio diam, ornare nec sapien eget, congue viverra enim.",
                "motivation": "Ut convallis eleifend orci vel venenatis. Duis vulputate metus in lacus sollicitudin vestibulum. Suspendisse vel velit ac est consectetur feugiat nec ac urna. Ut faucibus ex nec dictum fermentum. Morbi aliquet purus at sollicitudin ultrices.",
                "details": "Ut convallis eleifend orci vel venenatis. Duis vulputate metus in lacus sollicitudin vestibulum. Suspendisse vel velit ac est consectetur feugiat nec ac urna. Ut faucibus ex nec dictum fermentum. Morbi aliquet purus at sollicitudin ultrices. Quisque viverra varius cursus. Praesent sed mauris gravida, pharetra turpis non, gravida eros.",
                "requires": "2"
            },
            "author": albert,
            "voting_start_epoch": 3_u64,
            "voting_end_epoch": 9_u64,
            "grace_epoch": 18_u64
        }
    );
    let valid_proposal_json_path =
        test.test_dir.path().join("valid_proposal.json");
    generate_proposal_json_file(
        valid_proposal_json_path.as_path(),
        &valid_proposal_json,
    );

    let validator_one_rpc = get_actor_rpc(&test, &Who::Validator(0));

    let offline_proposal_args = vec![
        "init-proposal",
        "--data-path",
        valid_proposal_json_path.to_str().unwrap(),
        "--offline",
        "--ledger-address",
        &validator_one_rpc,
    ];

    let mut client = run!(test, Bin::Client, offline_proposal_args, Some(15))?;
    client.exp_string("Proposal created: ")?;
    client.assert_success();

    // 3. Generate an offline yay vote
    let mut epoch = get_epoch(&test, &validator_one_rpc).unwrap();
    while epoch.0 <= 2 {
        sleep(1);
        epoch = get_epoch(&test, &validator_one_rpc).unwrap();
    }

    let proposal_path = test.test_dir.path().join("proposal");

    let submit_proposal_vote = vec![
        "vote-proposal",
        "--data-path",
        proposal_path.to_str().unwrap(),
        "--vote",
        "yay",
        "--signer",
        ALBERT,
        "--offline",
        "--ledger-address",
        &validator_one_rpc,
    ];

    let mut client = run!(test, Bin::Client, submit_proposal_vote, Some(15))?;
    client.exp_string("Proposal vote created: ")?;
    client.assert_success();

    let expected_file_name = format!("proposal-vote-{}", albert);
    let expected_path_vote = test.test_dir.path().join(expected_file_name);
    assert!(expected_path_vote.exists());

    // 4. Compute offline tally
    let tally_offline = vec![
        "query-proposal-result",
        "--data-path",
        test.test_dir.path().to_str().unwrap(),
        "--offline",
        "--ledger-address",
        &validator_one_rpc,
    ];

    let mut client = run!(test, Bin::Client, tally_offline, Some(15))?;
    client.exp_string("Result: rejected")?;
    client.assert_success();

    Ok(())
}

fn generate_proposal_json_file(
    proposal_path: &std::path::Path,
    proposal_content: &serde_json::Value,
) {
    let intent_writer = std::fs::OpenOptions::new()
        .create(true)
        .write(true)
        .truncate(true)
        .open(proposal_path)
        .unwrap();

    serde_json::to_writer(intent_writer, proposal_content).unwrap();
}

/// In this test we:
/// 1. Setup 2 genesis validators
/// 2. Initialize a new network with the 2 validators
/// 3. Setup and start the 2 genesis validator nodes and a non-validator node
/// 4. Submit a valid token transfer tx from one validator to the other
/// 5. Check that all the nodes processed the tx with the same result
#[test]
fn test_genesis_validators() -> Result<()> {
    use std::collections::HashMap;
    use std::net::SocketAddr;
    use std::str::FromStr;

    use namada::types::chain::ChainId;
    use namada_apps::config::genesis::genesis_config::{
        self, ValidatorPreGenesisConfig,
    };
    use namada_apps::config::Config;

    // This test is not using the `setup::network`, because we're setting up
    // custom genesis validators
    setup::INIT.call_once(|| {
        if let Err(err) = color_eyre::install() {
            eprintln!("Failed setting up colorful error reports {}", err);
        }
    });

    let working_dir = setup::working_dir();
    let test_dir = setup::TestDir::new();
    let checksums_path = working_dir
        .join("wasm/checksums.json")
        .to_string_lossy()
        .into_owned();

    // Same as in `genesis/e2e-tests-single-node.toml` for `validator-0`
    let net_address_0 = SocketAddr::from_str("127.0.0.1:27656").unwrap();
    let net_address_port_0 = net_address_0.port();
    // Find the first port (ledger P2P) that should be used for a validator at
    // the given index
    let get_first_port = |ix: u8| net_address_port_0 + 6 * (ix as u16 + 1);

    // 1. Setup 2 genesis validators, one with ed25519 keys (0) and one with
    // secp256k1 keys (1)
    let validator_0_alias = "validator-0";
    let validator_1_alias = "validator-1";

    let mut init_genesis_validator_0 = setup::run_cmd(
        Bin::Client,
        [
            "utils",
            "init-genesis-validator",
            "--unsafe-dont-encrypt",
            "--alias",
            validator_0_alias,
            "--scheme",
            "ed25519",
            "--commission-rate",
            "0.05",
            "--max-commission-rate-change",
            "0.01",
            "--net-address",
            &format!("127.0.0.1:{}", get_first_port(0)),
        ],
        Some(5),
        &working_dir,
        &test_dir,
        "validator",
        format!("{}:{}", std::file!(), std::line!()),
    )?;
    init_genesis_validator_0.assert_success();
    let validator_0_pre_genesis_dir =
        namada_apps::client::utils::validator_pre_genesis_dir(
            test_dir.path(),
            validator_0_alias,
        );
    let config = std::fs::read_to_string(
        namada_apps::client::utils::validator_pre_genesis_file(
            &validator_0_pre_genesis_dir,
        ),
    )
    .unwrap();
    let mut validator_0_config: ValidatorPreGenesisConfig =
        toml::from_str(&config).unwrap();
    let validator_0_config = validator_0_config
        .validator
        .remove(validator_0_alias)
        .unwrap();

    let mut init_genesis_validator_1 = setup::run_cmd(
        Bin::Client,
        [
            "utils",
            "init-genesis-validator",
            "--unsafe-dont-encrypt",
            "--alias",
            validator_1_alias,
            "--scheme",
            "secp256k1",
            "--commission-rate",
            "0.05",
            "--max-commission-rate-change",
            "0.01",
            "--net-address",
            &format!("127.0.0.1:{}", get_first_port(1)),
        ],
        Some(5),
        &working_dir,
        &test_dir,
        "validator",
        format!("{}:{}", std::file!(), std::line!()),
    )?;
    init_genesis_validator_1.assert_success();
    let validator_1_pre_genesis_dir =
        namada_apps::client::utils::validator_pre_genesis_dir(
            test_dir.path(),
            validator_1_alias,
        );
    let config = std::fs::read_to_string(
        namada_apps::client::utils::validator_pre_genesis_file(
            &validator_1_pre_genesis_dir,
        ),
    )
    .unwrap();
    let mut validator_1_config: ValidatorPreGenesisConfig =
        toml::from_str(&config).unwrap();
    let validator_1_config = validator_1_config
        .validator
        .remove(validator_1_alias)
        .unwrap();

    // 2. Initialize a new network with the 2 validators
    let mut genesis = genesis_config::open_genesis_config(
        working_dir.join(setup::SINGLE_NODE_NET_GENESIS),
    )?;
    let update_validator_config =
        |ix: u8, mut config: genesis_config::ValidatorConfig| {
            // Setup tokens balances and validity predicates
            config.tokens = Some(200000);
            config.non_staked_balance = Some(1000000000000);
            config.validator_vp = Some("vp_user".into());
            // Setup the validator ports same as what
            // `setup::set_validators` would do
            let mut net_address = net_address_0;
            // 6 ports for each validator
            let first_port = get_first_port(ix);
            net_address.set_port(first_port);
            config.net_address = Some(net_address.to_string());
            config
        };
    genesis.validator = HashMap::from_iter([
        (
            validator_0_alias.to_owned(),
            update_validator_config(0, validator_0_config),
        ),
        (
            validator_1_alias.to_owned(),
            update_validator_config(1, validator_1_config),
        ),
    ]);
    let genesis_file = test_dir.path().join("e2e-test-genesis-src.toml");
    genesis_config::write_genesis_config(&genesis, &genesis_file);
    let genesis_path = genesis_file.to_string_lossy();

    let archive_dir = test_dir.path().to_string_lossy().to_string();
    let args = vec![
        "utils",
        "init-network",
        "--unsafe-dont-encrypt",
        "--genesis-path",
        &genesis_path,
        "--chain-prefix",
        "e2e-test",
        "--localhost",
        "--allow-duplicate-ip",
        "--wasm-checksums-path",
        &checksums_path,
        "--archive-dir",
        &archive_dir,
    ];
    let mut init_network = setup::run_cmd(
        Bin::Client,
        args,
        Some(5),
        &working_dir,
        &test_dir,
        "validator",
        format!("{}:{}", std::file!(), std::line!()),
    )?;

    // Get the generated chain_id` from result of the last command
    let (unread, matched) =
        init_network.exp_regex(r"Derived chain ID: .*\n")?;
    let chain_id_raw =
        matched.trim().split_once("Derived chain ID: ").unwrap().1;
    let chain_id = ChainId::from_str(chain_id_raw.trim())?;
    println!("'init-network' output: {}", unread);
    let net = setup::Network {
        chain_id: chain_id.clone(),
    };
    let test = setup::Test {
        working_dir: working_dir.clone(),
        test_dir,
        net,
        genesis,
    };

    // Host the network archive to make it available for `join-network` commands
    let network_archive_server = file_serve::Server::new(&working_dir);
    let network_archive_addr = network_archive_server.addr().to_owned();
    std::thread::spawn(move || {
        network_archive_server.serve().unwrap();
    });

    // 3. Setup and start the 2 genesis validator nodes and a non-validator node

    // Clean-up the chain dir from the existing validator dir that were created
    // by `init-network`, because we want to set them up with `join-network`
    // instead
    let validator_0_base_dir = test.get_base_dir(&Who::Validator(0));
    let validator_1_base_dir = test.get_base_dir(&Who::Validator(1));
    std::fs::remove_dir_all(&validator_0_base_dir).unwrap();
    std::fs::remove_dir_all(&validator_1_base_dir).unwrap();

    std::env::set_var(
        namada_apps::client::utils::ENV_VAR_NETWORK_CONFIGS_SERVER,
        format!("http://{network_archive_addr}/{}", archive_dir),
    );
    let pre_genesis_path = validator_0_pre_genesis_dir.to_string_lossy();
    let mut join_network_val_0 = run_as!(
        test,
        Who::Validator(0),
        Bin::Client,
        [
            "utils",
            "join-network",
            "--chain-id",
            chain_id.as_str(),
            "--pre-genesis-path",
            pre_genesis_path.as_ref(),
            "--dont-prefetch-wasm",
        ],
        Some(5)
    )?;
    join_network_val_0.exp_string("Successfully configured for chain")?;

    let pre_genesis_path = validator_1_pre_genesis_dir.to_string_lossy();
    let mut join_network_val_1 = run_as!(
        test,
        Who::Validator(1),
        Bin::Client,
        [
            "utils",
            "join-network",
            "--chain-id",
            chain_id.as_str(),
            "--pre-genesis-path",
            pre_genesis_path.as_ref(),
            "--dont-prefetch-wasm",
        ],
        Some(5)
    )?;
    join_network_val_1.exp_string("Successfully configured for chain")?;

    // We have to update the ports in the configs again, because the ones from
    // `join-network` use the defaults
    let update_config = |ix: u8, mut config: Config| {
        let first_port = net_address_port_0 + 6 * (ix as u16 + 1);
        config.ledger.tendermint.p2p_address.set_port(first_port);
        config
            .ledger
            .tendermint
            .rpc_address
            .set_port(first_port + 1);
        config.ledger.shell.ledger_address.set_port(first_port + 2);
        config
    };

    let validator_0_config = update_config(
        0,
        Config::load(&validator_0_base_dir, &test.net.chain_id, None),
    );
    validator_0_config
        .write(&validator_0_base_dir, &chain_id, true)
        .unwrap();

    let validator_1_config = update_config(
        1,
        Config::load(&validator_1_base_dir, &test.net.chain_id, None),
    );
    validator_1_config
        .write(&validator_1_base_dir, &chain_id, true)
        .unwrap();

    // Copy WASMs to each node's chain dir
    let chain_dir = test.test_dir.path().join(chain_id.as_str());
    setup::copy_wasm_to_chain_dir(
        &working_dir,
        &chain_dir,
        &chain_id,
        test.genesis.validator.keys(),
    );

    let args = ["ledger"];
    let mut validator_0 =
        run_as!(test, Who::Validator(0), Bin::Node, args, Some(40))?;
    validator_0.exp_string("Namada ledger node started")?;
    validator_0.exp_string("This node is a validator")?;

    let mut validator_1 =
        run_as!(test, Who::Validator(1), Bin::Node, args, Some(40))?;
    validator_1.exp_string("Namada ledger node started")?;
    validator_1.exp_string("This node is a validator")?;

    let mut non_validator =
        run_as!(test, Who::NonValidator, Bin::Node, args, Some(40))?;
    non_validator.exp_string("Namada ledger node started")?;
    non_validator.exp_string("This node is not a validator")?;

    // Wait for a first block
    validator_0.exp_string("Committed block hash")?;
    validator_1.exp_string("Committed block hash")?;
    non_validator.exp_string("Committed block hash")?;

    let bg_validator_0 = validator_0.background();
    let bg_validator_1 = validator_1.background();
    let _bg_non_validator = non_validator.background();

    // 4. Submit a valid token transfer tx
    let validator_one_rpc = get_actor_rpc(&test, &Who::Validator(0));
    let tx_args = [
        "transfer",
        "--source",
        validator_0_alias,
        "--target",
        validator_1_alias,
        "--token",
        NAM,
        "--amount",
        "10.1",
        "--gas-amount",
        "0",
        "--gas-limit",
        "0",
        "--gas-token",
        NAM,
        "--ledger-address",
        &validator_one_rpc,
    ];
    let mut client =
        run_as!(test, Who::Validator(0), Bin::Client, tx_args, Some(40))?;
    client.exp_string("Transaction is valid.")?;
    client.assert_success();

    // 3. Check that all the nodes processed the tx with the same result
    let mut validator_0 = bg_validator_0.foreground();
    let mut validator_1 = bg_validator_1.foreground();

    let expected_result = "successful txs: 1";
    // We cannot check this on non-validator node as it might sync without
    // applying the tx itself, but its state should be the same, checked below.
    validator_0.exp_string(expected_result)?;
    validator_1.exp_string(expected_result)?;
    let _bg_validator_0 = validator_0.background();
    let _bg_validator_1 = validator_1.background();

    let validator_0_rpc = get_actor_rpc(&test, &Who::Validator(0));
    let validator_1_rpc = get_actor_rpc(&test, &Who::Validator(1));
    let non_validator_rpc = get_actor_rpc(&test, &Who::NonValidator);

    // Find the block height on the validator
    let after_tx_height = get_height(&test, &validator_0_rpc)?;

    // Wait for the non-validator to be synced to at least the same height
    wait_for_block_height(&test, &non_validator_rpc, after_tx_height, 10)?;

    let query_balance_args = |ledger_rpc| {
        vec![
            "balance",
            "--owner",
            validator_1_alias,
            "--token",
            NAM,
            "--ledger-address",
            ledger_rpc,
        ]
    };
    for ledger_rpc in &[validator_0_rpc, validator_1_rpc, non_validator_rpc] {
        let mut client =
            run!(test, Bin::Client, query_balance_args(ledger_rpc), Some(40))?;
        client.exp_string("NAM: 1000000000010.1")?;
        client.assert_success();
    }

    Ok(())
}

/// In this test we intentionally make a validator node double sign blocks
/// to test that slashing evidence is received and processed by the ledger
/// correctly:
/// 1. Run 2 genesis validator ledger nodes
/// 2. Copy the first genesis validator base-dir
/// 3. Increment its ports and generate new node ID to avoid conflict
/// 4. Run it to get it to double vote and sign blocks
/// 5. Submit a valid token transfer tx to validator 0
/// 6. Wait for double signing evidence
#[test]
fn double_signing_gets_slashed() -> Result<()> {
    use std::net::SocketAddr;
    use std::str::FromStr;

    use namada::types::key::{self, ed25519, SigScheme};
    use namada_apps::client;
    use namada_apps::config::Config;

    // Setup 2 genesis validator nodes
    let test = setup::network(
        |genesis| setup::set_validators(2, genesis, default_port_offset),
        None,
    )?;

    // 1. Run 2 genesis validator ledger nodes
    let args = ["ledger"];
    let mut validator_0 =
        run_as!(test, Who::Validator(0), Bin::Node, args, Some(40))?;
    validator_0.exp_string("Namada ledger node started")?;
    validator_0.exp_string("This node is a validator")?;
    let _bg_validator_0 = validator_0.background();
    let mut validator_1 =
        run_as!(test, Who::Validator(1), Bin::Node, args, Some(40))?;
    validator_1.exp_string("Namada ledger node started")?;
    validator_1.exp_string("This node is a validator")?;
    let bg_validator_1 = validator_1.background();

    // 2. Copy the first genesis validator base-dir
    let validator_0_base_dir = test.get_base_dir(&Who::Validator(0));
    let validator_0_base_dir_copy =
        test.test_dir.path().join("validator-0-copy");
    fs_extra::dir::copy(
        validator_0_base_dir,
        &validator_0_base_dir_copy,
        &fs_extra::dir::CopyOptions {
            copy_inside: true,
            ..Default::default()
        },
    )
    .unwrap();

    // 3. Increment its ports and generate new node ID to avoid conflict

    // Same as in `genesis/e2e-tests-single-node.toml` for `validator-0`
    let net_address_0 = SocketAddr::from_str("127.0.0.1:27656").unwrap();
    let net_address_port_0 = net_address_0.port();

    let update_config = |ix: u8, mut config: Config| {
        let first_port = net_address_port_0 + 6 * (ix as u16 + 1);
        config.ledger.tendermint.p2p_address.set_port(first_port);
        config
            .ledger
            .tendermint
            .rpc_address
            .set_port(first_port + 1);
        config.ledger.shell.ledger_address.set_port(first_port + 2);
        config
    };

    let validator_0_copy_config = update_config(
        2,
        Config::load(&validator_0_base_dir_copy, &test.net.chain_id, None),
    );
    validator_0_copy_config
        .write(&validator_0_base_dir_copy, &test.net.chain_id, true)
        .unwrap();

    // Generate a new node key
    use rand::prelude::ThreadRng;
    use rand::thread_rng;

    let mut rng: ThreadRng = thread_rng();
    let node_sk = ed25519::SigScheme::generate(&mut rng);
    let node_sk = key::common::SecretKey::Ed25519(node_sk);
    let tm_home_dir = validator_0_base_dir_copy
        .join(test.net.chain_id.as_str())
        .join("tendermint");
    let _node_pk =
        client::utils::write_tendermint_node_key(&tm_home_dir, node_sk);

    // 4. Run it to get it to double vote and sign block
    let loc = format!("{}:{}", std::file!(), std::line!());
    // This node will only connect to `validator_1`, so that nodes
    // `validator_0` and `validator_0_copy` should start double signing
    let mut validator_0_copy = setup::run_cmd(
        Bin::Node,
        args,
        Some(40),
        &test.working_dir,
        validator_0_base_dir_copy,
        "validator",
        loc,
    )?;
    validator_0_copy.exp_string("Namada ledger node started")?;
    validator_0_copy.exp_string("This node is a validator")?;
    let _bg_validator_0_copy = validator_0_copy.background();

    // 5. Submit a valid token transfer tx to validator 0
    let validator_one_rpc = get_actor_rpc(&test, &Who::Validator(0));
    let tx_args = [
        "transfer",
        "--source",
        BERTHA,
        "--target",
        ALBERT,
        "--token",
        NAM,
        "--amount",
        "10.1",
        "--gas-amount",
        "0",
        "--gas-limit",
        "0",
        "--gas-token",
        NAM,
        "--ledger-address",
        &validator_one_rpc,
    ];
    let mut client = run!(test, Bin::Client, tx_args, Some(40))?;
    client.exp_string("Transaction is valid.")?;
    client.assert_success();

    // 6. Wait for double signing evidence
    let mut validator_1 = bg_validator_1.foreground();
    validator_1.exp_string("Processing evidence")?;
    validator_1.exp_string("Slashing")?;

    Ok(())
}

/// In this test we:
/// 1. Run the ledger node
/// 2. For some transactions that need signature authorization:
///    2a. Generate a new key for an implicit account.
///    2b. Send some funds to the implicit account.
///    2c. Submit the tx with the implicit account as the source, that
///        requires that the account has revealed its PK. This should be done
///        by the client automatically.
///    2d. Submit same tx again, this time the client shouldn't reveal again.
#[test]
fn implicit_account_reveal_pk() -> Result<()> {
    let test = setup::network(|genesis| genesis, None)?;

    // 1. Run the ledger node
    let mut ledger =
        run_as!(test, Who::Validator(0), Bin::Node, &["ledger"], Some(40))?;

    // Wait for a first block
    ledger.exp_string("Committed block hash")?;
    let _bg_ledger = ledger.background();

    let validator_one_rpc = get_actor_rpc(&test, &Who::Validator(0));

    // 2. Some transactions that need signature authorization:
    let txs_args: Vec<Box<dyn Fn(&str) -> Vec<String>>> = vec![
        // A token transfer tx
        Box::new(|source| {
            [
                "transfer",
                "--source",
                source,
                "--target",
                ALBERT,
                "--token",
                NAM,
                "--amount",
                "10.1",
                "--ledger-address",
                &validator_one_rpc,
            ]
            .into_iter()
            .map(|x| x.to_owned())
            .collect()
        }),
        // A bond
        Box::new(|source| {
            vec![
                "bond",
                "--validator",
                "validator-0",
                "--source",
                source,
                "--amount",
                "10.1",
                "--ledger-address",
                &validator_one_rpc,
            ]
            .into_iter()
            .map(|x| x.to_owned())
            .collect()
        }),
        // Submit proposal
        Box::new(|source| {
            // Gen data for proposal tx
            let source = find_address(&test, source).unwrap();
            let valid_proposal_json_path = prepare_proposal_data(&test, source);
            vec![
                "init-proposal",
                "--data-path",
                valid_proposal_json_path.to_str().unwrap(),
                "--ledger-address",
                &validator_one_rpc,
            ]
            .into_iter()
            .map(|x| x.to_owned())
            .collect()
        }),
    ];

    for (ix, tx_args) in txs_args.into_iter().enumerate() {
        let key_alias = format!("key-{ix}");

        // 2a. Generate a new key for an implicit account.
        let mut cmd = run!(
            test,
            Bin::Wallet,
            &["key", "gen", "--alias", &key_alias, "--unsafe-dont-encrypt"],
            Some(20),
        )?;
        cmd.assert_success();

        // Apply the key_alias once the key is generated to obtain tx args
        let tx_args = tx_args(&key_alias);

        // 2b. Send some funds to the implicit account.
        let credit_args = [
            "transfer",
            "--source",
            BERTHA,
            "--target",
            &key_alias,
            "--token",
            NAM,
            "--amount",
            "1000",
            "--ledger-address",
            &validator_one_rpc,
        ];
        let mut client = run!(test, Bin::Client, credit_args, Some(40))?;
        client.assert_success();

        // 2c. Submit the tx with the implicit account as the source.
        let expected_reveal = "Submitting a tx to reveal the public key";
        let mut client = run!(test, Bin::Client, &tx_args, Some(40))?;
        client.exp_string(expected_reveal)?;
        client.assert_success();

        // 2d. Submit same tx again, this time the client shouldn't reveal
        // again.
        let mut client = run!(test, Bin::Client, tx_args, Some(40))?;
        let unread = client.exp_eof()?;
        assert!(!unread.contains(expected_reveal))
    }

    Ok(())
}

/// Prepare proposal data in the test's temp dir from the given source address.
/// This can be submitted with "init-proposal" command.
fn prepare_proposal_data(test: &setup::Test, source: Address) -> PathBuf {
    let proposal_code = TestWasms::TxProposalCode.path();
    let valid_proposal_json = json!(
        {
            "content": {
                "title": "TheTitle",
                "authors": "test@test.com",
                "discussions-to": "www.github.com/anoma/aip/1",
                "created": "2022-03-10T08:54:37Z",
                "license": "MIT",
                "abstract": "Ut convallis eleifend orci vel venenatis. Duis vulputate metus in lacus sollicitudin vestibulum. Suspendisse vel velit ac est consectetur feugiat nec ac urna. Ut faucibus ex nec dictum fermentum. Morbi aliquet purus at sollicitudin ultrices. Quisque viverra varius cursus. Praesent sed mauris gravida, pharetra turpis non, gravida eros. Nullam sed ex justo. Ut at placerat ipsum, sit amet rhoncus libero. Sed blandit non purus non suscipit. Phasellus sed quam nec augue bibendum bibendum ut vitae urna. Sed odio diam, ornare nec sapien eget, congue viverra enim.",
                "motivation": "Ut convallis eleifend orci vel venenatis. Duis vulputate metus in lacus sollicitudin vestibulum. Suspendisse vel velit ac est consectetur feugiat nec ac urna. Ut faucibus ex nec dictum fermentum. Morbi aliquet purus at sollicitudin ultrices.",
                "details": "Ut convallis eleifend orci vel venenatis. Duis vulputate metus in lacus sollicitudin vestibulum. Suspendisse vel velit ac est consectetur feugiat nec ac urna. Ut faucibus ex nec dictum fermentum. Morbi aliquet purus at sollicitudin ultrices. Quisque viverra varius cursus. Praesent sed mauris gravida, pharetra turpis non, gravida eros.",
                "requires": "2"
            },
            "author": source,
            "voting_start_epoch": 12_u64,
            "voting_end_epoch": 24_u64,
            "grace_epoch": 30_u64,
            "proposal_code_path": proposal_code.to_str().unwrap()
        }
    );
    let valid_proposal_json_path =
        test.test_dir.path().join("valid_proposal.json");
    generate_proposal_json_file(
        valid_proposal_json_path.as_path(),
        &valid_proposal_json,
    );
    valid_proposal_json_path
}

/// Convert epoch `min_duration` in seconds to `epochs_per_year` genesis
/// parameter.
fn epochs_per_year_from_min_duration(min_duration: u64) -> u64 {
    60 * 60 * 24 * 365 / min_duration
}<|MERGE_RESOLUTION|>--- conflicted
+++ resolved
@@ -1928,11 +1928,7 @@
         epoch, delegation_withdrawable_epoch
     );
     let start = Instant::now();
-<<<<<<< HEAD
-    let loop_timeout = Duration::new(40, 0);
-=======
     let loop_timeout = Duration::new(60, 0);
->>>>>>> 1da044e8
     loop {
         if Instant::now().duration_since(start) > loop_timeout {
             panic!(
@@ -2424,11 +2420,7 @@
             let parameters = ParametersConfig {
                 epochs_per_year: epochs_per_year_from_min_duration(1),
                 max_proposal_bytes: Default::default(),
-<<<<<<< HEAD
-                min_num_of_blocks: 2,
-=======
                 min_num_of_blocks: 4,
->>>>>>> 1da044e8
                 max_expected_time_per_block: 1,
                 vp_whitelist: Some(get_all_wasms_hashes(
                     &working_dir,
