use std::collections::BTreeSet;

use anoma::ledger::gas::VpGasMeter;
use anoma::ledger::storage::mockdb::MockDB;
use anoma::ledger::storage::testing::TestStorage;
use anoma::ledger::storage::write_log::WriteLog;
use anoma::proto::Tx;
use anoma::types::address::{self, Address};
use anoma::types::storage::{self, Key};
use anoma::vm::prefix_iter::PrefixIterators;
use anoma::vm::wasm::{self, VpCache};
use anoma::vm::{self, WasmCacheRwAccess};
use tempfile::TempDir;

use crate::tx::{tx_host_env, TestTxEnv};

/// This module combines the native host function implementations from
/// `native_vp_host_env` with the functions exposed to the vp wasm
/// that will call to the native functions, instead of interfacing via a
/// wasm runtime. It can be used for host environment integration tests.
pub mod vp_host_env {
    pub use anoma_vm_env::vp_prelude::*;

    pub use super::native_vp_host_env::*;
}

/// Host environment structures required for transactions.
pub struct TestVpEnv {
    pub addr: Address,
    pub storage: TestStorage,
    pub write_log: WriteLog,
    pub iterators: PrefixIterators<'static, MockDB>,
    pub gas_meter: VpGasMeter,
    pub tx: Tx,
    pub keys_changed: BTreeSet<storage::Key>,
    pub verifiers: BTreeSet<Address>,
    pub eval_runner: native_vp_host_env::VpEval,
    pub result_buffer: Option<Vec<u8>>,
    pub vp_wasm_cache: VpCache<WasmCacheRwAccess>,
    pub vp_cache_dir: TempDir,
}

impl Default for TestVpEnv {
    fn default() -> Self {
        #[cfg(feature = "wasm-runtime")]
        let eval_runner = anoma::vm::wasm::run::VpEvalWasm::default();
        #[cfg(not(feature = "wasm-runtime"))]
        let eval_runner = native_vp_host_env::VpEval;

        let (vp_wasm_cache, vp_cache_dir) =
            wasm::compilation_cache::common::testing::cache();

        Self {
            addr: address::testing::established_address_1(),
            storage: TestStorage::default(),
            write_log: WriteLog::default(),
            iterators: PrefixIterators::default(),
            gas_meter: VpGasMeter::new(0),
            tx: Tx::new(vec![], None),
            keys_changed: BTreeSet::default(),
            verifiers: BTreeSet::default(),
            eval_runner,
            result_buffer: None,
            vp_wasm_cache,
            vp_cache_dir,
        }
    }
}

impl TestVpEnv {
    pub fn all_touched_storage_keys(&self) -> BTreeSet<Key> {
        self.write_log.get_keys()
    }

    pub fn get_verifiers(&self) -> BTreeSet<Address> {
<<<<<<< HEAD
        let verifiers: BTreeSet<Address> = self
            .write_log
            .verifiers_changed_keys(&self.verifiers)
            .keys()
            .cloned()
            .collect();
        verifiers
    }
}

=======
        self.write_log.verifiers_and_changed_keys(&self.verifiers).0
    }
}

/// Initialize the host environment inside the [`vp_host_env`] module by running
/// a transaction. The transaction is expected to modify the storage sub-space
/// of the given address `addr` or to add it to the set of verifiers using
/// [`super::tx::tx_host_env::insert_verifier`].
pub fn init_vp_env_from_tx(
    addr: Address,
    mut tx_env: TestTxEnv,
    mut apply_tx: impl FnMut(&Address),
) -> TestVpEnv {
    // Write an empty validity predicate for the address, because it's used to
    // check if the address exists when we write into its storage
    let vp_key = Key::validity_predicate(&addr);
    tx_env.storage.write(&vp_key, vec![]).unwrap();

    init_tx_env(&mut tx_env);
    apply_tx(&addr);

    let verifiers_from_tx = &tx_env.verifiers;
    let (verifiers, keys_changed) = tx_env
        .write_log
        .verifiers_and_changed_keys(verifiers_from_tx);
    verifiers.get(&addr).unwrap_or_else(|| {
        panic!(
            "The VP for the given address has not been triggered by the \
             transaction. Changed keys: {:#?}",
            keys_changed
        )
    });

    let mut vp_env = TestVpEnv {
        addr,
        storage: tx_env.storage,
        write_log: tx_env.write_log,
        keys_changed,
        verifiers,
        ..Default::default()
    };

    init_vp_env(&mut vp_env);
    vp_env
}

/// Initialize the host environment inside the [`vp_host_env`] module.
pub fn init_vp_env(
    TestVpEnv {
        addr,
        storage,
        write_log,
        iterators,
        gas_meter,
        tx,
        keys_changed,
        verifiers,
        eval_runner,
        result_buffer,
        vp_wasm_cache,
        vp_cache_dir: _,
    }: &mut TestVpEnv,
) {
    vp_host_env::ENV.with(|env| {
        *env.borrow_mut() = Some({
            vm::host_env::testing::vp_env(
                addr,
                storage,
                write_log,
                iterators,
                gas_meter,
                tx,
                verifiers,
                result_buffer,
                keys_changed,
                eval_runner,
                vp_wasm_cache,
            )
        })
    });
}

>>>>>>> 14d2459e
/// This module allows to test code with vp host environment functions.
/// It keeps a thread-local global `VpEnv`, which is passed to any of
/// invoked host environment functions and so it must be initialized
/// before the test.
mod native_vp_host_env {

    use std::cell::RefCell;
    use std::pin::Pin;

    use anoma::ledger::storage::Sha256Hasher;
    use anoma::vm::host_env::*;
    use anoma::vm::WasmCacheRwAccess;
    // TODO replace with `std::concat_idents` once stabilized (https://github.com/rust-lang/rust/issues/29599)
    use concat_idents::concat_idents;

    use super::*;

    #[cfg(feature = "wasm-runtime")]
    pub type VpEval = anoma::vm::wasm::run::VpEvalWasm<
        MockDB,
        Sha256Hasher,
        WasmCacheRwAccess,
    >;
    #[cfg(not(feature = "wasm-runtime"))]
    pub struct VpEval;

    thread_local! {
        /// A [`TestVpEnv`] that can be used for VP host env functions calls
        /// that implements the WASM host environment in native environment.
        pub static ENV: RefCell<Option<Pin<Box<TestVpEnv>>>> =
            RefCell::new(None);
    }

    /// Initialize the VP environment in [`ENV`]. This will be used in the
    /// host env function calls via macro `native_host_fn!`.
    pub fn init() {
        ENV.with(|env| {
            let test_env = TestVpEnv::default();
            *env.borrow_mut() = Some(Box::pin(test_env));
        });
    }

    /// Set the VP host environment in [`ENV`] from the given [`TestVpEnv`].
    /// This will be used in the host env function calls via
    /// macro `native_host_fn!`.
    pub fn set(test_env: TestVpEnv) {
        ENV.with(|env| {
            *env.borrow_mut() = Some(Box::pin(test_env));
        });
    }

    /// Mutably borrow the [`TestVpEnv`] from [`ENV`]. The [`ENV`] must be
    /// initialized.
    pub fn with<T>(f: impl Fn(&mut TestVpEnv) -> T) -> T {
        ENV.with(|env| {
            let mut env = env.borrow_mut();
            let mut env = env
                .as_mut()
                .expect(
                    "Did you forget to initialize the ENV? (e.g. call to \
                     `vp_host_env::init()`)",
                )
                .as_mut();
            f(&mut *env)
        })
    }

    /// Take the [`TestVpEnv`] out of [`ENV`]. The [`ENV`] must be initialized.
    pub fn take() -> TestVpEnv {
        ENV.with(|env| {
            let mut env = env.borrow_mut();
            let env = env.take().expect(
                "Did you forget to initialize the ENV? (e.g. call to \
                 `vp_host_env::init()`)",
            );
            let env = Pin::into_inner(env);
            *env
        })
    }

    /// Initialize the VP host environment in [`ENV`] by running a transaction.
    /// The transaction is expected to modify the storage sub-space of the given
    /// address `addr` or to add it to the set of verifiers using
    /// [`tx_host_env::insert_verifier`].
    pub fn init_from_tx(
        addr: Address,
        mut tx_env: TestTxEnv,
        mut apply_tx: impl FnMut(&Address),
    ) {
        // Write an empty validity predicate for the address, because it's used
        // to check if the address exists when we write into its storage
        let vp_key = Key::validity_predicate(&addr);
        tx_env.storage.write(&vp_key, vec![]).unwrap();

        tx_host_env::set(tx_env);
        apply_tx(&addr);

        let tx_env = tx_host_env::take();
        let verifiers_from_tx = &tx_env.verifiers;
        let verifiers_changed_keys =
            tx_env.write_log.verifiers_changed_keys(verifiers_from_tx);
        let verifiers = verifiers_changed_keys.keys().cloned().collect();
        let keys_changed = verifiers_changed_keys
            .get(&addr)
            .unwrap_or_else(|| {
                panic!(
                    "The VP for the given address has not been triggered by \
                     the transaction, {:#?}",
                    verifiers_changed_keys
                )
            })
            .to_owned();

        let vp_env = TestVpEnv {
            addr,
            storage: tx_env.storage,
            write_log: tx_env.write_log,
            keys_changed,
            verifiers,
            ..Default::default()
        };

        set(vp_env);
    }

    #[cfg(not(feature = "wasm-runtime"))]
    impl VpEvaluator for VpEval {
        type CA = WasmCacheRwAccess;
        type Db = MockDB;
        type Eval = VpEval;
        type H = Sha256Hasher;

        fn eval(
            &self,
            _ctx: VpCtx<'static, Self::Db, Self::H, Self::Eval, Self::CA>,
            _vp_code: Vec<u8>,
            _input_data: Vec<u8>,
        ) -> anoma::types::internal::HostEnvResult {
            unimplemented!(
                "The \"wasm-runtime\" feature must be enabled to test with \
                 the `eval` function."
            )
        }
    }

    /// A helper macro to create implementations of the host environment
    /// functions exported to wasm, which uses the environment from the
    /// `ENV` variable.
    macro_rules! native_host_fn {
            // unit return type
            ( $fn:ident ( $($arg:ident : $type:ty),* $(,)?) ) => {
                concat_idents!(extern_fn_name = anoma, _, $fn {
                    #[no_mangle]
                    extern "C" fn extern_fn_name( $($arg: $type),* ) {
                        with(|TestVpEnv {
                                addr,
                                storage,
                                write_log,
                                iterators,
                                gas_meter,
                                tx,
                                keys_changed,
                                verifiers,
                                eval_runner,
                                result_buffer,
                                vp_wasm_cache,
                                vp_cache_dir: _,
                            }: &mut TestVpEnv| {

                            let env = vm::host_env::testing::vp_env(
                                addr,
                                storage,
                                write_log,
                                iterators,
                                gas_meter,
                                tx,
                                verifiers,
                                result_buffer,
                                keys_changed,
                                eval_runner,
                                vp_wasm_cache,
                            );

                            // Call the `host_env` function and unwrap any
                            // runtime errors
                            $fn( &env, $($arg),* ).unwrap()
                        })
                    }
                });
            };

            // non-unit return type
            ( $fn:ident ( $($arg:ident : $type:ty),* $(,)?) -> $ret:ty ) => {
                concat_idents!(extern_fn_name = anoma, _, $fn {
                    #[no_mangle]
                    extern "C" fn extern_fn_name( $($arg: $type),* ) -> $ret {
                        with(|TestVpEnv {
                                addr,
                                storage,
                                write_log,
                                iterators,
                                gas_meter,
                                tx,
                                keys_changed,
                                verifiers,
                                eval_runner,
                                result_buffer,
                                vp_wasm_cache,
                                vp_cache_dir: _,
                            }: &mut TestVpEnv| {

                            let env = vm::host_env::testing::vp_env(
                                addr,
                                storage,
                                write_log,
                                iterators,
                                gas_meter,
                                tx,
                                verifiers,
                                result_buffer,
                                keys_changed,
                                eval_runner,
                                vp_wasm_cache,
                            );

                            // Call the `host_env` function and unwrap any
                            // runtime errors
                            $fn( &env, $($arg),* ).unwrap()
                        })
                    }
                });
            }
        }

    // Implement all the exported functions from
    // [`anoma_vm_env::imports::vp`] `extern "C"` section.
    native_host_fn!(vp_read_pre(key_ptr: u64, key_len: u64) -> i64);
    native_host_fn!(vp_read_post(key_ptr: u64, key_len: u64) -> i64);
    native_host_fn!(vp_result_buffer(result_ptr: u64));
    native_host_fn!(vp_has_key_pre(key_ptr: u64, key_len: u64) -> i64);
    native_host_fn!(vp_has_key_post(key_ptr: u64, key_len: u64) -> i64);
    native_host_fn!(vp_iter_prefix(prefix_ptr: u64, prefix_len: u64) -> u64);
    native_host_fn!(vp_iter_pre_next(iter_id: u64) -> i64);
    native_host_fn!(vp_iter_post_next(iter_id: u64) -> i64);
    native_host_fn!(vp_get_chain_id(result_ptr: u64));
    native_host_fn!(vp_get_block_height() -> u64);
    native_host_fn!(vp_get_block_hash(result_ptr: u64));
    native_host_fn!(vp_get_tx_code_hash(result_ptr: u64));
    native_host_fn!(vp_get_block_epoch() -> u64);
    native_host_fn!(vp_verify_tx_signature(
            pk_ptr: u64,
            pk_len: u64,
            sig_ptr: u64,
            sig_len: u64,
        ) -> i64);
    native_host_fn!(vp_eval(
            vp_code_ptr: u64,
            vp_code_len: u64,
            input_data_ptr: u64,
            input_data_len: u64,
        ) -> i64);
    native_host_fn!(vp_log_string(str_ptr: u64, str_len: u64));
}<|MERGE_RESOLUTION|>--- conflicted
+++ resolved
@@ -73,101 +73,10 @@
     }
 
     pub fn get_verifiers(&self) -> BTreeSet<Address> {
-<<<<<<< HEAD
-        let verifiers: BTreeSet<Address> = self
-            .write_log
-            .verifiers_changed_keys(&self.verifiers)
-            .keys()
-            .cloned()
-            .collect();
-        verifiers
+        self.write_log.verifiers_and_changed_keys(&self.verifiers).0
     }
 }
 
-=======
-        self.write_log.verifiers_and_changed_keys(&self.verifiers).0
-    }
-}
-
-/// Initialize the host environment inside the [`vp_host_env`] module by running
-/// a transaction. The transaction is expected to modify the storage sub-space
-/// of the given address `addr` or to add it to the set of verifiers using
-/// [`super::tx::tx_host_env::insert_verifier`].
-pub fn init_vp_env_from_tx(
-    addr: Address,
-    mut tx_env: TestTxEnv,
-    mut apply_tx: impl FnMut(&Address),
-) -> TestVpEnv {
-    // Write an empty validity predicate for the address, because it's used to
-    // check if the address exists when we write into its storage
-    let vp_key = Key::validity_predicate(&addr);
-    tx_env.storage.write(&vp_key, vec![]).unwrap();
-
-    init_tx_env(&mut tx_env);
-    apply_tx(&addr);
-
-    let verifiers_from_tx = &tx_env.verifiers;
-    let (verifiers, keys_changed) = tx_env
-        .write_log
-        .verifiers_and_changed_keys(verifiers_from_tx);
-    verifiers.get(&addr).unwrap_or_else(|| {
-        panic!(
-            "The VP for the given address has not been triggered by the \
-             transaction. Changed keys: {:#?}",
-            keys_changed
-        )
-    });
-
-    let mut vp_env = TestVpEnv {
-        addr,
-        storage: tx_env.storage,
-        write_log: tx_env.write_log,
-        keys_changed,
-        verifiers,
-        ..Default::default()
-    };
-
-    init_vp_env(&mut vp_env);
-    vp_env
-}
-
-/// Initialize the host environment inside the [`vp_host_env`] module.
-pub fn init_vp_env(
-    TestVpEnv {
-        addr,
-        storage,
-        write_log,
-        iterators,
-        gas_meter,
-        tx,
-        keys_changed,
-        verifiers,
-        eval_runner,
-        result_buffer,
-        vp_wasm_cache,
-        vp_cache_dir: _,
-    }: &mut TestVpEnv,
-) {
-    vp_host_env::ENV.with(|env| {
-        *env.borrow_mut() = Some({
-            vm::host_env::testing::vp_env(
-                addr,
-                storage,
-                write_log,
-                iterators,
-                gas_meter,
-                tx,
-                verifiers,
-                result_buffer,
-                keys_changed,
-                eval_runner,
-                vp_wasm_cache,
-            )
-        })
-    });
-}
-
->>>>>>> 14d2459e
 /// This module allows to test code with vp host environment functions.
 /// It keeps a thread-local global `VpEnv`, which is passed to any of
 /// invoked host environment functions and so it must be initialized
@@ -267,19 +176,17 @@
 
         let tx_env = tx_host_env::take();
         let verifiers_from_tx = &tx_env.verifiers;
-        let verifiers_changed_keys =
-            tx_env.write_log.verifiers_changed_keys(verifiers_from_tx);
-        let verifiers = verifiers_changed_keys.keys().cloned().collect();
-        let keys_changed = verifiers_changed_keys
-            .get(&addr)
-            .unwrap_or_else(|| {
+        let (verifiers, keys_changed) = tx_env
+            .write_log
+            .verifiers_and_changed_keys(verifiers_from_tx);
+        if !verifiers
+            .contains(&addr) {
                 panic!(
                     "The VP for the given address has not been triggered by \
                      the transaction, {:#?}",
-                    verifiers_changed_keys
-                )
-            })
-            .to_owned();
+                    keys_changed
+                );
+            }
 
         let vp_env = TestVpEnv {
             addr,
