//! A basic user VP.
//!
//! This VP currently provides a signature verification against a public key for
//! sending tokens (receiving tokens is permissive).
//!
//! It allows to bond, unbond and withdraw tokens to and from PoS system with a
//! valid signature.
//!
//! It allows to fulfil intents that were signed by this account's key if they
//! haven't already been fulfilled (fulfilled intents are added to the owner's
//! invalid intent set).
//!
//! Any other storage key changes are allowed only with a valid signature.

use namada_vp_prelude::intent::{
    Exchange, FungibleTokenIntent, IntentTransfers,
};
use namada_vp_prelude::storage::KeySeg;
use namada_vp_prelude::*;
use once_cell::unsync::Lazy;
use rust_decimal::prelude::*;

enum KeyType<'a> {
    Token(&'a Address),
    PoS,
    InvalidIntentSet(&'a Address),
    Nft(&'a Address),
    Vp(&'a Address),
    GovernanceVote(&'a Address),
    Unknown,
}

impl<'a> From<&'a storage::Key> for KeyType<'a> {
    fn from(key: &'a storage::Key) -> KeyType<'a> {
        if let Some(address) = token::is_any_token_balance_key(key) {
            Self::Token(address)
        } else if let Some((_, address)) =
            token::is_any_multitoken_balance_key(key)
        {
            Self::Token(address)
        } else if proof_of_stake::is_pos_key(key) {
            Self::PoS
        } else if let Some(address) = intent::is_invalid_intent_key(key) {
            Self::InvalidIntentSet(address)
        } else if let Some(address) = nft::is_nft_key(key) {
            Self::Nft(address)
        } else if gov_storage::is_vote_key(key) {
            let voter_address = gov_storage::get_voter_address(key);
            if let Some(address) = voter_address {
                Self::GovernanceVote(address)
            } else {
                Self::Unknown
            }
        } else if let Some(address) = key.is_validity_predicate() {
            Self::Vp(address)
        } else {
            Self::Unknown
        }
    }
}

#[validity_predicate]
fn validate_tx(
    ctx: &Ctx,
    tx_data: Vec<u8>,
    addr: Address,
    keys_changed: BTreeSet<storage::Key>,
    verifiers: BTreeSet<Address>,
) -> VpResult {
    debug_log!(
        "vp_user called with user addr: {}, key_changed: {:?}, verifiers: {:?}",
        addr,
        keys_changed,
        verifiers
    );

    let signed_tx_data =
        Lazy::new(|| SignedTxData::try_from_slice(&tx_data[..]));

    let valid_sig = Lazy::new(|| match &*signed_tx_data {
        Ok(signed_tx_data) => {
            let pk = key::get(ctx, &addr);
            match pk {
                Ok(Some(pk)) => {
                    matches!(
                        ctx.verify_tx_signature(&pk, &signed_tx_data.sig),
                        Ok(true)
                    )
                }
                _ => false,
            }
        }
        _ => false,
    });

    let valid_intent = Lazy::new(|| match &*signed_tx_data {
        Ok(signed_tx_data) => {
            matches!(
                check_intent_transfers(ctx, &addr, signed_tx_data),
                Ok(true)
            )
        }
        _ => false,
    });

    if !is_tx_whitelisted(ctx)? {
        return reject();
    }

    for key in keys_changed.iter() {
        let key_type: KeyType = key.into();
        let is_valid = match key_type {
            KeyType::Token(owner) => {
                if owner == &addr {
                    let pre: token::Amount =
                        ctx.read_pre(key)?.unwrap_or_default();
                    let post: token::Amount =
                        ctx.read_post(key)?.unwrap_or_default();
                    let change = post.change() - pre.change();
                    // debit has to signed, credit doesn't
                    let valid = change >= 0 || *valid_sig || *valid_intent;
                    debug_log!(
                        "token key: {}, change: {}, valid_sig: {}, \
                         valid_intent: {}, valid modification: {}",
                        key,
                        change,
                        *valid_sig,
                        *valid_intent,
                        valid
                    );
                    valid
                } else {
                    debug_log!(
                        "This address ({}) is not of owner ({}) of token key: \
                         {}",
                        addr,
                        owner,
                        key
                    );
                    // If this is not the owner, allow any change
                    true
                }
            }
            KeyType::PoS => {
                // Allow the account to be used in PoS
                let bond_id = proof_of_stake::is_bond_key(key)
                    .or_else(|| proof_of_stake::is_unbond_key(key));
                let valid = match bond_id {
                    Some(bond_id) => {
                        // Bonds and unbonds changes for this address
                        // must be signed
                        bond_id.source != addr || *valid_sig
                    }
                    None => {
                        // Any other PoS changes are allowed without signature
                        true
                    }
                };
                debug_log!(
                    "PoS key {} {}",
                    key,
                    if valid { "accepted" } else { "rejected" }
                );
                valid
            }
            KeyType::InvalidIntentSet(owner) => {
                if owner == &addr {
                    let pre: HashSet<key::common::Signature> =
                        ctx.read_pre(key)?.unwrap_or_default();
                    let post: HashSet<key::common::Signature> =
                        ctx.read_post(key)?.unwrap_or_default();
                    // A new invalid intent must have been added
                    pre.len() + 1 == post.len()
                } else {
                    debug_log!(
                        "This address ({}) is not of owner ({}) of \
                         InvalidIntentSet key: {}",
                        addr,
                        owner,
                        key
                    );
                    // If this is not the owner, allow any change
                    true
                }
            }
            KeyType::Nft(owner) => {
                if owner == &addr {
                    *valid_sig
                } else {
                    true
                }
            }
            KeyType::GovernanceVote(voter) => {
                if voter == &addr {
                    *valid_sig
                } else {
                    true
                }
            }
            KeyType::Vp(owner) => {
                let has_post: bool = ctx.has_key_post(key)?;
                if owner == &addr {
                    if has_post {
                        let vp: Vec<u8> = ctx.read_bytes_post(key)?.unwrap();
                        *valid_sig && is_vp_whitelisted(ctx, &vp)?
                    } else {
                        false
                    }
                } else {
                    let vp: Vec<u8> = ctx.read_bytes_post(key)?.unwrap();
                    is_vp_whitelisted(ctx, &vp)?
                }
            }
            KeyType::Unknown => {
                if key.segments.get(0) == Some(&addr.to_db_key()) {
                    // Unknown changes to this address space require a valid
                    // signature
                    *valid_sig
                } else {
                    // Unknown changes anywhere else are permitted
                    true
                }
            }
        };
        if !is_valid {
            debug_log!("key {} modification failed vp", key);
            return reject();
        }
    }

    accept()
}

fn check_intent_transfers(
    ctx: &Ctx,
    addr: &Address,
    signed_tx_data: &SignedTxData,
) -> EnvResult<bool> {
    if let Some((raw_intent_transfers, exchange, intent)) =
        try_decode_intent(addr, signed_tx_data)
    {
        log_string("check intent");
        return check_intent(ctx, addr, exchange, intent, raw_intent_transfers);
    }
    reject()
}

fn try_decode_intent(
    addr: &Address,
    signed_tx_data: &SignedTxData,
) -> Option<(
    Vec<u8>,
    namada_vp_prelude::Signed<Exchange>,
    namada_vp_prelude::Signed<FungibleTokenIntent>,
)> {
    let raw_intent_transfers = signed_tx_data.data.as_ref().cloned()?;
    let mut tx_data =
        IntentTransfers::try_from_slice(&raw_intent_transfers[..]).ok()?;
    debug_log!(
        "tx_data.matches.exchanges: {:?}, {}",
        tx_data.matches.exchanges,
        &addr
    );
    if let (Some(exchange), Some(intent)) = (
        tx_data.matches.exchanges.remove(addr),
        tx_data.matches.intents.remove(addr),
    ) {
        return Some((raw_intent_transfers, exchange, intent));
    } else {
        log_string("no intent with a matching address");
    }
    None
}

fn check_intent(
    ctx: &Ctx,
    addr: &Address,
    exchange: namada_vp_prelude::Signed<Exchange>,
    intent: namada_vp_prelude::Signed<FungibleTokenIntent>,
    raw_intent_transfers: Vec<u8>,
) -> EnvResult<bool> {
    // verify signature
    let pk = key::get(ctx, addr)?;
    if let Some(pk) = pk {
        if intent.verify(&pk).is_err() {
            log_string("invalid sig");
            return reject();
        }
    } else {
        return reject();
    }

    // verify the intent have not been already used
    if !intent::vp_exchange(ctx, &exchange)? {
        return reject();
    }

    // verify the intent is fulfilled
    let Exchange {
        addr,
        token_sell,
        rate_min,
        token_buy,
        min_buy,
        max_sell,
        vp,
    } = &exchange.data;

    debug_log!("vp is: {}", vp.is_some());

    if let Some(code) = vp {
        let eval_result = ctx.eval(code.to_vec(), raw_intent_transfers)?;
        debug_log!("eval result: {}", eval_result);
        if !eval_result {
            return reject();
        }
    }

    debug_log!(
        "exchange description: {}, {}, {}, {}, {}",
        token_sell,
        token_buy,
        max_sell.change(),
        min_buy.change(),
        rate_min.0
    );

    let token_sell_key = token::balance_key(token_sell, addr);
    let mut sell_difference: token::Amount =
        ctx.read_pre(&token_sell_key)?.unwrap_or_default();
    let sell_post: token::Amount =
        ctx.read_post(&token_sell_key)?.unwrap_or_default();

    sell_difference.spend(&sell_post);

    let token_buy_key = token::balance_key(token_buy, addr);
    let buy_pre: token::Amount =
        ctx.read_pre(&token_buy_key)?.unwrap_or_default();
    let mut buy_difference: token::Amount =
        ctx.read_post(&token_buy_key)?.unwrap_or_default();

    buy_difference.spend(&buy_pre);

    let sell_diff: Decimal = sell_difference.change().into(); // -> how many token I sold
    let buy_diff: Decimal = buy_difference.change().into(); // -> how many token I got

    debug_log!(
        "buy_diff > 0: {}, rate check: {}, max_sell > sell_diff: {}, buy_diff \
         > min_buy: {}",
        buy_difference.change() > 0,
        buy_diff / sell_diff >= rate_min.0,
        max_sell.change() >= sell_difference.change(),
        buy_diff >= min_buy.change().into()
    );

    if !(buy_difference.change() > 0
        && (buy_diff / sell_diff >= rate_min.0)
        && max_sell.change() >= sell_difference.change()
        && buy_diff >= min_buy.change().into())
    {
        debug_log!(
            "invalid exchange, {} / {}, sell diff: {}, buy diff: {}, \
             max_sell: {}, rate_min: {}, min_buy: {}, buy_diff / sell_diff: {}",
            token_sell,
            token_buy,
            sell_difference.change(),
            buy_difference.change(),
            max_sell.change(),
            rate_min.0,
            min_buy.change(),
            buy_diff / sell_diff
        );
        reject()
    } else {
        accept()
    }
}

#[cfg(test)]
mod tests {
    use address::testing::arb_non_internal_address;
    // Use this as `#[test]` annotation to enable logging
    use namada_tests::log::test;
    use namada_tests::tx::{self, tx_host_env, TestTxEnv};
    use namada_tests::vp::vp_host_env::storage::Key;
    use namada_tests::vp::*;
    use namada_tx_prelude::{StorageWrite, TxEnv};
    use namada_vp_prelude::key::RefTo;
    use proptest::prelude::*;
    use storage::testing::arb_account_storage_key_no_vp;

    use super::*;

    const VP_ALWAYS_TRUE_WASM: &str =
        "../../wasm_for_tests/vp_always_true.wasm";

    /// Test that no-op transaction (i.e. no storage modifications) accepted.
    #[test]
    fn test_no_op_transaction() {
        let tx_data: Vec<u8> = vec![];
        let addr: Address = address::testing::established_address_1();
        let keys_changed: BTreeSet<storage::Key> = BTreeSet::default();
        let verifiers: BTreeSet<Address> = BTreeSet::default();

        // The VP env must be initialized before calling `validate_tx`
        vp_host_env::init();

        assert!(
            validate_tx(&CTX, tx_data, addr, keys_changed, verifiers).unwrap()
        );
    }

    /// Test that a credit transfer is accepted.
    #[test]
    fn test_credit_transfer_accepted() {
        // Initialize a tx environment
        let mut tx_env = TestTxEnv::default();

        let vp_owner = address::testing::established_address_1();
        let source = address::testing::established_address_2();
        let token = address::xan();
        let amount = token::Amount::from(10_098_123);

        // Spawn the accounts to be able to modify their storage
        tx_env.spawn_accounts([&vp_owner, &source, &token]);

        // Credit the tokens to the source before running the transaction to be
        // able to transfer from it
        tx_env.credit_tokens(&source, &token, amount);

        // Initialize VP environment from a transaction
        vp_host_env::init_from_tx(vp_owner.clone(), tx_env, |address| {
            // Apply transfer in a transaction
            tx_host_env::token::transfer(
<<<<<<< HEAD
                tx::ctx(),
                &source,
                address,
                &token,
                amount,
            )
            .unwrap();
=======
                &source, address, &token, None, amount,
            );
>>>>>>> 42231dc0
        });

        let vp_env = vp_host_env::take();
        let tx_data: Vec<u8> = vec![];
        let keys_changed: BTreeSet<storage::Key> =
            vp_env.all_touched_storage_keys();
        let verifiers: BTreeSet<Address> = BTreeSet::default();
        vp_host_env::set(vp_env);
        assert!(
            validate_tx(&CTX, tx_data, vp_owner, keys_changed, verifiers)
                .unwrap()
        );
    }

    /// Test that a debit transfer without a valid signature is rejected.
    #[test]
    fn test_unsigned_debit_transfer_rejected() {
        // Initialize a tx environment
        let mut tx_env = TestTxEnv::default();

        let vp_owner = address::testing::established_address_1();
        let target = address::testing::established_address_2();
        let token = address::xan();
        let amount = token::Amount::from(10_098_123);

        // Spawn the accounts to be able to modify their storage
        tx_env.spawn_accounts([&vp_owner, &target, &token]);

        // Credit the tokens to the VP owner before running the transaction to
        // be able to transfer from it
        tx_env.credit_tokens(&vp_owner, &token, amount);

        // Initialize VP environment from a transaction
        vp_host_env::init_from_tx(vp_owner.clone(), tx_env, |address| {
            // Apply transfer in a transaction
            tx_host_env::token::transfer(
<<<<<<< HEAD
                tx::ctx(),
                address,
                &target,
                &token,
                amount,
            )
            .unwrap();
=======
                address, &target, &token, None, amount,
            );
>>>>>>> 42231dc0
        });

        let vp_env = vp_host_env::take();
        let tx_data: Vec<u8> = vec![];
        let keys_changed: BTreeSet<storage::Key> =
            vp_env.all_touched_storage_keys();
        let verifiers: BTreeSet<Address> = BTreeSet::default();
        vp_host_env::set(vp_env);
        assert!(
            !validate_tx(&CTX, tx_data, vp_owner, keys_changed, verifiers)
                .unwrap()
        );
    }

    /// Test that a debit transfer with a valid signature is accepted.
    #[test]
    fn test_signed_debit_transfer_accepted() {
        // Initialize a tx environment
        let mut tx_env = TestTxEnv::default();

        let vp_owner = address::testing::established_address_1();
        let keypair = key::testing::keypair_1();
        let public_key = keypair.ref_to();
        let target = address::testing::established_address_2();
        let token = address::xan();
        let amount = token::Amount::from(10_098_123);

        // Spawn the accounts to be able to modify their storage
        tx_env.spawn_accounts([&vp_owner, &target, &token]);

        // Credit the tokens to the VP owner before running the transaction to
        // be able to transfer from it
        tx_env.credit_tokens(&vp_owner, &token, amount);

        tx_env.write_public_key(&vp_owner, &public_key);

        // Initialize VP environment from a transaction
        vp_host_env::init_from_tx(vp_owner.clone(), tx_env, |address| {
            // Apply transfer in a transaction
            tx_host_env::token::transfer(
<<<<<<< HEAD
                tx::ctx(),
                address,
                &target,
                &token,
                amount,
            )
            .unwrap();
=======
                address, &target, &token, None, amount,
            );
>>>>>>> 42231dc0
        });

        let mut vp_env = vp_host_env::take();
        let tx = vp_env.tx.clone();
        let signed_tx = tx.sign(&keypair);
        let tx_data: Vec<u8> = signed_tx.data.as_ref().cloned().unwrap();
        vp_env.tx = signed_tx;
        let keys_changed: BTreeSet<storage::Key> =
            vp_env.all_touched_storage_keys();
        let verifiers: BTreeSet<Address> = BTreeSet::default();
        vp_host_env::set(vp_env);
        assert!(
            validate_tx(&CTX, tx_data, vp_owner, keys_changed, verifiers)
                .unwrap()
        );
    }

    /// Test that a transfer on with accounts other than self is accepted.
    #[test]
    fn test_transfer_between_other_parties_accepted() {
        // Initialize a tx environment
        let mut tx_env = TestTxEnv::default();

        let vp_owner = address::testing::established_address_1();
        let source = address::testing::established_address_2();
        let target = address::testing::established_address_3();
        let token = address::xan();
        let amount = token::Amount::from(10_098_123);

        // Spawn the accounts to be able to modify their storage
        tx_env.spawn_accounts([&vp_owner, &source, &target, &token]);

        // Credit the tokens to the VP owner before running the transaction to
        // be able to transfer from it
        tx_env.credit_tokens(&source, &token, amount);

        // Initialize VP environment from a transaction
        vp_host_env::init_from_tx(vp_owner.clone(), tx_env, |address| {
            tx::ctx().insert_verifier(address).unwrap();
            // Apply transfer in a transaction
            tx_host_env::token::transfer(
<<<<<<< HEAD
                tx::ctx(),
                &source,
                &target,
                &token,
                amount,
            )
            .unwrap();
=======
                &source, &target, &token, None, amount,
            );
>>>>>>> 42231dc0
        });

        let vp_env = vp_host_env::take();
        let tx_data: Vec<u8> = vec![];
        let keys_changed: BTreeSet<storage::Key> =
            vp_env.all_touched_storage_keys();
        let verifiers: BTreeSet<Address> = BTreeSet::default();
        vp_host_env::set(vp_env);
        assert!(
            validate_tx(&CTX, tx_data, vp_owner, keys_changed, verifiers)
                .unwrap()
        );
    }

    prop_compose! {
        /// Generates an account address and a storage key inside its storage.
        fn arb_account_storage_subspace_key()
            // Generate an address
            (address in arb_non_internal_address())
            // Generate a storage key other than its VP key (VP cannot be
            // modified directly via `write`, it has to be modified via
            // `tx::update_validity_predicate`.
            (storage_key in arb_account_storage_key_no_vp(address.clone()),
            // Use the generated address too
            address in Just(address))
        -> (Address, Key) {
            (address, storage_key)
        }
    }

    proptest! {
        /// Test that an unsigned tx that performs arbitrary storage writes or
        /// deletes to  the account is rejected.
        #[test]
        fn test_unsigned_arb_storage_write_rejected(
            (vp_owner, storage_key) in arb_account_storage_subspace_key(),
            // Generate bytes to write. If `None`, delete from the key instead
            storage_value in any::<Option<Vec<u8>>>(),
        ) {
            // Initialize a tx environment
            let mut tx_env = TestTxEnv::default();

            // Spawn all the accounts in the storage key to be able to modify
            // their storage
            let storage_key_addresses = storage_key.find_addresses();
            tx_env.spawn_accounts(storage_key_addresses);

            // Initialize VP environment from a transaction
            vp_host_env::init_from_tx(vp_owner.clone(), tx_env, |_address| {
                // Write or delete some data in the transaction
                if let Some(value) = &storage_value {
                    tx::ctx().write(&storage_key, value).unwrap();
                } else {
                    tx::ctx().delete(&storage_key).unwrap();
                }
            });

            let vp_env = vp_host_env::take();
            let tx_data: Vec<u8> = vec![];
            let keys_changed: BTreeSet<storage::Key> =
                vp_env.all_touched_storage_keys();
            let verifiers: BTreeSet<Address> = BTreeSet::default();
            vp_host_env::set(vp_env);
            assert!(!validate_tx(&CTX, tx_data, vp_owner, keys_changed, verifiers).unwrap());
        }
    }

    proptest! {
        /// Test that a signed tx that performs arbitrary storage writes or
        /// deletes to the account is accepted.
        #[test]
        fn test_signed_arb_storage_write(
            (vp_owner, storage_key) in arb_account_storage_subspace_key(),
            // Generate bytes to write. If `None`, delete from the key instead
            storage_value in any::<Option<Vec<u8>>>(),
        ) {
            // Initialize a tx environment
            let mut tx_env = TestTxEnv::default();

            let keypair = key::testing::keypair_1();
            let public_key = keypair.ref_to();

            // Spawn all the accounts in the storage key to be able to modify
            // their storage
            let storage_key_addresses = storage_key.find_addresses();
            tx_env.spawn_accounts(storage_key_addresses);

            tx_env.write_public_key(&vp_owner, &public_key);

            // Initialize VP environment from a transaction
            vp_host_env::init_from_tx(vp_owner.clone(), tx_env, |_address| {
                // Write or delete some data in the transaction
                if let Some(value) = &storage_value {
                    tx::ctx().write(&storage_key, value).unwrap();
                } else {
                    tx::ctx().delete(&storage_key).unwrap();
                }
            });

            let mut vp_env = vp_host_env::take();
            let tx = vp_env.tx.clone();
            let signed_tx = tx.sign(&keypair);
            let tx_data: Vec<u8> = signed_tx.data.as_ref().cloned().unwrap();
            vp_env.tx = signed_tx;
            let keys_changed: BTreeSet<storage::Key> =
            vp_env.all_touched_storage_keys();
            let verifiers: BTreeSet<Address> = BTreeSet::default();
            vp_host_env::set(vp_env);
            assert!(validate_tx(&CTX, tx_data, vp_owner, keys_changed, verifiers).unwrap());
        }
    }

    /// Test that a validity predicate update without a valid signature is
    /// rejected.
    #[test]
    fn test_unsigned_vp_update_rejected() {
        // Initialize a tx environment
        let mut tx_env = TestTxEnv::default();

        let vp_owner = address::testing::established_address_1();
        let vp_code =
            std::fs::read(VP_ALWAYS_TRUE_WASM).expect("cannot load wasm");

        // Spawn the accounts to be able to modify their storage
        tx_env.spawn_accounts([&vp_owner]);

        // Initialize VP environment from a transaction
        vp_host_env::init_from_tx(vp_owner.clone(), tx_env, |address| {
            // Update VP in a transaction
            tx::ctx()
                .update_validity_predicate(address, &vp_code)
                .unwrap();
        });

        let vp_env = vp_host_env::take();
        let tx_data: Vec<u8> = vec![];
        let keys_changed: BTreeSet<storage::Key> =
            vp_env.all_touched_storage_keys();
        let verifiers: BTreeSet<Address> = BTreeSet::default();
        vp_host_env::set(vp_env);
        assert!(
            !validate_tx(&CTX, tx_data, vp_owner, keys_changed, verifiers)
                .unwrap()
        );
    }

    /// Test that a validity predicate update with a valid signature is
    /// accepted.
    #[test]
    fn test_signed_vp_update_accepted() {
        // Initialize a tx environment
        let mut tx_env = TestTxEnv::default();
        tx_env.init_parameters(None, None, None);

        let vp_owner = address::testing::established_address_1();
        let keypair = key::testing::keypair_1();
        let public_key = keypair.ref_to();
        let vp_code =
            std::fs::read(VP_ALWAYS_TRUE_WASM).expect("cannot load wasm");

        // Spawn the accounts to be able to modify their storage
        tx_env.spawn_accounts([&vp_owner]);

        tx_env.write_public_key(&vp_owner, &public_key);

        // Initialize VP environment from a transaction
        vp_host_env::init_from_tx(vp_owner.clone(), tx_env, |address| {
            // Update VP in a transaction
            tx::ctx()
                .update_validity_predicate(address, &vp_code)
                .unwrap();
        });

        let mut vp_env = vp_host_env::take();
        let tx = vp_env.tx.clone();
        let signed_tx = tx.sign(&keypair);
        let tx_data: Vec<u8> = signed_tx.data.as_ref().cloned().unwrap();
        vp_env.tx = signed_tx;
        let keys_changed: BTreeSet<storage::Key> =
            vp_env.all_touched_storage_keys();
        let verifiers: BTreeSet<Address> = BTreeSet::default();
        vp_host_env::set(vp_env);
        assert!(
            validate_tx(&CTX, tx_data, vp_owner, keys_changed, verifiers)
                .unwrap()
        );
    }

    /// Test that a validity predicate update is rejected if not whitelisted
    #[test]
    fn test_signed_vp_update_not_whitelisted_rejected() {
        // Initialize a tx environment
        let mut tx_env = TestTxEnv::default();
        tx_env.init_parameters(None, Some(vec!["some_hash".to_string()]), None);

        let vp_owner = address::testing::established_address_1();
        let keypair = key::testing::keypair_1();
        let public_key = keypair.ref_to();
        let vp_code =
            std::fs::read(VP_ALWAYS_TRUE_WASM).expect("cannot load wasm");

        // Spawn the accounts to be able to modify their storage
        tx_env.spawn_accounts([&vp_owner]);

        tx_env.write_public_key(&vp_owner, &public_key);

        // Initialize VP environment from a transaction
        vp_host_env::init_from_tx(vp_owner.clone(), tx_env, |address| {
            // Update VP in a transaction
            tx::ctx()
                .update_validity_predicate(address, &vp_code)
                .unwrap();
        });

        let mut vp_env = vp_host_env::take();
        let tx = vp_env.tx.clone();
        let signed_tx = tx.sign(&keypair);
        let tx_data: Vec<u8> = signed_tx.data.as_ref().cloned().unwrap();
        vp_env.tx = signed_tx;
        let keys_changed: BTreeSet<storage::Key> =
            vp_env.all_touched_storage_keys();
        let verifiers: BTreeSet<Address> = BTreeSet::default();
        vp_host_env::set(vp_env);
        assert!(
            !validate_tx(&CTX, tx_data, vp_owner, keys_changed, verifiers)
                .unwrap()
        );
    }

    /// Test that a validity predicate update is accepted if whitelisted
    #[test]
    fn test_signed_vp_update_whitelisted_accepted() {
        // Initialize a tx environment
        let mut tx_env = TestTxEnv::default();

        let vp_owner = address::testing::established_address_1();
        let keypair = key::testing::keypair_1();
        let public_key = keypair.ref_to();
        let vp_code =
            std::fs::read(VP_ALWAYS_TRUE_WASM).expect("cannot load wasm");

        let vp_hash = sha256(&vp_code);
        tx_env.init_parameters(None, Some(vec![vp_hash.to_string()]), None);

        // Spawn the accounts to be able to modify their storage
        tx_env.spawn_accounts([&vp_owner]);

        tx_env.write_public_key(&vp_owner, &public_key);

        // Initialize VP environment from a transaction
        vp_host_env::init_from_tx(vp_owner.clone(), tx_env, |address| {
            // Update VP in a transaction
            tx::ctx()
                .update_validity_predicate(address, &vp_code)
                .unwrap();
        });

        let mut vp_env = vp_host_env::take();
        let tx = vp_env.tx.clone();
        let signed_tx = tx.sign(&keypair);
        let tx_data: Vec<u8> = signed_tx.data.as_ref().cloned().unwrap();
        vp_env.tx = signed_tx;
        let keys_changed: BTreeSet<storage::Key> =
            vp_env.all_touched_storage_keys();
        let verifiers: BTreeSet<Address> = BTreeSet::default();
        vp_host_env::set(vp_env);
        assert!(
            validate_tx(&CTX, tx_data, vp_owner, keys_changed, verifiers)
                .unwrap()
        );
    }

    /// Test that a tx is rejected if not whitelisted
    #[test]
    fn test_tx_not_whitelisted_rejected() {
        // Initialize a tx environment
        let mut tx_env = TestTxEnv::default();

        let vp_owner = address::testing::established_address_1();
        let keypair = key::testing::keypair_1();
        let public_key = keypair.ref_to();
        let vp_code =
            std::fs::read(VP_ALWAYS_TRUE_WASM).expect("cannot load wasm");

        let vp_hash = sha256(&vp_code);
        tx_env.init_parameters(
            None,
            Some(vec![vp_hash.to_string()]),
            Some(vec!["some_hash".to_string()]),
        );

        // Spawn the accounts to be able to modify their storage
        tx_env.spawn_accounts([&vp_owner]);

        tx_env.write_public_key(&vp_owner, &public_key);

        // Initialize VP environment from a transaction
        vp_host_env::init_from_tx(vp_owner.clone(), tx_env, |address| {
            // Update VP in a transaction
            tx::ctx()
                .update_validity_predicate(address, &vp_code)
                .unwrap();
        });

        let mut vp_env = vp_host_env::take();
        let tx = vp_env.tx.clone();
        let signed_tx = tx.sign(&keypair);
        let tx_data: Vec<u8> = signed_tx.data.as_ref().cloned().unwrap();
        vp_env.tx = signed_tx;
        let keys_changed: BTreeSet<storage::Key> =
            vp_env.all_touched_storage_keys();
        let verifiers: BTreeSet<Address> = BTreeSet::default();
        vp_host_env::set(vp_env);
        assert!(
            !validate_tx(&CTX, tx_data, vp_owner, keys_changed, verifiers)
                .unwrap()
        );
    }

    #[test]
    fn test_tx_whitelisted_accepted() {
        // Initialize a tx environment
        let mut tx_env = TestTxEnv::default();

        let vp_owner = address::testing::established_address_1();
        let keypair = key::testing::keypair_1();
        let public_key = keypair.ref_to();
        let vp_code =
            std::fs::read(VP_ALWAYS_TRUE_WASM).expect("cannot load wasm");

        // hardcoded hash of VP_ALWAYS_TRUE_WASM
        tx_env.init_parameters(None, None, Some(vec!["E3B0C44298FC1C149AFBF4C8996FB92427AE41E4649B934CA495991B7852B855".to_string()]));

        // Spawn the accounts to be able to modify their storage
        tx_env.spawn_accounts([&vp_owner]);

        tx_env.write_public_key(&vp_owner, &public_key);

        // Initialize VP environment from a transaction
        vp_host_env::init_from_tx(vp_owner.clone(), tx_env, |address| {
            // Update VP in a transaction
            tx::ctx()
                .update_validity_predicate(address, &vp_code)
                .unwrap();
        });

        let mut vp_env = vp_host_env::take();
        let tx = vp_env.tx.clone();
        let signed_tx = tx.sign(&keypair);
        let tx_data: Vec<u8> = signed_tx.data.as_ref().cloned().unwrap();
        vp_env.tx = signed_tx;
        let keys_changed: BTreeSet<storage::Key> =
            vp_env.all_touched_storage_keys();
        let verifiers: BTreeSet<Address> = BTreeSet::default();
        vp_host_env::set(vp_env);
        assert!(
            validate_tx(&CTX, tx_data, vp_owner, keys_changed, verifiers)
                .unwrap()
        );
    }
}<|MERGE_RESOLUTION|>--- conflicted
+++ resolved
@@ -432,18 +432,14 @@
         vp_host_env::init_from_tx(vp_owner.clone(), tx_env, |address| {
             // Apply transfer in a transaction
             tx_host_env::token::transfer(
-<<<<<<< HEAD
                 tx::ctx(),
                 &source,
                 address,
                 &token,
+                None,
                 amount,
             )
             .unwrap();
-=======
-                &source, address, &token, None, amount,
-            );
->>>>>>> 42231dc0
         });
 
         let vp_env = vp_host_env::take();
@@ -480,18 +476,14 @@
         vp_host_env::init_from_tx(vp_owner.clone(), tx_env, |address| {
             // Apply transfer in a transaction
             tx_host_env::token::transfer(
-<<<<<<< HEAD
                 tx::ctx(),
                 address,
                 &target,
                 &token,
+                None,
                 amount,
             )
             .unwrap();
-=======
-                address, &target, &token, None, amount,
-            );
->>>>>>> 42231dc0
         });
 
         let vp_env = vp_host_env::take();
@@ -532,18 +524,14 @@
         vp_host_env::init_from_tx(vp_owner.clone(), tx_env, |address| {
             // Apply transfer in a transaction
             tx_host_env::token::transfer(
-<<<<<<< HEAD
                 tx::ctx(),
                 address,
                 &target,
                 &token,
+                None,
                 amount,
             )
             .unwrap();
-=======
-                address, &target, &token, None, amount,
-            );
->>>>>>> 42231dc0
         });
 
         let mut vp_env = vp_host_env::take();
@@ -585,18 +573,14 @@
             tx::ctx().insert_verifier(address).unwrap();
             // Apply transfer in a transaction
             tx_host_env::token::transfer(
-<<<<<<< HEAD
                 tx::ctx(),
                 &source,
                 &target,
                 &token,
+                None,
                 amount,
             )
             .unwrap();
-=======
-                &source, &target, &token, None, amount,
-            );
->>>>>>> 42231dc0
         });
 
         let vp_env = vp_host_env::take();
