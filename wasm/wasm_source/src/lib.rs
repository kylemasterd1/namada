#[cfg(feature = "tx_bond")]
pub mod tx_bond;
#[cfg(feature = "tx_from_intent")]
pub mod tx_from_intent;
#[cfg(feature = "tx_ibc")]
<<<<<<< HEAD
pub mod tx_ibc {
    use anoma_tx_prelude::*;

    #[transaction]
    fn apply_tx(tx_data: Vec<u8>) {
        let signed = SignedTxData::try_from_slice(&tx_data[..]).unwrap();
        Ibc.dispatch(&signed.data.unwrap()).unwrap()
    }
}

/// A VP for a token.
#[cfg(feature = "vp_token")]
pub mod vp_token {
    use anoma_vp_prelude::*;

    #[validity_predicate]
    fn validate_tx(
        _tx_data: Vec<u8>,
        addr: Address,
        keys_changed: BTreeSet<storage::Key>,
        verifiers: BTreeSet<Address>,
    ) -> bool {
        debug_log!(
            "validate_tx called with token addr: {}, key_changed: {:?}, \
             verifiers: {:?}",
            addr,
            keys_changed,
            verifiers
        );

        if !is_tx_whitelisted() {
            return false;
        }

        let vp_check =
            keys_changed
                .iter()
                .all(|key| match key.is_validity_predicate() {
                    Some(_) => {
                        let vp: Vec<u8> =
                            read_bytes_post(key.to_string()).unwrap();
                        is_vp_whitelisted(&vp)
                    }
                    None => true,
                });

        vp_check && token::vp(&addr, &keys_changed, &verifiers)
    }
}

/// A tx to create a new NFT.
=======
pub mod tx_ibc;
#[cfg(feature = "tx_init_account")]
pub mod tx_init_account;
>>>>>>> 5b2fc520
#[cfg(feature = "tx_init_nft")]
pub mod tx_init_nft;
#[cfg(feature = "tx_init_validator")]
pub mod tx_init_validator;
#[cfg(feature = "tx_mint_nft")]
pub mod tx_mint_nft;
#[cfg(feature = "tx_transfer")]
pub mod tx_transfer;
#[cfg(feature = "tx_unbond")]
pub mod tx_unbond;
#[cfg(feature = "tx_update_vp")]
pub mod tx_update_vp;
#[cfg(feature = "tx_withdraw")]
pub mod tx_withdraw;

#[cfg(feature = "vp_nft")]
pub mod vp_nft;
#[cfg(feature = "vp_testnet_faucet")]
pub mod vp_testnet_faucet;
#[cfg(feature = "vp_token")]
pub mod vp_token;
#[cfg(feature = "vp_user")]
pub mod vp_user;<|MERGE_RESOLUTION|>--- conflicted
+++ resolved
@@ -3,63 +3,9 @@
 #[cfg(feature = "tx_from_intent")]
 pub mod tx_from_intent;
 #[cfg(feature = "tx_ibc")]
-<<<<<<< HEAD
-pub mod tx_ibc {
-    use anoma_tx_prelude::*;
-
-    #[transaction]
-    fn apply_tx(tx_data: Vec<u8>) {
-        let signed = SignedTxData::try_from_slice(&tx_data[..]).unwrap();
-        Ibc.dispatch(&signed.data.unwrap()).unwrap()
-    }
-}
-
-/// A VP for a token.
-#[cfg(feature = "vp_token")]
-pub mod vp_token {
-    use anoma_vp_prelude::*;
-
-    #[validity_predicate]
-    fn validate_tx(
-        _tx_data: Vec<u8>,
-        addr: Address,
-        keys_changed: BTreeSet<storage::Key>,
-        verifiers: BTreeSet<Address>,
-    ) -> bool {
-        debug_log!(
-            "validate_tx called with token addr: {}, key_changed: {:?}, \
-             verifiers: {:?}",
-            addr,
-            keys_changed,
-            verifiers
-        );
-
-        if !is_tx_whitelisted() {
-            return false;
-        }
-
-        let vp_check =
-            keys_changed
-                .iter()
-                .all(|key| match key.is_validity_predicate() {
-                    Some(_) => {
-                        let vp: Vec<u8> =
-                            read_bytes_post(key.to_string()).unwrap();
-                        is_vp_whitelisted(&vp)
-                    }
-                    None => true,
-                });
-
-        vp_check && token::vp(&addr, &keys_changed, &verifiers)
-    }
-}
-
-/// A tx to create a new NFT.
-=======
 pub mod tx_ibc;
 #[cfg(feature = "tx_init_account")]
 pub mod tx_init_account;
->>>>>>> 5b2fc520
 #[cfg(feature = "tx_init_nft")]
 pub mod tx_init_nft;
 #[cfg(feature = "tx_init_validator")]
