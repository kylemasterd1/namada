--- conflicted
+++ resolved
@@ -29,30 +29,16 @@
 address = "atest1v4ehgw36x3prswzxggunzv6pxqmnvdj9xvcyzvpsggeyvs3cg9qnywf589qnwvfsg5erg3fkl09rg5"
 denom = 6
 [token.NAM.balances]
-<<<<<<< HEAD
-Albert = 1000000
-"Albert.public_key" = 4000
-Bertha = 1000000
-"Bertha.public_key" = 2000
-Christel = 1000000
-"Christel.public_key" = 100
-Daewon = 1000000
-faucet = 9223372036
-"faucet.public_key" = 100
-"validator-0.public_key" = 200
-=======
-Albert = "1000000"
-"Albert.public_key" = "100"
+Albert = "1000000"
+"Albert.public_key" = "4000"
 Bertha = "1000000"
 "Bertha.public_key" = "2000"
 Christel = "1000000"
 "Christel.public_key" = "100"
 Daewon = "1000000"
-Ester = "1000000"
 faucet = "9223372036854"
 "faucet.public_key" = "100"
-"validator-0.public_key" = "100"
->>>>>>> b6714b5e
+"validator-0.public_key" = "200"
 
 [token.BTC]
 address = "atest1v4ehgw36xdzryve5gsc52veeg5cnsv2yx5eygvp38qcrvd29xy6rys6p8yc5xvp4xfpy2v694wgwcp"
