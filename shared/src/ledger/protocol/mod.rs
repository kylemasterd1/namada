--- conflicted
+++ resolved
@@ -411,11 +411,16 @@
                 )
                 .map_err(|e| Error::FeeError(e.to_string()))
             } else {
-<<<<<<< HEAD
                 // Balance was insufficient for fee payment, move all the
                 // available funds in the transparent balance of
-                // the fee payer. This branch should only be taken when using
-                // ABCI
+                // the fee payer. This shouldn't happen as it should be
+                // prevented from mempool.
+                tracing::error!(
+                    "Transfer of tx fee cannot be applied to due to \
+                     insufficient funds. Falling back to transferring the \
+                     available balance which is less than the fee. This \
+                     shouldn't happen."
+                );
                 token_transfer(
                     wl_storage,
                     &wrapper.fee.token,
@@ -430,37 +435,22 @@
                      to pay fee. All the available transparent funds have \
                      been moved to the block proposer"
                         .to_string(),
-=======
-                // Balance was insufficient for fee payment
-                Err(Error::FeeError(
-                    "Insufficient transparent balance to pay fees".to_string(),
->>>>>>> 08477dd2
                 ))
             }
         }
         Err(e) => {
-<<<<<<< HEAD
-            // Fee overflow, move all the available funds in the transparent
-            // balance of the fee payer. This branch should only be
-            // taken when using ABCI
-            token_transfer(
-                wl_storage,
-                &wrapper.fee.token,
-                &wrapper.fee_payer(),
-                block_proposer,
-                balance,
-            )
-            .map_err(|e| Error::FeeError(e.to_string()))?;
+            // Fee overflow. This shouldn't happen as it should be prevented
+            // from mempool.
+            tracing::error!(
+                "Transfer of tx fee cannot be applied to due to fee overflow. \
+                 This shouldn't happen."
+            );
 
             Err(Error::FeeError(format!(
                 "{}. All the available transparent funds have been moved to \
                  the block proposer",
                 e
             )))
-=======
-            // Fee overflow
-            Err(Error::FeeError(e.to_string()))
->>>>>>> 08477dd2
         }
     }
 }
