--- conflicted
+++ resolved
@@ -21,7 +21,6 @@
 const BRIDGE_CONTRACT_NAMESPACE: &str = "bridge";
 const GOVERNANCE_CONTRACT_NAMESPACE: &str = "governance";
 
-<<<<<<< HEAD
 /// Voting power that has been normalized. Needed
 /// for interacting with smart contracts.
 ///
@@ -46,10 +45,9 @@
         [Token::Uint(self.0)]
     }
 }
-=======
+
 /// Type alias for a [`ValidatorSetUpdateVextDigest`].
 pub type VextDigest = ValidatorSetUpdateVextDigest;
->>>>>>> 04cf854b
 
 /// Contains the digest of all signatures from a quorum of
 /// validators for a [`Vext`].
