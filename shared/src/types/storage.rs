//! Storage types
use std::convert::{TryFrom, TryInto};
use std::fmt::Display;
use std::io::Write;
use std::num::ParseIntError;
use std::ops::{Add, Deref, Div, Mul, Rem, Sub};
use std::str::FromStr;

use arse_merkle_tree::InternalKey;
use borsh::{BorshDeserialize, BorshSchema, BorshSerialize};
<<<<<<< HEAD
=======
use data_encoding::BASE32HEX_NOPAD;
>>>>>>> 836a6dea
use ics23::CommitmentProof;
use serde::{Deserialize, Serialize};
use thiserror::Error;

#[cfg(feature = "ferveo-tpke")]
use super::transaction::WrapperTx;
use crate::bytes::ByteBuf;
<<<<<<< HEAD
use crate::ledger::eth_bridge::storage::bridge_pool::BridgePoolProof;
=======
>>>>>>> 836a6dea
use crate::ledger::storage::IBC_KEY_LIMIT;
use crate::types::address::{self, Address};
use crate::types::eth_bridge_pool::PendingTransfer;
use crate::types::hash::Hash;
use crate::types::keccak::{KeccakHash, TryFromError};
use crate::types::time::DateTimeUtc;

#[allow(missing_docs)]
#[derive(Error, Debug)]
pub enum Error {
    #[error("TEMPORARY error: {error}")]
    Temporary { error: String },
    #[error("Error parsing address: {0}")]
    ParseAddress(address::Error),
    #[error("Error parsing address from a storage key")]
    ParseAddressFromKey,
    #[error("Reserved prefix or string is specified: {0}")]
    InvalidKeySeg(String),
<<<<<<< HEAD
    #[error("Could not parse string into a key segment: {0}")]
    ParseError(String),
=======
    #[error("Error parsing key segment {0}")]
    ParseKeySeg(String),
    #[error("Could not parse string: '{0}' into requested type: {1}")]
    ParseError(String, String),
>>>>>>> 836a6dea
}

/// Result for functions that may fail
pub type Result<T> = std::result::Result<T, Error>;

/// The length of the block's hash string
pub const BLOCK_HASH_LENGTH: usize = 32;

/// The separator of storage key segments
pub const KEY_SEGMENT_SEPARATOR: char = '/';
/// The reserved storage key prefix for addresses
pub const RESERVED_ADDRESS_PREFIX: char = '#';
/// The reserved storage key prefix for validity predicates
pub const VP_KEY_PREFIX: char = '?';
/// The reserved storage key for validity predicates
pub const RESERVED_VP_KEY: &str = "?";

/// Height of a block, i.e. the level.
#[derive(
    Default,
    Clone,
    Copy,
    BorshSerialize,
    BorshDeserialize,
    BorshSchema,
    PartialEq,
    Eq,
    PartialOrd,
    Ord,
    Hash,
    Debug,
    Serialize,
    Deserialize,
)]
pub struct BlockHeight(pub u64);

impl Display for BlockHeight {
    fn fmt(&self, f: &mut std::fmt::Formatter<'_>) -> std::fmt::Result {
        write!(f, "{}", self.0)
    }
}

impl Add<u64> for BlockHeight {
    type Output = BlockHeight;

    fn add(self, rhs: u64) -> Self::Output {
        Self(self.0 + rhs)
    }
}

impl From<BlockHeight> for u64 {
    fn from(height: BlockHeight) -> Self {
        height.0
    }
}

/// Hash of a block as fixed-size byte array
#[derive(
    Clone,
    Default,
    BorshSerialize,
    BorshDeserialize,
    PartialEq,
    Eq,
    PartialOrd,
    Ord,
    Hash,
    Serialize,
    Deserialize,
)]
pub struct BlockHash(pub [u8; BLOCK_HASH_LENGTH]);

impl From<Hash> for BlockHash {
    fn from(hash: Hash) -> Self {
        BlockHash(hash.0)
    }
}

impl From<u64> for BlockHeight {
    fn from(height: u64) -> Self {
        BlockHeight(height)
    }
}

impl TryFrom<i64> for BlockHeight {
    type Error = String;

    fn try_from(value: i64) -> std::result::Result<Self, Self::Error> {
        value
            .try_into()
            .map(BlockHeight)
            .map_err(|e| format!("Unexpected height value {}, {}", value, e))
    }
}
impl BlockHeight {
    /// Get the height of the next block
    pub fn next_height(&self) -> BlockHeight {
        BlockHeight(self.0 + 1)
    }
}

impl TryFrom<&[u8]> for BlockHash {
    type Error = self::Error;

    fn try_from(value: &[u8]) -> Result<Self> {
        if value.len() != BLOCK_HASH_LENGTH {
            return Err(Error::Temporary {
                error: format!(
                    "Unexpected block hash length {}, expected {}",
                    value.len(),
                    BLOCK_HASH_LENGTH
                ),
            });
        }
        let mut hash = [0; 32];
        hash.copy_from_slice(value);
        Ok(BlockHash(hash))
    }
}

impl TryFrom<Vec<u8>> for BlockHash {
    type Error = self::Error;

    fn try_from(value: Vec<u8>) -> Result<Self> {
        if value.len() != BLOCK_HASH_LENGTH {
            return Err(Error::Temporary {
                error: format!(
                    "Unexpected block hash length {}, expected {}",
                    value.len(),
                    BLOCK_HASH_LENGTH
                ),
            });
        }
        let mut hash = [0; 32];
        hash.copy_from_slice(&value);
        Ok(BlockHash(hash))
    }
}

impl core::fmt::Debug for BlockHash {
    fn fmt(&self, f: &mut std::fmt::Formatter<'_>) -> std::fmt::Result {
        let hash = format!("{}", ByteBuf(&self.0));
        f.debug_tuple("BlockHash").field(&hash).finish()
    }
}

/// The data from Tendermint header
/// relevant for Anoma storage
#[derive(Clone, Debug, BorshSerialize, BorshDeserialize)]
pub struct Header {
    /// Merkle root hash of block
    pub hash: Hash,
    /// Timestamp associated to block
    pub time: DateTimeUtc,
    /// Hash of the addresses of the next validator set
    pub next_validators_hash: Hash,
}

impl Header {
    /// The number of bytes when this header is encoded
    pub fn encoded_len(&self) -> usize {
        self.try_to_vec().unwrap().len()
    }
}

/// A storage key is made of storage key segments [`DbKeySeg`], separated by
/// [`KEY_SEGMENT_SEPARATOR`].
#[derive(
    Clone,
    BorshSerialize,
    BorshDeserialize,
    BorshSchema,
    Debug,
    Default,
    Eq,
    PartialEq,
    Ord,
    PartialOrd,
    Hash,
    Serialize,
    Deserialize,
)]
pub struct Key {
    /// The segments of the key in the original (left-to-right) order.
    pub segments: Vec<DbKeySeg>,
}

/// A [`Key`] made of borrowed key segments [`DbKeySeg`].
#[derive(Clone, Debug, Eq, PartialEq, Ord, PartialOrd, Hash)]
pub struct KeyRef<'a> {
    /// Reference of key segments
    pub segments: &'a [DbKeySeg],
}

impl From<DbKeySeg> for Key {
    fn from(seg: DbKeySeg) -> Self {
        Self {
            segments: vec![seg],
        }
    }
}

impl FromStr for Key {
    type Err = Error;

    fn from_str(s: &str) -> Result<Self> {
        Key::parse(s)
    }
}

/// An enum representing the different types of values
/// that can be passed into Anoma's storage.
///
/// This is a multi-store organized as
/// several Merkle trees, each of which is
/// responsible for understanding how to parse
/// this value.
pub enum MerkleValue {
    /// raw bytes
    Bytes(Vec<u8>),
<<<<<<< HEAD
    /// A transfer to be put in the Ethereum bridge pool.
    BridgePoolTransfer(PendingTransfer),
=======
>>>>>>> 836a6dea
}

impl<T> From<T> for MerkleValue
where
    T: AsRef<[u8]>,
{
    fn from(bytes: T) -> Self {
        Self::Bytes(bytes.as_ref().to_owned())
    }
}

<<<<<<< HEAD
impl From<PendingTransfer> for MerkleValue {
    fn from(transfer: PendingTransfer) -> Self {
        Self::BridgePoolTransfer(transfer)
    }
}

=======
>>>>>>> 836a6dea
/// Storage keys that are utf8 encoded strings
#[derive(Eq, PartialEq, Copy, Clone, Hash)]
pub struct StringKey {
    /// The original key string, in bytes
    pub original: [u8; IBC_KEY_LIMIT],
    /// The utf8 bytes representation of the key to be
    /// used internally in the merkle tree
    pub tree_key: InternalKey<IBC_KEY_LIMIT>,
    /// The length of the input (without the padding)
    pub length: usize,
}

impl Deref for StringKey {
    type Target = InternalKey<IBC_KEY_LIMIT>;

    fn deref(&self) -> &Self::Target {
        &self.tree_key
    }
}

impl BorshSerialize for StringKey {
    fn serialize<W: Write>(&self, writer: &mut W) -> std::io::Result<()> {
        let to_serialize = (self.original.to_vec(), self.tree_key, self.length);
        BorshSerialize::serialize(&to_serialize, writer)
    }
}

impl BorshDeserialize for StringKey {
    fn deserialize(buf: &mut &[u8]) -> std::io::Result<Self> {
        use std::io::ErrorKind;
        let (original, tree_key, length): (
            Vec<u8>,
            InternalKey<IBC_KEY_LIMIT>,
            usize,
        ) = BorshDeserialize::deserialize(buf)?;
        let original: [u8; IBC_KEY_LIMIT] =
            original.try_into().map_err(|_| {
                std::io::Error::new(
                    ErrorKind::InvalidData,
                    "Input byte vector is too large",
                )
            })?;
        Ok(Self {
            original,
            tree_key,
            length,
        })
    }
}

/// A wrapper around raw bytes to be stored as values
/// in a merkle tree
#[derive(Clone, Debug, PartialEq, Eq, BorshSerialize, BorshDeserialize)]
pub struct TreeBytes(pub Vec<u8>);

impl TreeBytes {
    /// The value indicating that a leaf should be deleted
    pub fn zero() -> Self {
        Self(vec![])
    }

    /// Check if an instance is the zero value
    pub fn is_zero(&self) -> bool {
        self.0.is_empty()
    }
}

impl From<Vec<u8>> for TreeBytes {
    fn from(bytes: Vec<u8>) -> Self {
        Self(bytes)
    }
}

impl From<TreeBytes> for Vec<u8> {
    fn from(bytes: TreeBytes) -> Self {
        bytes.0
    }
}

/// Type of membership proof from a merkle tree
pub enum MembershipProof {
    /// ICS23 compliant membership proof
    ICS23(CommitmentProof),
<<<<<<< HEAD
    /// Bespoke membership proof for the Ethereum bridge pool
    BridgePool(BridgePoolProof),
=======
>>>>>>> 836a6dea
}

impl From<CommitmentProof> for MembershipProof {
    fn from(proof: CommitmentProof) -> Self {
        Self::ICS23(proof)
    }
}

<<<<<<< HEAD
impl From<BridgePoolProof> for MembershipProof {
    fn from(proof: BridgePoolProof) -> Self {
        Self::BridgePool(proof)
    }
}

=======
>>>>>>> 836a6dea
impl Key {
    /// Parses string and returns a key
    pub fn parse(string: impl AsRef<str>) -> Result<Self> {
        let mut segments = Vec::new();
        for s in string.as_ref().split(KEY_SEGMENT_SEPARATOR) {
            segments.push(DbKeySeg::parse(s.to_owned())?);
        }
        Ok(Key { segments })
    }

    /// Returns a new key with segments of `Self` and the given segment
    pub fn push<T: KeySeg>(&self, other: &T) -> Result<Self> {
        let mut segments = self.segments.clone();
        segments.push(DbKeySeg::parse(other.raw())?);
        Ok(Key { segments })
    }

    /// Returns a new key with segments of `Self` and the given key
    pub fn join(&self, other: &Key) -> Self {
        let mut segments = self.segments.clone();
        let mut added = other.segments.clone();
        segments.append(&mut added);
        Key { segments }
    }

    /// Returns the addresses from the key segments
    pub fn find_addresses(&self) -> Vec<Address> {
        let mut addresses = Vec::new();
        for s in &self.segments {
            match s {
                DbKeySeg::AddressSeg(addr) => addresses.push(addr.clone()),
                _ => continue,
            }
        }
        addresses
    }

    /// Return the segment at the index parameter
    pub fn get_at(&self, index: usize) -> Option<&DbKeySeg> {
        self.segments.get(index)
    }

    /// Returns the length
    pub fn len(&self) -> usize {
        self.to_string().len()
    }

    /// Returns `true` if the key is empty
    pub fn is_empty(&self) -> bool {
        self.len() == 0
    }

    /// Returns the first segment of the key, or `None` if it is empty.
    pub fn first(&self) -> Option<&DbKeySeg> {
        self.segments.first()
    }

    /// Returns the last segment of the key, or `None` if it is empty.
    pub fn last(&self) -> Option<&DbKeySeg> {
        self.segments.last()
    }

    /// Returns the prefix before the last segment and last segment of the key,
    /// or `None` if it is empty.
    pub fn split_last(&self) -> Option<(KeyRef<'_>, &DbKeySeg)> {
        let (last, prefix) = self.segments.split_last()?;
        Some((KeyRef { segments: prefix }, last))
    }

    /// Returns a key of the validity predicate of the given address
    /// Only this function can push "?" segment for validity predicate
    pub fn validity_predicate(addr: &Address) -> Self {
        let mut segments = Self::from(addr.to_db_key()).segments;
        segments.push(DbKeySeg::StringSeg(RESERVED_VP_KEY.to_owned()));
        Key { segments }
    }

    /// Check if the given key is a key to a validity predicate. If it is,
    /// returns the address of the account.
    pub fn is_validity_predicate(&self) -> Option<&Address> {
        match &self.segments[..] {
            [DbKeySeg::AddressSeg(address), DbKeySeg::StringSeg(sub_key)]
                if sub_key == RESERVED_VP_KEY =>
            {
                Some(address)
            }
            _ => None,
        }
    }

    /// Returns a key from the given DB key path that has the height and
    /// the space type
    pub fn parse_db_key(db_key: &str) -> Result<Self> {
        let mut segments: Vec<&str> =
            db_key.split(KEY_SEGMENT_SEPARATOR).collect();
        let key = match segments.get(3) {
            Some(seg) if *seg == RESERVED_VP_KEY => {
                // the path of a validity predicate should be
                // height/subspace/{address}/?
                let mut addr_str =
                    (*segments.get(2).expect("the address not found"))
                        .to_owned();
                let _ = addr_str.remove(0);
                let addr = Address::decode(&addr_str)
                    .expect("cannot decode the address");
                Self::validity_predicate(&addr)
            }
            _ => Self::parse(
                segments
                    .split_off(2)
                    .join(&KEY_SEGMENT_SEPARATOR.to_string()),
            )
            .map_err(|e| {
                Error::ParseKeySeg(format!(
                    "Cannot parse key segments {}: {}",
                    db_key, e
                ))
            })?,
        };
        Ok(key)
    }

    /// Returns a sub key without the first segment
    pub fn sub_key(&self) -> Result<Self> {
        match self.segments.split_first() {
            Some((_, rest)) => {
                if rest.is_empty() {
                    Err(Error::Temporary {
                        error: format!(
                            "The key doesn't have the sub segments: {}",
                            self
                        ),
                    })
                } else {
                    Ok(Self {
                        segments: rest.to_vec(),
                    })
                }
            }
            None => Err(Error::Temporary {
                error: "The key is empty".to_owned(),
            }),
        }
    }

    /// Check if the key begins with the given prefix and returns:
    ///   - `Some(Some(suffix))` the suffix after the match with, if any, or
    ///   - `Some(None)` if the prefix is matched, but it has no suffix, or
    ///   - `None` if it doesn't match
    pub fn split_prefix(&self, prefix: &Self) -> Option<Option<Self>> {
        if self.segments.len() < prefix.segments.len() {
            return None;
        } else if self == prefix {
            return Some(None);
        }
        // This is safe, because we check that the length of segments in self >=
        // in prefix above
        let (self_prefix, rest) = self.segments.split_at(prefix.segments.len());
        if self_prefix == prefix.segments {
            Some(Some(Key {
                segments: rest.to_vec(),
            }))
        } else {
            None
        }
    }
}

impl Display for Key {
    fn fmt(&self, f: &mut std::fmt::Formatter<'_>) -> std::fmt::Result {
        let key = self
            .segments
            .iter()
            .map(DbKeySeg::raw)
            .collect::<Vec<String>>()
            .join(&KEY_SEGMENT_SEPARATOR.to_string());
        f.write_str(&key)
    }
}

impl KeyRef<'_> {
    /// Check if [`KeyRef`] is equal to a [`Key`].
    pub fn eq_owned(&self, other: &Key) -> bool {
        self.segments == other.segments
    }

    /// Returns the prefix before the last segment and last segment of the key,
    /// or `None` if it is empty.
    pub fn split_last(&self) -> Option<(KeyRef<'_>, &DbKeySeg)> {
        let (last, prefix) = self.segments.split_last()?;
        Some((KeyRef { segments: prefix }, last))
    }
}

// TODO use std::convert::{TryFrom, Into}?
/// Represents a segment in a path that may be used as a database key
pub trait KeySeg {
    /// Reverse of `into_string`. Convert key segment to `Self`.
    fn parse(string: String) -> Result<Self>
    where
        Self: Sized;

    /// Convert `Self` to a string.
    fn raw(&self) -> String;

    /// Convert `Self` to a key segment. This mapping should preserve the
    /// ordering of `Self`
    fn to_db_key(&self) -> DbKeySeg;
}

/// A storage key segment
#[derive(
    Clone,
    BorshSerialize,
    BorshDeserialize,
    BorshSchema,
    Debug,
    Eq,
    PartialEq,
    Ord,
    PartialOrd,
    Hash,
    Serialize,
    Deserialize,
)]
pub enum DbKeySeg {
    /// A segment made of an address
    AddressSeg(Address),
    /// Any other key segment
    StringSeg(String),
}

impl KeySeg for DbKeySeg {
    fn parse(mut string: String) -> Result<Self> {
        // a separator should not be included
        if string.contains(KEY_SEGMENT_SEPARATOR) {
            return Err(Error::InvalidKeySeg(string));
        }
        match string.chars().next() {
            // address hashes are prefixed with `'#'`
            Some(c) if c == RESERVED_ADDRESS_PREFIX => {
                let _ = string.remove(0);
                Address::decode(&string)
                    .map_err(Error::ParseAddress)
                    .map(DbKeySeg::AddressSeg)
            }
            _ => Ok(DbKeySeg::StringSeg(string)),
        }
    }

    fn raw(&self) -> String {
        match self {
            DbKeySeg::AddressSeg(addr) => {
                format!("{}{}", RESERVED_ADDRESS_PREFIX, addr.encode())
            }
            DbKeySeg::StringSeg(seg) => seg.to_owned(),
        }
    }

    fn to_db_key(&self) -> DbKeySeg {
        self.clone()
    }
}

impl KeySeg for String {
    fn parse(string: String) -> Result<Self> {
        Ok(string)
    }

    fn raw(&self) -> String {
        self.to_owned()
    }

    fn to_db_key(&self) -> DbKeySeg {
        DbKeySeg::StringSeg(self.clone())
    }
}

impl KeySeg for BlockHeight {
    fn parse(string: String) -> Result<Self> {
        let h = string.parse::<u64>().map_err(|e| {
            Error::ParseKeySeg(format!(
                "Unexpected height value {}, {}",
                string, e
            ))
        })?;
        Ok(BlockHeight(h))
    }

    fn raw(&self) -> String {
        self.0.raw()
    }

    fn to_db_key(&self) -> DbKeySeg {
        DbKeySeg::StringSeg(self.raw())
    }
}

impl KeySeg for Address {
    fn parse(mut seg: String) -> Result<Self> {
        match seg.chars().next() {
            Some(c) if c == RESERVED_ADDRESS_PREFIX => {
                let _ = seg.remove(0);
                Address::decode(seg).map_err(Error::ParseAddress)
            }
            _ => Err(Error::ParseAddressFromKey),
        }
    }

    fn raw(&self) -> String {
        format!("{}{}", RESERVED_ADDRESS_PREFIX, self.encode())
    }

    fn to_db_key(&self) -> DbKeySeg {
        DbKeySeg::AddressSeg(self.clone())
    }
}

<<<<<<< HEAD
impl KeySeg for Hash {
    fn parse(seg: String) -> Result<Self> {
        seg.try_into().map_err(|e: crate::types::hash::Error| {
            Error::ParseError(e.to_string())
        })
    }

    fn raw(&self) -> String {
        self.to_string()
    }

    fn to_db_key(&self) -> DbKeySeg {
        DbKeySeg::StringSeg(self.raw())
    }
}

impl KeySeg for KeccakHash {
    fn parse(seg: String) -> Result<Self> {
        seg.try_into()
            .map_err(|e: TryFromError| Error::ParseError(e.to_string()))
    }

    fn raw(&self) -> String {
        self.to_string()
    }

    fn to_db_key(&self) -> DbKeySeg {
        DbKeySeg::StringSeg(self.raw())
    }
}

=======
/// Implement [`KeySeg`] for a type via base32hex of its BE bytes (using
/// `to_le_bytes()` and `from_le_bytes` methods) that maintains sort order of
/// the original data.
// TODO this could be a bit more efficient without the string conversion (atm
// with base32hex), if we can use bytes for storage key directly (which we can
// with rockDB, but atm, we're calling `to_string()` using the custom `Display`
// impl from here)
macro_rules! impl_int_key_seg {
    ($unsigned:ty, $signed:ty, $len:literal) => {
        impl KeySeg for $unsigned {
            fn parse(string: String) -> Result<Self> {
                let bytes =
                    BASE32HEX_NOPAD.decode(string.as_ref()).map_err(|err| {
                        Error::ParseKeySeg(format!(
                            "Failed parsing {} with {}",
                            string, err
                        ))
                    })?;
                let mut fixed_bytes = [0; $len];
                fixed_bytes.copy_from_slice(&bytes);
                Ok(<$unsigned>::from_be_bytes(fixed_bytes))
            }

            fn raw(&self) -> String {
                BASE32HEX_NOPAD.encode(&self.to_be_bytes())
            }

            fn to_db_key(&self) -> DbKeySeg {
                DbKeySeg::StringSeg(self.raw())
            }
        }

        impl KeySeg for $signed {
            fn parse(string: String) -> Result<Self> {
                // get signed int from a unsigned int complemented with a min
                // value
                let complemented = <$unsigned>::parse(string)?;
                let signed = (complemented as $signed) ^ <$signed>::MIN;
                Ok(signed)
            }

            fn raw(&self) -> String {
                // signed int is converted to unsigned int that preserves the
                // order by complementing it with a min value
                let complemented = (*self ^ <$signed>::MIN) as $unsigned;
                complemented.raw()
            }

            fn to_db_key(&self) -> DbKeySeg {
                DbKeySeg::StringSeg(self.raw())
            }
        }
    };
}

impl_int_key_seg!(u8, i8, 1);
impl_int_key_seg!(u16, i16, 2);
impl_int_key_seg!(u32, i32, 4);
impl_int_key_seg!(u64, i64, 8);
impl_int_key_seg!(u128, i128, 16);

>>>>>>> 836a6dea
/// Epoch identifier. Epochs are identified by consecutive numbers.
#[derive(
    Clone,
    Copy,
    Default,
    Debug,
    PartialEq,
    Eq,
    PartialOrd,
    Ord,
    Hash,
    BorshSerialize,
    BorshDeserialize,
    BorshSchema,
    Serialize,
    Deserialize,
)]
pub struct Epoch(pub u64);

impl Display for Epoch {
    fn fmt(&self, f: &mut std::fmt::Formatter<'_>) -> std::fmt::Result {
        write!(f, "{}", self.0)
    }
}

impl FromStr for Epoch {
    type Err = ParseIntError;

    fn from_str(s: &str) -> std::result::Result<Self, Self::Err> {
        let raw: u64 = u64::from_str(s)?;
        Ok(Self(raw))
    }
}

impl Epoch {
    /// Change to the next epoch
    pub fn next(&self) -> Self {
        Self(self.0 + 1)
    }
}

impl Add<u64> for Epoch {
    type Output = Epoch;

    fn add(self, rhs: u64) -> Self::Output {
        Self(self.0 + rhs)
    }
}

impl Sub<u64> for Epoch {
    type Output = Epoch;

    fn sub(self, rhs: u64) -> Self::Output {
        Self(self.0 - rhs)
    }
}

impl Mul<u64> for Epoch {
    type Output = Epoch;

    fn mul(self, rhs: u64) -> Self::Output {
        Self(self.0 * rhs)
    }
}

impl Div<u64> for Epoch {
    type Output = Epoch;

    fn div(self, rhs: u64) -> Self::Output {
        Self(self.0 / rhs)
    }
}

impl Rem<u64> for Epoch {
    type Output = u64;

    fn rem(self, rhs: u64) -> Self::Output {
        Self(self.0 % rhs).0
    }
}

impl Sub for Epoch {
    type Output = Epoch;

    fn sub(self, rhs: Self) -> Self::Output {
        Self(self.0 - rhs.0)
    }
}

impl Add for Epoch {
    type Output = Epoch;

    fn add(self, rhs: Self) -> Self::Output {
        Self(self.0 + rhs.0)
    }
}

impl Mul for Epoch {
    type Output = Epoch;

    fn mul(self, rhs: Self) -> Self::Output {
        Self(self.0 * rhs.0)
    }
}

impl From<Epoch> for u64 {
    fn from(epoch: Epoch) -> Self {
        epoch.0
    }
}

impl From<u64> for Epoch {
    fn from(value: u64) -> Self {
        Self(value)
    }
}

/// Predecessor block epochs
#[derive(
    Clone,
    Debug,
    PartialEq,
    Eq,
    PartialOrd,
    Ord,
    Hash,
    BorshSerialize,
    BorshDeserialize,
)]
pub struct Epochs {
    /// The oldest epoch we can look-up.
    first_known_epoch: Epoch,
    /// The block heights of the first block of each known epoch.
    /// Invariant: the values must be sorted in ascending order.
    first_block_heights: Vec<BlockHeight>,
}

impl Default for Epochs {
    /// Initialize predecessor epochs, assuming starting on the epoch 0 and
    /// block height 0.
    fn default() -> Self {
        Self {
            first_known_epoch: Epoch::default(),
            first_block_heights: vec![BlockHeight::default()],
        }
    }
}

impl Epochs {
    /// Record start of a new epoch at the given block height and trim any
    /// epochs that ended more than `max_age_num_blocks` ago.
    pub fn new_epoch(
        &mut self,
        block_height: BlockHeight,
        max_age_num_blocks: u64,
    ) {
        let min_block_height_to_keep = (block_height.0 + 1)
            .checked_sub(max_age_num_blocks)
            .unwrap_or_default();
        // trim off any epochs whose last block is before the limit
        while let Some((_first_known_epoch_height, rest)) =
            self.first_block_heights.split_first()
        {
            if let Some(second_known_epoch_height) = rest.first() {
                if second_known_epoch_height.0 < min_block_height_to_keep {
                    self.first_known_epoch = self.first_known_epoch.next();
                    self.first_block_heights = rest.to_vec();
                    continue;
                }
            }
            break;
        }
        self.first_block_heights.push(block_height);
    }

    /// Look-up the epoch of a given block height.
    pub fn get_epoch(&self, block_height: BlockHeight) -> Option<Epoch> {
        if let Some((first_known_epoch_height, rest)) =
            self.first_block_heights.split_first()
        {
            if block_height < *first_known_epoch_height {
                return None;
            }
            let mut epoch = self.first_known_epoch;
            for next_block_height in rest {
                if block_height < *next_block_height {
                    return Some(epoch);
                } else {
                    epoch = epoch.next();
                }
            }
            return Some(epoch);
        }
        None
    }

    /// Return all starting block heights for each successive Epoch.
    ///
    /// __INVARIANT:__ The returned values are sorted in ascending order.
    pub fn first_block_heights(&self) -> &[BlockHeight] {
        &self.first_block_heights
    }
}

#[cfg(feature = "ferveo-tpke")]
#[derive(Default, Debug, Clone, BorshDeserialize, BorshSerialize)]
/// Wrapper txs to be decrypted in the next block proposal
pub struct TxQueue(std::collections::VecDeque<WrapperTx>);

#[cfg(feature = "ferveo-tpke")]
impl TxQueue {
    /// Add a new wrapper at the back of the queue
    pub fn push(&mut self, wrapper: WrapperTx) {
        self.0.push_back(wrapper);
    }

    /// Remove the wrapper at the head of the queue
    pub fn pop(&mut self) -> Option<WrapperTx> {
        self.0.pop_front()
    }

    /// Get an iterator over the queue
    pub fn iter(&self) -> impl std::iter::Iterator<Item = &WrapperTx> {
        self.0.iter()
    }

    /// Check if there are any txs in the queue
    #[allow(dead_code)]
    pub fn is_empty(&self) -> bool {
        self.0.is_empty()
    }
}

/// A value of a storage prefix iterator.
#[derive(Debug, Clone, BorshSerialize, BorshDeserialize, BorshSchema)]
pub struct PrefixValue {
    /// Storage key
    pub key: Key,
    /// Raw value bytes
    pub value: Vec<u8>,
}

#[cfg(test)]
mod tests {
    use proptest::prelude::*;

    use super::*;

    proptest! {
        /// Tests that any key that doesn't contain reserved prefixes is valid.
        /// This test excludes key segments starting with `#` or `?`
        /// because they are reserved for `Address` or a validity predicate.
        #[test]
        fn test_key_parse(s in "[^#?/][^/]*/[^#?/][^/]*/[^#?/][^/]*") {
            let key = Key::parse(s.clone()).expect("cannnot parse the string");
            assert_eq!(key.to_string(), s);
        }

        /// Tests that any key that doesn't contain reserved prefixes and
        /// separators is valid. This test excludes key segments including `/`
        /// or starting with `#` or `?` because they are reserved for separator,
        /// `Address` or validity predicate.
        #[test]
        fn test_key_push(s in "[^#?/][^/]*") {
            let addr = address::testing::established_address_1();
            let key = Key::from(addr.to_db_key()).push(&s).expect("cannnot push the segment");
            assert_eq!(key.segments[1].raw(), s);
        }
    }

    #[test]
    fn test_key_parse_valid() {
        let addr = address::testing::established_address_1();
        let target = format!("{}/test", KeySeg::raw(&addr));
        let key = Key::parse(target.clone()).expect("cannot parse the string");
        assert_eq!(key.to_string(), target);

        let target = "?test/test@".to_owned();
        let key = Key::parse(target.clone()).expect("cannot parse the string");
        assert_eq!(key.to_string(), target);

        let target = "?/test".to_owned();
        let key = Key::parse(target.clone()).expect("cannot parse the string");
        assert_eq!(key.to_string(), target);
    }

    #[test]
    fn test_key_push_valid() {
        let addr = address::testing::established_address_1();
        let other = address::testing::established_address_2();
        let target = KeySeg::raw(&other);
        let key = Key::from(addr.to_db_key())
            .push(&target)
            .expect("cannnot push the segment");
        assert_eq!(key.segments[1].raw(), target);

        let target = "?test".to_owned();
        let key = Key::from(addr.to_db_key())
            .push(&target)
            .expect("cannnot push the segment");
        assert_eq!(key.segments[1].raw(), target);

        let target = "?".to_owned();
        let key = Key::from(addr.to_db_key())
            .push(&target)
            .expect("cannnot push the segment");
        assert_eq!(key.segments[1].raw(), target);
    }

    #[test]
    fn test_key_push_invalid() {
        let addr = address::testing::established_address_1();
        let target = "/".to_owned();
        match Key::from(addr.to_db_key())
            .push(&target)
            .expect_err("unexpectedly succeeded")
        {
            Error::InvalidKeySeg(s) => assert_eq!(s, "/"),
            _ => panic!("unexpected error happens"),
        }
    }

    #[test]
    fn test_predecessor_epochs() {
        let mut epochs = Epochs::default();
        assert_eq!(epochs.get_epoch(BlockHeight(0)), Some(Epoch(0)));
        let mut max_age_num_blocks = 100;

        // epoch 1
        epochs.new_epoch(BlockHeight(10), max_age_num_blocks);
        println!("epochs {:#?}", epochs);
        assert_eq!(epochs.get_epoch(BlockHeight(0)), Some(Epoch(0)));
        assert_eq!(epochs.get_epoch(BlockHeight(9)), Some(Epoch(0)));
        assert_eq!(epochs.get_epoch(BlockHeight(10)), Some(Epoch(1)));
        assert_eq!(epochs.get_epoch(BlockHeight(11)), Some(Epoch(1)));
        assert_eq!(epochs.get_epoch(BlockHeight(100)), Some(Epoch(1)));

        // epoch 2
        epochs.new_epoch(BlockHeight(20), max_age_num_blocks);
        println!("epochs {:#?}", epochs);
        assert_eq!(epochs.get_epoch(BlockHeight(0)), Some(Epoch(0)));
        assert_eq!(epochs.get_epoch(BlockHeight(9)), Some(Epoch(0)));
        assert_eq!(epochs.get_epoch(BlockHeight(10)), Some(Epoch(1)));
        assert_eq!(epochs.get_epoch(BlockHeight(11)), Some(Epoch(1)));
        assert_eq!(epochs.get_epoch(BlockHeight(20)), Some(Epoch(2)));
        assert_eq!(epochs.get_epoch(BlockHeight(100)), Some(Epoch(2)));

        // epoch 3, epoch 0 and 1 should be trimmed
        epochs.new_epoch(BlockHeight(200), max_age_num_blocks);
        println!("epochs {:#?}", epochs);
        assert_eq!(epochs.get_epoch(BlockHeight(0)), None);
        assert_eq!(epochs.get_epoch(BlockHeight(9)), None);
        assert_eq!(epochs.get_epoch(BlockHeight(10)), None);
        assert_eq!(epochs.get_epoch(BlockHeight(11)), None);
        assert_eq!(epochs.get_epoch(BlockHeight(20)), Some(Epoch(2)));
        assert_eq!(epochs.get_epoch(BlockHeight(100)), Some(Epoch(2)));
        assert_eq!(epochs.get_epoch(BlockHeight(200)), Some(Epoch(3)));

        // increase the limit
        max_age_num_blocks = 200;

        // epoch 4
        epochs.new_epoch(BlockHeight(300), max_age_num_blocks);
        println!("epochs {:#?}", epochs);
        assert_eq!(epochs.get_epoch(BlockHeight(20)), Some(Epoch(2)));
        assert_eq!(epochs.get_epoch(BlockHeight(100)), Some(Epoch(2)));
        assert_eq!(epochs.get_epoch(BlockHeight(200)), Some(Epoch(3)));
        assert_eq!(epochs.get_epoch(BlockHeight(300)), Some(Epoch(4)));

        // epoch 5, epoch 2 should be trimmed
        epochs.new_epoch(BlockHeight(499), max_age_num_blocks);
        println!("epochs {:#?}", epochs);
        assert_eq!(epochs.get_epoch(BlockHeight(20)), None);
        assert_eq!(epochs.get_epoch(BlockHeight(100)), None);
        assert_eq!(epochs.get_epoch(BlockHeight(200)), Some(Epoch(3)));
        assert_eq!(epochs.get_epoch(BlockHeight(300)), Some(Epoch(4)));
        assert_eq!(epochs.get_epoch(BlockHeight(499)), Some(Epoch(5)));

        // epoch 6, epoch 3 should be trimmed
        epochs.new_epoch(BlockHeight(500), max_age_num_blocks);
        println!("epochs {:#?}", epochs);
        assert_eq!(epochs.get_epoch(BlockHeight(200)), None);
        assert_eq!(epochs.get_epoch(BlockHeight(300)), Some(Epoch(4)));
        assert_eq!(epochs.get_epoch(BlockHeight(499)), Some(Epoch(5)));
        assert_eq!(epochs.get_epoch(BlockHeight(500)), Some(Epoch(6)));

        // decrease the limit
        max_age_num_blocks = 50;

        // epoch 7, epoch 4 and 5 should be trimmed
        epochs.new_epoch(BlockHeight(550), max_age_num_blocks);
        println!("epochs {:#?}", epochs);
        assert_eq!(epochs.get_epoch(BlockHeight(300)), None);
        assert_eq!(epochs.get_epoch(BlockHeight(499)), None);
        assert_eq!(epochs.get_epoch(BlockHeight(500)), Some(Epoch(6)));
        assert_eq!(epochs.get_epoch(BlockHeight(550)), Some(Epoch(7)));

        // epoch 8, epoch 6 should be trimmed
        epochs.new_epoch(BlockHeight(600), max_age_num_blocks);
        println!("epochs {:#?}", epochs);
        assert_eq!(epochs.get_epoch(BlockHeight(500)), None);
        assert_eq!(epochs.get_epoch(BlockHeight(550)), Some(Epoch(7)));
        assert_eq!(epochs.get_epoch(BlockHeight(600)), Some(Epoch(8)));
    }
}

/// Helpers for testing with storage types.
#[cfg(any(test, feature = "testing"))]
pub mod testing {
    use proptest::collection;
    use proptest::prelude::*;

    use super::*;
    use crate::types::address::testing::{
        arb_address, arb_non_internal_address,
    };

    /// Generate an arbitrary [`Key`].
    pub fn arb_key() -> impl Strategy<Value = Key> {
        prop_oneof![
            // a key for a validity predicate
            arb_non_internal_address()
                .prop_map(|addr| Key::validity_predicate(&addr)),
            // a key from key segments
            arb_key_no_vp(),
        ]
    }

    /// Generate an arbitrary [`Key`] other than a validity predicate key.
    pub fn arb_key_no_vp() -> impl Strategy<Value = Key> {
        // a key from key segments
        collection::vec(arb_key_seg(), 1..5)
            .prop_map(|segments| Key { segments })
    }

    /// Generate an arbitrary [`Key`] for a given address storage sub-space.
    pub fn arb_account_storage_key(
        address: Address,
    ) -> impl Strategy<Value = Key> {
        prop_oneof![
            // a key for a validity predicate
            Just(Key::validity_predicate(&address)),
            // a key from key segments
            arb_account_storage_key_no_vp(address),
        ]
    }

    /// Generate an arbitrary [`Key`] other than a validity predicate key for a
    /// given address storage sub-space.
    pub fn arb_account_storage_key_no_vp(
        address: Address,
    ) -> impl Strategy<Value = Key> {
        collection::vec(arb_key_seg(), 1..5).prop_map(move |arb_segments| {
            let mut segments = vec![address.to_db_key()];
            segments.extend(arb_segments);
            Key { segments }
        })
    }

    /// Generate an arbitrary [`DbKeySeg`].
    pub fn arb_key_seg() -> impl Strategy<Value = DbKeySeg> {
        prop_oneof![
            // the string segment is 5 time more likely to be generated
            5 => "[a-zA-Z0-9_]{1,100}".prop_map(DbKeySeg::StringSeg),
            1 => arb_address().prop_map(DbKeySeg::AddressSeg),
        ]
    }
}<|MERGE_RESOLUTION|>--- conflicted
+++ resolved
@@ -8,10 +8,6 @@
 
 use arse_merkle_tree::InternalKey;
 use borsh::{BorshDeserialize, BorshSchema, BorshSerialize};
-<<<<<<< HEAD
-=======
-use data_encoding::BASE32HEX_NOPAD;
->>>>>>> 836a6dea
 use ics23::CommitmentProof;
 use serde::{Deserialize, Serialize};
 use thiserror::Error;
@@ -19,10 +15,7 @@
 #[cfg(feature = "ferveo-tpke")]
 use super::transaction::WrapperTx;
 use crate::bytes::ByteBuf;
-<<<<<<< HEAD
 use crate::ledger::eth_bridge::storage::bridge_pool::BridgePoolProof;
-=======
->>>>>>> 836a6dea
 use crate::ledger::storage::IBC_KEY_LIMIT;
 use crate::types::address::{self, Address};
 use crate::types::eth_bridge_pool::PendingTransfer;
@@ -41,15 +34,8 @@
     ParseAddressFromKey,
     #[error("Reserved prefix or string is specified: {0}")]
     InvalidKeySeg(String),
-<<<<<<< HEAD
     #[error("Could not parse string into a key segment: {0}")]
     ParseError(String),
-=======
-    #[error("Error parsing key segment {0}")]
-    ParseKeySeg(String),
-    #[error("Could not parse string: '{0}' into requested type: {1}")]
-    ParseError(String, String),
->>>>>>> 836a6dea
 }
 
 /// Result for functions that may fail
@@ -270,11 +256,8 @@
 pub enum MerkleValue {
     /// raw bytes
     Bytes(Vec<u8>),
-<<<<<<< HEAD
     /// A transfer to be put in the Ethereum bridge pool.
     BridgePoolTransfer(PendingTransfer),
-=======
->>>>>>> 836a6dea
 }
 
 impl<T> From<T> for MerkleValue
@@ -286,15 +269,12 @@
     }
 }
 
-<<<<<<< HEAD
 impl From<PendingTransfer> for MerkleValue {
     fn from(transfer: PendingTransfer) -> Self {
         Self::BridgePoolTransfer(transfer)
     }
 }
 
-=======
->>>>>>> 836a6dea
 /// Storage keys that are utf8 encoded strings
 #[derive(Eq, PartialEq, Copy, Clone, Hash)]
 pub struct StringKey {
@@ -378,11 +358,8 @@
 pub enum MembershipProof {
     /// ICS23 compliant membership proof
     ICS23(CommitmentProof),
-<<<<<<< HEAD
     /// Bespoke membership proof for the Ethereum bridge pool
     BridgePool(BridgePoolProof),
-=======
->>>>>>> 836a6dea
 }
 
 impl From<CommitmentProof> for MembershipProof {
@@ -391,15 +368,12 @@
     }
 }
 
-<<<<<<< HEAD
 impl From<BridgePoolProof> for MembershipProof {
     fn from(proof: BridgePoolProof) -> Self {
         Self::BridgePool(proof)
     }
 }
 
-=======
->>>>>>> 836a6dea
 impl Key {
     /// Parses string and returns a key
     pub fn parse(string: impl AsRef<str>) -> Result<Self> {
@@ -718,7 +692,6 @@
     }
 }
 
-<<<<<<< HEAD
 impl KeySeg for Hash {
     fn parse(seg: String) -> Result<Self> {
         seg.try_into().map_err(|e: crate::types::hash::Error| {
@@ -750,7 +723,6 @@
     }
 }
 
-=======
 /// Implement [`KeySeg`] for a type via base32hex of its BE bytes (using
 /// `to_le_bytes()` and `from_le_bytes` methods) that maintains sort order of
 /// the original data.
@@ -812,7 +784,6 @@
 impl_int_key_seg!(u64, i64, 8);
 impl_int_key_seg!(u128, i128, 16);
 
->>>>>>> 836a6dea
 /// Epoch identifier. Epochs are identified by consecutive numbers.
 #[derive(
     Clone,
