[package]
authors = ["Heliax AG <hello@heliax.dev>"]
edition = "2021"
license = "GPL-3.0"
name = "namada"
resolver = "2"
version = "0.15.3"

# See more keys and their definitions at https://doc.rust-lang.org/cargo/reference/manifest.html

[features]
<<<<<<< HEAD
default = ["abciplus"]
mainnet = [
  "namada_core/mainnet",
]
=======
default = ["abciplus", "namada-sdk"]
>>>>>>> 9ca92774
# NOTE "dev" features that shouldn't be used in live networks are enabled by default for now
dev = []
ferveo-tpke = [
  "namada_core/ferveo-tpke",
]
wasm-runtime = [
  "namada_core/wasm-runtime",
  "loupe",
  "parity-wasm",
  "pwasm-utils",
  "rayon",
  "wasmer-cache",
  "wasmer-compiler-singlepass",
  "wasmer-engine-dylib",
  "wasmer-engine-universal",
  "wasmer-vm",
  "wasmer",
]
# Enable queries support for an async client
async-client = [
  "async-trait",
]
# tendermint-rpc support
tendermint-rpc = [
  "async-client",
  "dep:tendermint-rpc",
]
tendermint-rpc-abcipp = [
  "async-client",
  "dep:tendermint-rpc-abcipp",
]

abcipp = [
  "namada_core/abcipp",
  "ibc-proto-abcipp",
  "ibc-abcipp",
  "tendermint-abcipp",
  "tendermint-proto-abcipp",
  # it's OK to include the tendermint-rpc feature here, as we aren't currently building wasms with `abcipp`
  "tendermint-rpc-abcipp",
]
abciplus = [
  "namada_core/abciplus",
  "namada_proof_of_stake/abciplus",
  "ibc",
  "ibc-proto",
  "tendermint",
  "tendermint-proto",
]

ibc-mocks = [
  "namada_core/ibc-mocks",
]
ibc-mocks-abcipp = [
  "namada_core/ibc-mocks-abcipp",
]

masp-tx-gen = [
  "rand",
  "rand_core",
]

# for integration tests and test utilies
testing = [
  "namada_core/testing",
  "namada_proof_of_stake/testing",
  "async-client",
  "proptest",
  "tempfile",
]

namada-sdk = [
  "tendermint-rpc",
  "masp-tx-gen",
  "ferveo-tpke",
  "masp_primitives/transparent-inputs",
]

[dependencies]
async-std = "1.11.0"
namada_core = {path = "../core", default-features = false, features = ["secp256k1-sign-verify"]}
namada_proof_of_stake = {path = "../proof_of_stake", default-features = false}
async-trait = {version = "0.1.51", optional = true}
bellman = "0.11.2"
bls12_381 = "0.6.1"
borsh = "0.9.0"
circular-queue = "0.2.6"
# Using unreleased commit on top of version 0.5.0 that adds Sync to the CLruCache
clru = {git = "https://github.com/marmeladema/clru-rs.git", rev = "71ca566"}
data-encoding = "2.3.2"
derivative = "2.2.0"
# TODO using the same version of tendermint-rs as we do here.
ibc-abcipp = {package = "ibc", git = "https://github.com/heliaxdev/cosmos-ibc-rs", rev = "db14744bfba6239cc5f58345ff90f8b7d42637d6", features = ["serde"], optional = true}
ibc-proto-abcipp = {package = "ibc-proto", git = "https://github.com/heliaxdev/ibc-proto-rs", rev = "dd8ba23110a144ffe2074a0b889676468266435a", default-features = false, optional = true}
ibc = {version = "0.36.0", default-features = false, features = ["serde"], optional = true}
ibc-proto = {version = "0.26.0", default-features = false, optional = true}
itertools = "0.10.0"
loupe = {version = "0.1.3", optional = true}
parity-wasm = {version = "0.45.0", features = ["sign_ext"], optional = true}
paste = "1.0.9"
# A fork with state machine testing
proptest = {git = "https://github.com/heliaxdev/proptest", rev = "8f1b4abe7ebd35c0781bf9a00a4ee59833ffa2a1", optional = true}
prost = "0.11.6"
pwasm-utils = {git = "https://github.com/heliaxdev/wasm-utils", tag = "v0.20.0", features = ["sign_ext"], optional = true}
rayon = {version = "=1.5.3", optional = true}
rust_decimal = "1.26.1"
<<<<<<< HEAD
rust_decimal_macros = "1.26.1"
=======
serde = {version = "1.0.125", features = ["derive"]}
>>>>>>> 9ca92774
serde_json = "1.0.62"
sha2 = "0.9.3"
# We switch off "blake2b" because it cannot be compiled to wasm
tempfile = {version = "3.2.0", optional = true}
<<<<<<< HEAD
tendermint-abcipp = {package = "tendermint", git = "https://github.com/heliaxdev/tendermint-rs", rev = "a3a0ad5f07d380976bbd5321239aec9cc3a8f916", optional = true}
tendermint-rpc-abcipp = {package = "tendermint-rpc", git = "https://github.com/heliaxdev/tendermint-rs", rev = "a3a0ad5f07d380976bbd5321239aec9cc3a8f916", features = ["http-client"], optional = true}
tendermint-proto-abcipp = {package = "tendermint-proto", git = "https://github.com/heliaxdev/tendermint-rs", rev = "a3a0ad5f07d380976bbd5321239aec9cc3a8f916", optional = true}
tendermint = {version = "0.23.6", optional = true}
tendermint-rpc = {version = "0.23.6", features = ["http-client"], optional = true}
tendermint-proto = {version = "0.23.6", optional = true}
thiserror = "1.0.38"
=======
tendermint-abcipp = {package = "tendermint", git = "https://github.com/heliaxdev/tendermint-rs", optional = true, rev="679227ab920dbb45cdd5acb97f49c4fe2ebb5a44"}
tendermint-rpc-abcipp = {package = "tendermint-rpc", git = "https://github.com/heliaxdev/tendermint-rs", features = ["trait-client"], default-features = false, optional = true, rev="679227ab920dbb45cdd5acb97f49c4fe2ebb5a44"}
tendermint-proto-abcipp = {package = "tendermint-proto", git = "https://github.com/heliaxdev/tendermint-rs", optional = true, rev="679227ab920dbb45cdd5acb97f49c4fe2ebb5a44"}
tendermint = {version = "0.23.6", optional = true, git = "https://github.com/heliaxdev/tendermint-rs", rev="679227ab920dbb45cdd5acb97f49c4fe2ebb5a44"}
tendermint-rpc = {version = "0.23.6", features = ["trait-client"], default-features = false, optional = true, git = "https://github.com/heliaxdev/tendermint-rs", rev="679227ab920dbb45cdd5acb97f49c4fe2ebb5a44"}
tendermint-proto = {version = "0.23.6", optional = true, git = "https://github.com/heliaxdev/tendermint-rs", rev="679227ab920dbb45cdd5acb97f49c4fe2ebb5a44"}
thiserror = "1.0.30"
>>>>>>> 9ca92774
tracing = "0.1.30"
wasmer = {version = "=2.2.0", optional = true}
wasmer-cache = {version = "=2.2.0", optional = true}
wasmer-compiler-singlepass = {version = "=2.2.0", optional = true}
wasmer-engine-dylib = {version = "=2.2.0", optional = true}
wasmer-engine-universal = {version = "=2.2.0", optional = true}
wasmer-vm = {version = "2.2.0", optional = true}
wasmparser = "0.83.0"
#libmasp = { git = "https://github.com/anoma/masp", branch = "murisi/masp-incentive" }
masp_primitives = { git = "https://github.com/anoma/masp", rev = "bee40fc465f6afbd10558d12fe96eb1742eee45c" }
masp_proofs = { git = "https://github.com/anoma/masp", rev = "bee40fc465f6afbd10558d12fe96eb1742eee45c" }
rand = {version = "0.8", default-features = false, optional = true}
rand_core = {version = "0.6", default-features = false, optional = true}
zeroize = "1.5.5"
toml = "0.5.8"
bimap = {version = "0.6.2", features = ["serde"]}
orion = "0.16.0"
tokio = {version = "1.8.2", default-features = false}

[dev-dependencies]
assert_matches = "1.5.0"
async-trait = {version = "0.1.51"}
byte-unit = "4.0.13"
libsecp256k1 = {git = "https://github.com/heliaxdev/libsecp256k1", rev = "bbb3bd44a49db361f21d9db80f9a087c194c0ae9"}
namada_test_utils = {path = "../test_utils"}
pretty_assertions = "0.7.2"
# A fork with state machine testing
proptest = {git = "https://github.com/heliaxdev/proptest", rev = "8f1b4abe7ebd35c0781bf9a00a4ee59833ffa2a1"}
test-log = {version = "0.2.7", default-features = false, features = ["trace"]}
tokio = {version = "1.8.2", default-features = false, features = ["rt", "macros"]}
tracing-subscriber = {version = "0.3.7", default-features = false, features = ["env-filter", "fmt"]}<|MERGE_RESOLUTION|>--- conflicted
+++ resolved
@@ -9,14 +9,10 @@
 # See more keys and their definitions at https://doc.rust-lang.org/cargo/reference/manifest.html
 
 [features]
-<<<<<<< HEAD
-default = ["abciplus"]
+default = ["abciplus", "namada-sdk"]
 mainnet = [
   "namada_core/mainnet",
 ]
-=======
-default = ["abciplus", "namada-sdk"]
->>>>>>> 9ca92774
 # NOTE "dev" features that shouldn't be used in live networks are enabled by default for now
 dev = []
 ferveo-tpke = [
@@ -122,33 +118,20 @@
 prost = "0.11.6"
 pwasm-utils = {git = "https://github.com/heliaxdev/wasm-utils", tag = "v0.20.0", features = ["sign_ext"], optional = true}
 rayon = {version = "=1.5.3", optional = true}
-rust_decimal = "1.26.1"
-<<<<<<< HEAD
-rust_decimal_macros = "1.26.1"
-=======
+rust_decimal = "=1.26.1"
+rust_decimal_macros = "=1.26.1"
 serde = {version = "1.0.125", features = ["derive"]}
->>>>>>> 9ca92774
 serde_json = "1.0.62"
 sha2 = "0.9.3"
 # We switch off "blake2b" because it cannot be compiled to wasm
 tempfile = {version = "3.2.0", optional = true}
-<<<<<<< HEAD
-tendermint-abcipp = {package = "tendermint", git = "https://github.com/heliaxdev/tendermint-rs", rev = "a3a0ad5f07d380976bbd5321239aec9cc3a8f916", optional = true}
-tendermint-rpc-abcipp = {package = "tendermint-rpc", git = "https://github.com/heliaxdev/tendermint-rs", rev = "a3a0ad5f07d380976bbd5321239aec9cc3a8f916", features = ["http-client"], optional = true}
-tendermint-proto-abcipp = {package = "tendermint-proto", git = "https://github.com/heliaxdev/tendermint-rs", rev = "a3a0ad5f07d380976bbd5321239aec9cc3a8f916", optional = true}
+tendermint-abcipp = {package = "tendermint", git = "https://github.com/heliaxdev/tendermint-rs", rev = "4db3c5ea09fae4057008d22bf9e96bf541b55b35", optional = true}
+tendermint-rpc-abcipp = {package = "tendermint-rpc", git = "https://github.com/heliaxdev/tendermint-rs", rev = "4db3c5ea09fae4057008d22bf9e96bf541b55b35", features = ["http-client"], optional = true}
+tendermint-proto-abcipp = {package = "tendermint-proto", git = "https://github.com/heliaxdev/tendermint-rs", rev = "4db3c5ea09fae4057008d22bf9e96bf541b55b35", optional = true}
 tendermint = {version = "0.23.6", optional = true}
-tendermint-rpc = {version = "0.23.6", features = ["http-client"], optional = true}
+tendermint-rpc = {version = "0.23.6", default-features = false, features = ["trait-client"], optional = true}
 tendermint-proto = {version = "0.23.6", optional = true}
 thiserror = "1.0.38"
-=======
-tendermint-abcipp = {package = "tendermint", git = "https://github.com/heliaxdev/tendermint-rs", optional = true, rev="679227ab920dbb45cdd5acb97f49c4fe2ebb5a44"}
-tendermint-rpc-abcipp = {package = "tendermint-rpc", git = "https://github.com/heliaxdev/tendermint-rs", features = ["trait-client"], default-features = false, optional = true, rev="679227ab920dbb45cdd5acb97f49c4fe2ebb5a44"}
-tendermint-proto-abcipp = {package = "tendermint-proto", git = "https://github.com/heliaxdev/tendermint-rs", optional = true, rev="679227ab920dbb45cdd5acb97f49c4fe2ebb5a44"}
-tendermint = {version = "0.23.6", optional = true, git = "https://github.com/heliaxdev/tendermint-rs", rev="679227ab920dbb45cdd5acb97f49c4fe2ebb5a44"}
-tendermint-rpc = {version = "0.23.6", features = ["trait-client"], default-features = false, optional = true, git = "https://github.com/heliaxdev/tendermint-rs", rev="679227ab920dbb45cdd5acb97f49c4fe2ebb5a44"}
-tendermint-proto = {version = "0.23.6", optional = true, git = "https://github.com/heliaxdev/tendermint-rs", rev="679227ab920dbb45cdd5acb97f49c4fe2ebb5a44"}
-thiserror = "1.0.30"
->>>>>>> 9ca92774
 tracing = "0.1.30"
 wasmer = {version = "=2.2.0", optional = true}
 wasmer-cache = {version = "=2.2.0", optional = true}
