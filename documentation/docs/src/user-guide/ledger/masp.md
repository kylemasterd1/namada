# Private transfers

In Namada, private transfers are enabled by the Multi-Asset Shielded Pool (MASP). The MASP is a zero-knowledge circuit (zk-SNARK) that extends the Zcash Sapling circuit to add support for sending arbitrary assets. All assets in the pool share the same anonymity set, this means that the more transactions are issued to MASP, the stronger are the privacity guarantees.

## Using MASP

If you are familiar to Zcash, the set of interactions you can execute with the MASP are similar:

- [**Shielding transfers:** transparent to shielded addresses](#shielding-transfers)
- [**Shielded transfers:** shielded to shielded addresses](#shielded-transfers)
- [**Deshielding transfers:** shielded to transparent addresses](#deshielding-tranfers)

```admonish info "Lexicon"
- A **Spending Key** is a type of private key that allows any user in possession of it to spend the balance of the associated address. For shielded addresses, possessing the Spending Key also allows the user to view the address’ balance and transaction data.
- A **Viewing Key** allows any user in possession of it to view and disclose transaction details. It is derived from the Spending Key and hold the same alias. 
```

### Shielding transfers

To try out shielded transfers, first you need to be in possession of a
transparent account with some token balance.

#### Create your transparent account

Generate an implicit account:

```shell
namadaw address gen --alias [your-implicit-account-alias]
```

Then, create an established account on chain using the implicit account you've just generated:

```shell
namadac init-account \
    --source [your-implicit-account-alias] \
    --public-key [your-implicit-account-alias] \
    --alias [your-established-account-alias]
```

#### Get tokens from the Testnet Faucet

```admonish info "Testnet Faucet Tokens"
The testnet tokens which the faucet can provide you are named `NAM`,
`BTC`, `ETH`, `DOT`, `Schnitzel`, `Apfel`, and `Kartoffel`. The faucet
will transfer these in increments of 1000 maximum at a time.
```

```shell
namadac transfer \
    --token btc \
    --amount 1000 \
    --source faucet \
    --target [your-established-account-alias] \
    --signer [your-established-account-alias]
```

Now that you have a transparent account with some tokens, you can generate a Spending Key to hold your shielded balances.

#### Generate your Spending Key

You can randomly generate a new Spending Key with:
<<<<<<< HEAD
```shell 
=======

```shell
>>>>>>> d1a06a26
namadaw masp gen-key --alias [your-spending-key-alias]
```

```admonish info
This command will also generate a corresponding Viewing Key sharing
the same alias.
```

#### Create a new payment address

To create a payment address from your Spending key, use:

```shell
namadaw masp gen-addr \
    --key [your-spending-key-alias] \
    --alias [your-payment-address-alias]
```

```admonish note
This will generate a different payment address each time you run it.
Payment addresses can be reused or discarded as you like, and cannot be
correlated with one another.
```

#### Send your shielding transfer

Once you have a payment address, transfer a balance from your
transparent account to your shielded account with something like:

```shell
namadac transfer \
    --source [your-established-account-alias] \
    --target [your-payment-address-alias] \
    --token btc \
    --amount 100
```

#### View your balance

Once this transfer goes through, you can view your Spending Key's
balance:

```shell
namadac balance --owner [your-spending-key-alias]
```

### Shielded transfers

Now that you have a shielded balance, it can be transferred to a
another shielded address:

```shell
namadac transfer \
    --source [your-spending-key-alias] \
    --target [some-payment-address] \
    --token btc \
    --amount 50 \
    --signer [your-established-account-alias]
```

### Deshielding tranfers

You can also transfer back your balance to some transparent account:

```shell
namadac transfer \
    --source [your-spending-key-alias] \
    --target [some-transparent-address] \
    --token btc \
    --amount 50 \
    --signer [your-established-account-alias]
```

### Shielded Address/Key Generation
<<<<<<< HEAD
#### Spending Key Generation
=======

#### Spending Key Generation

>>>>>>> d1a06a26
The client should be able to generate a spending key and automatically
derive a viewing key for it. The spending key should be usable as the
source of a transfer. The viewing key should be usable to determine the
total unspent notes that the spending key is authorized to spend. It
should not be possible to directly or indirectly use the viewing key to
spend funds. Below is an example of how spending keys should be
generated:
<<<<<<< HEAD
```
namadaw --masp gen-key --alias my-sk
```
#### Payment Address Generation
=======

```
namadaw --masp gen-key --alias my-sk
```

#### Payment Address Generation

>>>>>>> d1a06a26
The client should be able to generate a payment address from a
spending key or viewing key. This payment address should be usable
to send notes to the originating spending key. It should not be
directly or indirectly usable to either spend notes or view shielded
balances. Below are examples of how payment addresses should be
generated:
<<<<<<< HEAD
=======

>>>>>>> d1a06a26
```
namadaw masp gen-addr --alias my-pa1 --key my-sk
namadaw masp gen-addr --alias my-pa2 --key my-vk
```
<<<<<<< HEAD
#### Manual Key/Address Addition
The client should be able to directly add raw spending keys, viewing
keys, and payment addresses. Below are examples of how these objects
should be added:
=======

#### Manual Key/Address Addition

The client should be able to directly add raw spending keys, viewing
keys, and payment addresses. Below are examples of how these objects
should be added:

>>>>>>> d1a06a26
```
namadaw masp add --alias my-sk --value xsktest1qqqqqqqqqqqqqq9v0sls5r5de7njx8ehu49pqgmqr9ygelg87l5x8y4s9r0pjlvu69au6gn3su5ewneas486hdccyayx32hxvt64p3d0hfuprpgcgv2q9gdx3jvxrn02f0nnp3jtdd6f5vwscfuyum083cvfv4jun75ak5sdgrm2pthzj3sflxc0jx0edrakx3vdcngrfjmru8ywkguru8mxss2uuqxdlglaz6undx5h8w7g70t2es850g48xzdkqay5qs0yw06rtxcvedhsv
namadaw masp add --alias my-vk --value xfvktest1qqqqqqqqqqqqqqpagte43rsza46v55dlz8cffahv0fnr6eqacvnrkyuf9lmndgal7erg38awgq60r259csg3lxeeyy5355f5nj3ywpeqgd2guqd73uxz46645d0ayt9em88wflka0vsrq29u47x55psw93ly80lvftzdr5ccrzuuedtf6fala4r4nnazm9y9hq5yu6pq24arjskmpv4mdgfn3spffxxv8ugvym36kmnj45jcvvmm227vqjm5fq8882yhjsq97p7xrwqt7n63v
namadaw masp add --alias my-pa --value patest10qy6fuwef9leccl6dfm7wwlyd336x4y32hz62cnrvlrl6r5yk0jnw80kus33x34a5peg2xc4csn
```
<<<<<<< HEAD
### Making Shielded Transactions
#### Shielding Transactions
=======

### Making Shielded Transactions

#### Shielding Transactions

>>>>>>> d1a06a26
The client should be able to make shielding transactions by providing a
transparent source address and a shielded payment address. The
main transparent effect of such a transaction should be a deduction of
the specified amount from the source address, and a corresponding
increase in the balance of the MASP validity predicate's address. The
gas fee is charged to the source address. Once the transaction is
completed, the spending key that was used to generate the payment address
will have the authority to spend the amount that was send. Below is an
example of how a shielding transacion should be made:
<<<<<<< HEAD
```
namadac transfer --source Bertha --amount 50 --token BTC --target my-pa
```
#### Unshielding Transactions
=======

```
namadac transfer --source Bertha --amount 50 --token BTC --target my-pa
```

#### Unshielding Transactions

>>>>>>> d1a06a26
The client should be able to make unshielding transactions by providing
a shielded spending key and a transparent target address. The main
transparent effect of such a transaction should be a deduction of the
specified amount from the MASP validity predicate's address and a
corresponding increase in the transparent target address. The gas fee
is charged to the signer's address (which should default to the target
address). Once the transaction is complete, the spending key will no
longer be able to spend the transferred amount. Below is an example of
how an unshielding transaction should be made:
<<<<<<< HEAD
```
namadac transfer --target Bertha --amount 45 --token BTC --source my-sk
```
#### Shielded Transactions
=======

```
namadac transfer --target Bertha --amount 45 --token BTC --source my-sk
```

#### Shielded Transactions

>>>>>>> d1a06a26
The client should be able to make shielded transactions by providing a
shielded spending key and a shielded payment address. There should be
no change in the transparent balance of the MASP validity predicate's
address. The gas fee is charged to the signer's address. Once the
transaction is complete, the spending key will no longer be able to
spend the transferred amount, but the spending key that was used to
(directly or indirectly) generate the payment address will. Below is
an example of how a shielded transaction should be made:
<<<<<<< HEAD
```
namadac transfer --source my-sk --amount 5 --token BTC --target your-pa
```
### Viewing Shielded Balances
=======

```
namadac transfer --source my-sk --amount 5 --token BTC --target your-pa
```

### Viewing Shielded Balances

>>>>>>> d1a06a26
The client should be able to view shielded balances. The most
general output should be a list of pairs, each denoting a token
type and the unspent amount of that token present at each shielded
address whose viewing key is represented in the wallet. Note that
it should be possible to restrict the balance query to check only
a specific viewing key or for a specific token type. Below are
examples of how balance queries should be made:
<<<<<<< HEAD
=======

>>>>>>> d1a06a26
```
namadac balance
namadac balance --owner my-key
namadac balance --owner my-key --token BTC
namadac balance --token BTC
```
<<<<<<< HEAD
### Listing Shielded Keys/Addresses
The wallet should be able to list all the spending keys, viewing keys,
and payment addresses that it stores. Below are examples of how the
wallet's storage should be queried:
=======

### Listing Shielded Keys/Addresses

The wallet should be able to list all the spending keys, viewing keys,
and payment addresses that it stores. Below are examples of how the
wallet's storage should be queried:

>>>>>>> d1a06a26
```
namadaw masp list-keys
namadaw masp list-keys --unsafe-show-secret
namadaw masp list-keys --unsafe-show-secret --decrypt
namadaw masp list-addrs
```
<<<<<<< HEAD
### Finding Shielded Keys/Addresses
The wallet should be able to find any spending key, viewing key or
payment address when given its alias. Below are examples of how the
wallet's storage should be queried:
=======

### Finding Shielded Keys/Addresses

The wallet should be able to find any spending key, viewing key or
payment address when given its alias. Below are examples of how the
wallet's storage should be queried:

>>>>>>> d1a06a26
```
namadaw masp find --alias my-alias
namadaw masp find --alias my-alias --unsafe-show-secret
```<|MERGE_RESOLUTION|>--- conflicted
+++ resolved
@@ -59,12 +59,8 @@
 #### Generate your Spending Key
 
 You can randomly generate a new Spending Key with:
-<<<<<<< HEAD
-```shell 
-=======
-
-```shell
->>>>>>> d1a06a26
+
+```shell
 namadaw masp gen-key --alias [your-spending-key-alias]
 ```
 
@@ -139,13 +135,9 @@
 ```
 
 ### Shielded Address/Key Generation
-<<<<<<< HEAD
+
 #### Spending Key Generation
-=======
-
-#### Spending Key Generation
-
->>>>>>> d1a06a26
+
 The client should be able to generate a spending key and automatically
 derive a viewing key for it. The spending key should be usable as the
 source of a transfer. The viewing key should be usable to determine the
@@ -153,63 +145,41 @@
 should not be possible to directly or indirectly use the viewing key to
 spend funds. Below is an example of how spending keys should be
 generated:
-<<<<<<< HEAD
+
 ```
 namadaw --masp gen-key --alias my-sk
 ```
+
 #### Payment Address Generation
-=======
-
-```
-namadaw --masp gen-key --alias my-sk
-```
-
-#### Payment Address Generation
-
->>>>>>> d1a06a26
+
 The client should be able to generate a payment address from a
 spending key or viewing key. This payment address should be usable
 to send notes to the originating spending key. It should not be
 directly or indirectly usable to either spend notes or view shielded
 balances. Below are examples of how payment addresses should be
 generated:
-<<<<<<< HEAD
-=======
-
->>>>>>> d1a06a26
+
 ```
 namadaw masp gen-addr --alias my-pa1 --key my-sk
 namadaw masp gen-addr --alias my-pa2 --key my-vk
 ```
-<<<<<<< HEAD
+
 #### Manual Key/Address Addition
+
 The client should be able to directly add raw spending keys, viewing
 keys, and payment addresses. Below are examples of how these objects
 should be added:
-=======
-
-#### Manual Key/Address Addition
-
-The client should be able to directly add raw spending keys, viewing
-keys, and payment addresses. Below are examples of how these objects
-should be added:
-
->>>>>>> d1a06a26
+
 ```
 namadaw masp add --alias my-sk --value xsktest1qqqqqqqqqqqqqq9v0sls5r5de7njx8ehu49pqgmqr9ygelg87l5x8y4s9r0pjlvu69au6gn3su5ewneas486hdccyayx32hxvt64p3d0hfuprpgcgv2q9gdx3jvxrn02f0nnp3jtdd6f5vwscfuyum083cvfv4jun75ak5sdgrm2pthzj3sflxc0jx0edrakx3vdcngrfjmru8ywkguru8mxss2uuqxdlglaz6undx5h8w7g70t2es850g48xzdkqay5qs0yw06rtxcvedhsv
 namadaw masp add --alias my-vk --value xfvktest1qqqqqqqqqqqqqqpagte43rsza46v55dlz8cffahv0fnr6eqacvnrkyuf9lmndgal7erg38awgq60r259csg3lxeeyy5355f5nj3ywpeqgd2guqd73uxz46645d0ayt9em88wflka0vsrq29u47x55psw93ly80lvftzdr5ccrzuuedtf6fala4r4nnazm9y9hq5yu6pq24arjskmpv4mdgfn3spffxxv8ugvym36kmnj45jcvvmm227vqjm5fq8882yhjsq97p7xrwqt7n63v
 namadaw masp add --alias my-pa --value patest10qy6fuwef9leccl6dfm7wwlyd336x4y32hz62cnrvlrl6r5yk0jnw80kus33x34a5peg2xc4csn
 ```
-<<<<<<< HEAD
+
 ### Making Shielded Transactions
+
 #### Shielding Transactions
-=======
-
-### Making Shielded Transactions
-
-#### Shielding Transactions
-
->>>>>>> d1a06a26
+
 The client should be able to make shielding transactions by providing a
 transparent source address and a shielded payment address. The
 main transparent effect of such a transaction should be a deduction of
@@ -219,20 +189,13 @@
 completed, the spending key that was used to generate the payment address
 will have the authority to spend the amount that was send. Below is an
 example of how a shielding transacion should be made:
-<<<<<<< HEAD
+
 ```
 namadac transfer --source Bertha --amount 50 --token BTC --target my-pa
 ```
+
 #### Unshielding Transactions
-=======
-
-```
-namadac transfer --source Bertha --amount 50 --token BTC --target my-pa
-```
-
-#### Unshielding Transactions
-
->>>>>>> d1a06a26
+
 The client should be able to make unshielding transactions by providing
 a shielded spending key and a transparent target address. The main
 transparent effect of such a transaction should be a deduction of the
@@ -242,20 +205,13 @@
 address). Once the transaction is complete, the spending key will no
 longer be able to spend the transferred amount. Below is an example of
 how an unshielding transaction should be made:
-<<<<<<< HEAD
+
 ```
 namadac transfer --target Bertha --amount 45 --token BTC --source my-sk
 ```
+
 #### Shielded Transactions
-=======
-
-```
-namadac transfer --target Bertha --amount 45 --token BTC --source my-sk
-```
-
-#### Shielded Transactions
-
->>>>>>> d1a06a26
+
 The client should be able to make shielded transactions by providing a
 shielded spending key and a shielded payment address. There should be
 no change in the transparent balance of the MASP validity predicate's
@@ -264,20 +220,13 @@
 spend the transferred amount, but the spending key that was used to
 (directly or indirectly) generate the payment address will. Below is
 an example of how a shielded transaction should be made:
-<<<<<<< HEAD
+
 ```
 namadac transfer --source my-sk --amount 5 --token BTC --target your-pa
 ```
+
 ### Viewing Shielded Balances
-=======
-
-```
-namadac transfer --source my-sk --amount 5 --token BTC --target your-pa
-```
-
-### Viewing Shielded Balances
-
->>>>>>> d1a06a26
+
 The client should be able to view shielded balances. The most
 general output should be a list of pairs, each denoting a token
 type and the unspent amount of that token present at each shielded
@@ -285,50 +234,33 @@
 it should be possible to restrict the balance query to check only
 a specific viewing key or for a specific token type. Below are
 examples of how balance queries should be made:
-<<<<<<< HEAD
-=======
-
->>>>>>> d1a06a26
+
 ```
 namadac balance
 namadac balance --owner my-key
 namadac balance --owner my-key --token BTC
 namadac balance --token BTC
 ```
-<<<<<<< HEAD
+
 ### Listing Shielded Keys/Addresses
+
 The wallet should be able to list all the spending keys, viewing keys,
 and payment addresses that it stores. Below are examples of how the
 wallet's storage should be queried:
-=======
-
-### Listing Shielded Keys/Addresses
-
-The wallet should be able to list all the spending keys, viewing keys,
-and payment addresses that it stores. Below are examples of how the
-wallet's storage should be queried:
-
->>>>>>> d1a06a26
+
 ```
 namadaw masp list-keys
 namadaw masp list-keys --unsafe-show-secret
 namadaw masp list-keys --unsafe-show-secret --decrypt
 namadaw masp list-addrs
 ```
-<<<<<<< HEAD
+
 ### Finding Shielded Keys/Addresses
+
 The wallet should be able to find any spending key, viewing key or
 payment address when given its alias. Below are examples of how the
 wallet's storage should be queried:
-=======
-
-### Finding Shielded Keys/Addresses
-
-The wallet should be able to find any spending key, viewing key or
-payment address when given its alias. Below are examples of how the
-wallet's storage should be queried:
-
->>>>>>> d1a06a26
+
 ```
 namadaw masp find --alias my-alias
 namadaw masp find --alias my-alias --unsafe-show-secret
